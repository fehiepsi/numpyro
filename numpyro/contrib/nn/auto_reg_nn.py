--- conflicted
+++ resolved
@@ -41,34 +41,19 @@
     # Create the indices that are assigned to the neurons
     input_indices = 1 + var_index
     hidden_indices = [sample_mask_indices(input_dim - 1, h) for h in hidden_dims]
-<<<<<<< HEAD
-    output_indices = onp.tile(var_index + 1, output_dim_multiplier)
-=======
     output_indices = np.tile(var_index + 1, output_dim_multiplier)
->>>>>>> 1c2c5541
 
     # Create mask from input to output for the skips connections
     mask_skip = output_indices[None, :] > input_indices[:, None]
 
     # Create mask from input to first hidden layer, and between subsequent hidden layers
-<<<<<<< HEAD
-    # NOTE: The masks created follow a slightly different pattern than that given in Germain et al. Figure 1
-    # The output first in the order (e.g. x_2 in the figure) is connected to hidden units rather than being unattached
-    # Tracing a path back through the network, however, this variable will still be unconnected to any input variables
-    masks = [onp.transpose(hidden_indices[0][:, None] >= input_indices[None, :]).astype(dtype)]
-=======
     # NB: these masks are transposed version of Pyro ones
     masks = [hidden_indices[0][None, :] >= input_indices[:, None]]
->>>>>>> 1c2c5541
     for i in range(1, len(hidden_dims)):
         masks.append(hidden_indices[i][None, :] >= hidden_indices[i - 1][:, None])
 
     # Create mask from last hidden layer to output layer
-<<<<<<< HEAD
-    masks.append(onp.transpose(output_indices[:, None] > hidden_indices[-1][None, :]).astype(dtype))
-=======
     masks.append(output_indices[None, :] > hidden_indices[-1][:, None])
->>>>>>> 1c2c5541
 
     return masks, mask_skip
 
