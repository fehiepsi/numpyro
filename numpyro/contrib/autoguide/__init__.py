# Adapted from pyro.contrib.autoguide
from abc import ABC, abstractmethod

<<<<<<< HEAD
from jax import random, vmap
=======
from jax import vmap
>>>>>>> 866ce179
from jax.experimental import stax
from jax.flatten_util import ravel_pytree
import jax.numpy as np
from jax.tree_util import tree_map

import numpyro
from numpyro import handlers
from numpyro.contrib.nn.auto_reg_nn import AutoregressiveNN
from numpyro.contrib.nn.block_neural_arn import BlockNeuralAutoregressiveNN
import numpyro.distributions as dist
from numpyro.distributions import constraints
from numpyro.distributions.constraints import (
    AffineTransform,
    ComposeTransform,
    PermuteTransform,
    UnpackTransform,
    biject_to
)
from numpyro.distributions.flows import BlockNeuralAutoregressiveTransform, InverseAutoregressiveTransform
from numpyro.distributions.util import sum_rightmost
<<<<<<< HEAD
from numpyro.handlers import block, param, sample, seed, substitute, trace
=======
>>>>>>> 866ce179
from numpyro.infer_util import constrain_fn, find_valid_initial_params, init_to_median, transform_fn

__all__ = [
    'AutoContinuous',
    'AutoGuide',
    'AutoDiagonalNormal',
]


class AutoGuide(ABC):
    """
    Base class for automatic guides.

    Derived classes must implement the :meth:`__call__` method.

    :param callable model: a pyro model
    :param str prefix: a prefix that will be prefixed to all param internal sites
    """

    def __init__(self, model, prefix='auto'):
        assert isinstance(prefix, str)
        self.model = model
        self.prefix = prefix
        self.prototype_trace = None

    @abstractmethod
    def __call__(self, *args, **kwargs):
        """
        A guide with the same ``*args, **kwargs`` as the base ``model``.

        :return: A dict mapping sample site name to sampled value.
        :rtype: dict
        """
        raise NotImplementedError

    @abstractmethod
    def sample_posterior(self, rng, params, *args, **kwargs):
        """
        Generate samples from the approximate posterior over the latent
        sites in the model.

        :param jax.random.PRNGKey rng: PRNG seed.
        :param params: Current parameters of model and autoguide.
        :param sample_shape: (keyword argument) shape of samples to be drawn.
        :return: batch of samples from the approximate posterior.
        """
        raise NotImplementedError

    @abstractmethod
    def _sample_latent(self, *args, **kwargs):
        """
        Samples an encoded latent given the same ``*args, **kwargs`` as the
        base ``model``.
        """
        raise NotImplementedError

    def _setup_prototype(self, *args, **kwargs):
        # run the model so we can inspect its structure
        rng = numpyro.sample("_{}_rng_setup".format(self.prefix), dist.PRNGIdentity())
        model = handlers.seed(self.model, rng)
        self.prototype_trace = handlers.block(handlers.trace(model).get_trace)(*args, **kwargs)
        self._args = args
        self._kwargs = kwargs


class AutoContinuous(AutoGuide):
    """
    Base class for implementations of continuous-valued Automatic
    Differentiation Variational Inference [1].

    Each derived class implements its own :meth:`get_posterior` method.

    Assumes model structure and latent dimension are fixed, and all latent
    variables are continuous.

    Reference:

    [1] `Automatic Differentiation Variational Inference`,
        Alp Kucukelbir, Dustin Tran, Rajesh Ranganath, Andrew Gelman, David M.
        Blei

<<<<<<< HEAD
    :param callable model: A Pyro model.
    :param callable init_strategy: A per-site initialization function.
        See :ref:`autoguide-initialization` section for available functions.
    """
    def __init__(self, rng, model, get_params_fn, prefix="auto", init_strategy=init_to_median):
        self.init_strategy = init_strategy
        rng, self._init_rng = random.split(rng)
        model = seed(model, rng)
        super(AutoContinuous, self).__init__(model, get_params_fn, prefix=prefix)

    def _setup_prototype(self, *args, **kwargs):
        super(AutoContinuous, self)._setup_prototype(*args, **kwargs)
        # FIXME: without block statement, get AssertionError: all sites must have unique names
        init_params, is_valid = block(find_valid_initial_params)(self._init_rng, self.model, *args,
                                                                 init_strategy=self.init_strategy,
                                                                 **kwargs)
=======
    :param jax.random.PRNGKey rng: random key to be used as the source of randomness
        to initialize the guide.
    :param callable model: A NumPyro model.
    :param str prefix: a prefix that will be prefixed to all param internal sites.
    :param callable init_strategy: A per-site initialization function.
        See :ref:`autoguide-initialization` section for available functions.
    """
    def __init__(self, model, prefix="auto", init_strategy=init_to_median):
        self.init_strategy = init_strategy
        self._base_dist = None
        super(AutoContinuous, self).__init__(model, prefix=prefix)

    def _setup_prototype(self, *args, **kwargs):
        super(AutoContinuous, self)._setup_prototype(*args, **kwargs)
        rng = numpyro.sample("_{}_rng_init".format(self.prefix), dist.PRNGIdentity())
        init_params, _ = handlers.block(find_valid_initial_params)(rng, self.model, *args,
                                                                   init_strategy=self.init_strategy,
                                                                   **kwargs)
>>>>>>> 866ce179
        self._inv_transforms = {}
        self._has_transformed_dist = False
        unconstrained_sites = {}
        for name, site in self.prototype_trace.items():
            if site['type'] == 'sample' and not site['is_observed']:
                if site['intermediates']:
                    transform = biject_to(site['fn'].base_dist.support)
                    self._inv_transforms[name] = transform
                    unconstrained_sites[name] = transform.inv(site['intermediates'][0][0])
                    self._has_transformed_dist = True
                else:
                    transform = biject_to(site['fn'].support)
                    self._inv_transforms[name] = transform
                    unconstrained_sites[name] = transform.inv(site['value'])

<<<<<<< HEAD
        self._init_latent, self.unpack_latent = ravel_pytree(init_params)
        self.latent_size = np.size(self._init_latent)
=======
        self._init_latent, self._unpack_latent = ravel_pytree(init_params)
        self.latent_size = np.size(self._init_latent)
        if self.base_dist is None:
            self.base_dist = _Normal(np.zeros(self.latent_size), 1.)
>>>>>>> 866ce179
        if self.latent_size == 0:
            raise RuntimeError('{} found no latent variables; Use an empty guide instead'
                               .format(type(self).__name__))

    @abstractmethod
    def _get_transform(self):
        raise NotImplementedError

    def _sample_latent(self, base_dist, *args, **kwargs):
        sample_shape = kwargs.pop('sample_shape', ())
        transform = self._get_transform()
        posterior = dist.TransformedDistribution(base_dist, transform)
        return numpyro.sample("_{}_latent".format(self.prefix), posterior, sample_shape=sample_shape)

    def __call__(self, *args, **kwargs):
        """
        An automatic guide with the same ``*args, **kwargs`` as the base ``model``.

        :return: A dict mapping sample site name to sampled value.
        :rtype: dict
        """
        if self.prototype_trace is None:
            # run model to inspect the model structure
            self._setup_prototype(*args, **kwargs)

<<<<<<< HEAD
        base_dist = kwargs.pop('base_dist', None)
        if base_dist is None:
            base_dist = _Normal(np.zeros(self.latent_size), 1.)
        latent = sample_latent_fn(base_dist, *args, **kwargs)
=======
        latent = self._sample_latent(self.base_dist, *args, **kwargs)
>>>>>>> 866ce179

        # unpack continuous latent samples
        result = {}

        for name, unconstrained_value in self._unpack_latent(latent).items():
            transform = self._inv_transforms[name]
            site = self.prototype_trace[name]
            value = transform(unconstrained_value)
            log_density = - transform.log_abs_det_jacobian(unconstrained_value, value)
            if site['intermediates']:
                event_ndim = len(site['fn'].base_dist.event_shape)
            else:
                event_ndim = len(site['fn'].event_shape)
            log_density = sum_rightmost(log_density,
                                        np.ndim(log_density) - np.ndim(value) + event_ndim)
            delta_dist = dist.Delta(value, log_density=log_density, event_ndim=event_ndim)
            result[name] = numpyro.sample(name, delta_dist)

        return result

    def _unpack_and_constrain(self, latent_sample, params):
        sample_shape = np.shape(latent_sample)[:-1]
        latent_sample = np.reshape(latent_sample, (-1, np.shape(latent_sample)[-1]))
        # XXX: we do not support priors with supports depending on dynamic data
        # because it adds complexity to the interface.
        # Users can achieve that behaviour by changing the default `self._args`
        # but we will not recommend doing so.
        model_args = self._args
        model_kwargs = self._kwargs

        def unpack_single_latent(latent):
            unpacked_samples = self._unpack_latent(latent)
            if self._has_transformed_dist:
                # first, substitute to `param` statements in model
                model = handlers.substitute(self.model, params)
                return constrain_fn(model, model_args, model_kwargs,
                                    self._inv_transforms, unpacked_samples)
            else:
                return transform_fn(self._inv_transforms, unpacked_samples)

        unpacked_samples = vmap(unpack_single_latent)(latent_sample)
        unpacked_samples = tree_map(lambda x: np.reshape(x, sample_shape + np.shape(x)[1:]),
                                    unpacked_samples)
        return unpacked_samples

    @property
    def base_dist(self):
        """
        Base distribution of the posterior. By default, it is standard normal.
        """
        return self._base_dist

    @base_dist.setter
    def base_dist(self, base_dist):
        self._base_dist = base_dist

    def get_transform(self, params):
        """
        Returns the transformation learned by the guide to generate samples from the unconstrained
        (approximate) posterior.

        :param dict params: Current parameters of model and autoguide.
        :return: the transform of posterior distribution
        :rtype: :class:`~numpyro.distributions.constraints.Transform`
        """
        return ComposeTransform([handlers.substitute(self._get_transform, params)(),
                                 UnpackTransform(self._unpack_latent)])

<<<<<<< HEAD
    def sample_posterior(self, rng, opt_state, sample_shape=(), base_dist=None,
                         model_args=None, model_kwargs=None):
        if base_dist is None:
            base_dist = _Normal(np.zeros(self.latent_size), 1.)
        params = self.get_params(opt_state)
        latent_sample = substitute(seed(self._sample_latent, rng), params)(
            base_dist, sample_shape=sample_shape)
        return self._unpack_and_transform(latent_sample, params,
                                          model_args=model_args, model_kwargs=model_kwargs)
=======
    def sample_posterior(self, rng, params, sample_shape=()):
        """
        Get samples from the learned posterior.

        :param jax.random.PRNGKey rng: random key to be used draw samples.
        :param dict params: Current parameters of model and autoguide.
        :param tuple sample_shape: batch shape of each latent sample, defaults to ().
        :return: a dict containing samples drawn the this guide.
        :rtype: dict
        """
        latent_sample = handlers.substitute(handlers.seed(self._sample_latent, rng), params)(
            self.base_dist, sample_shape=sample_shape)
        return self._unpack_and_constrain(latent_sample, params)
>>>>>>> 866ce179


class AutoDiagonalNormal(AutoContinuous):
    """
    This implementation of :class:`AutoContinuous` uses a Normal distribution
    with a diagonal covariance matrix to construct a guide over the entire
    latent space. The guide does not depend on the model's ``*args, **kwargs``.

    Usage::

        guide = AutoDiagonalNormal(rng, model, ...)
        svi = SVI(model, guide, ...)
    """
    def _get_transform(self):
        loc, scale = self._loc_scale()
        return AffineTransform(loc, scale, domain=constraints.real_vector)

    def _loc_scale(self):
        loc = numpyro.param('{}_loc'.format(self.prefix), self._init_latent)
        scale = numpyro.param('{}_scale'.format(self.prefix), np.ones(self.latent_size),
                              constraint=constraints.positive)
        return loc, scale

<<<<<<< HEAD
    def setup(self, *args, **kwargs):
        super(AutoDiagonalNormal, self).setup(*args, **kwargs)
        return {
            '{}_loc'.format(self.prefix): self._init_latent,
            '{}_scale'.format(self.prefix): np.ones(self.latent_size),
        }

    def median(self, opt_state, model_args=None, model_kwargs=None):
=======
    def median(self, params):
>>>>>>> 866ce179
        """
        Returns the posterior median value of each latent variable.

        :param dict params: A dict containing parameter values.
        :return: A dict mapping sample site name to median tensor.
        :rtype: dict
        """
        loc, _ = handlers.substitute(self._loc_scale, params)()
        return self._unpack_and_constrain(loc, params)

    def quantiles(self, params, quantiles):
        """
        Returns posterior quantiles each latent variable. Example::

            print(guide.quantiles(opt_state, [0.05, 0.5, 0.95]))

        :param opt_state: Current state of the optimizer.
        :param quantiles: A list of requested quantiles between 0 and 1.
        :type quantiles: torch.Tensor or list
        :return: A dict mapping sample site name to a list of quantile values.
        :rtype: dict
        """
        loc, scale = handlers.substitute(self._loc_scale, params)()
        quantiles = np.array(quantiles)[..., None]
        latent = dist.Normal(loc, scale).icdf(quantiles)
        return self._unpack_and_constrain(latent, params)


# TODO: remove when to_event is supported
class _Normal(dist.Normal):
    # work as Normal but has event_dim=1
    def __init__(self, *args, **kwargs):
        super(_Normal, self).__init__(*args, **kwargs)
        self._event_shape = self._batch_shape[-1:]
        self._batch_shape = self._batch_shape[:-1]

    def log_prob(self, value):
        return super(_Normal, self).log_prob(value).sum(-1)


class AutoIAFNormal(AutoContinuous):
    """
    This implementation of :class:`AutoContinuous` uses a Diagonal Normal
    distribution transformed via a
    :class:`~numpyro.distributions.iaf.InverseAutoregressiveTransform`
    to construct a guide over the entire latent space. The guide does not
    depend on the model's ``*args, **kwargs``.

    Usage::

        guide = AutoIAFNormal(rng, model, get_params, hidden_dims=[20], skip_connections=True, ...)
        svi = SVI(model, guide, ...)

    :param jax.random.PRNGKey rng: random key to be used as the source of randomness
        to initialize the guide.
    :param callable model: a generative model.
    :param str prefix: a prefix that will be prefixed to all param internal sites.
    :param callable init_strategy: A per-site initialization function.
    :param int num_flows: the number of flows to be used, defaults to 3.
    :param `**arn_kwargs`: keywords for constructing autoregressive neural networks, which includes:

        * **hidden_dims** (``list[int]``) - the dimensionality of the hidden units per layer.
          Defaults to ``[latent_size, latent_size]``.
        * **skip_connections** (``bool``) - whether to add skip connections from the input to the
          output of each flow. Defaults to False.
        * **nonlinearity** (``callable``) - the nonlinearity to use in the feedforward network.
          Defaults to :func:`jax.experimental.stax.Relu`.
    """
<<<<<<< HEAD
    def __init__(self, rng, model, get_params_fn, prefix="auto", init_strategy=init_to_median,
=======
    def __init__(self, model, prefix="auto", init_strategy=init_to_median,
>>>>>>> 866ce179
                 num_flows=3, **arn_kwargs):
        self.num_flows = num_flows
<<<<<<< HEAD
        rng, *self.arn_rngs = random.split(rng, num_flows + 1)
        super(AutoIAFNormal, self).__init__(rng, model, get_params_fn, prefix=prefix,
                                            init_strategy=init_strategy)

    def setup(self, *args, **kwargs):
        super(AutoIAFNormal, self).setup(*args, **kwargs)
        if self.latent_size == 1:
            raise ValueError('latent dim = 1. Consider using AutoDiagonalNormal instead')
        params = {}
        if not self.arns:
            # 2-layer by default following the experiments in IAF paper
            # (https://arxiv.org/abs/1606.04934) and Neutra paper (https://arxiv.org/abs/1903.03704)
            hidden_dims = self.arn_kwargs.get('hidden_dims', [self.latent_size, self.latent_size])
            skip_connections = self.arn_kwargs.get('skip_connections', True)
            nonlinearity = self.arn_kwargs.get('nonlinearity', stax.Relu)

            for i in range(self.num_flows):
                arn_init, arn = AutoregressiveNN(self.latent_size, hidden_dims,
                                                 permutation=np.arange(self.latent_size),
                                                 skip_connections=skip_connections,
                                                 nonlinearity=nonlinearity)
                _, init_params = arn_init(self.arn_rngs[i], (self.latent_size,))
                params['{}_arn__{}'.format(self.prefix, i)] = init_params
                self.arns.append(arn)
        return params

    def _get_transform(self):
=======
        # 2-layer, stax.Elu, skip_connections=False by default following the experiments in
        # IAF paper (https://arxiv.org/abs/1606.04934)
        # and Neutra paper (https://arxiv.org/abs/1903.03704)
        self._hidden_dims = arn_kwargs.get('hidden_dims')
        self._skip_connections = arn_kwargs.get('skip_connections', False)
        self._nonlinearity = arn_kwargs.get('nonlinearity', stax.Elu)
        super(AutoIAFNormal, self).__init__(model, prefix=prefix, init_strategy=init_strategy)

    def _get_transform(self):
        if self.latent_size == 1:
            raise ValueError('latent dim = 1. Consider using AutoDiagonalNormal instead')
        hidden_dims = [self.latent_size, self.latent_size] if self._hidden_dims is None else self._hidden_dims
        flows = []
        for i in range(self.num_flows):
            if i > 0:
                flows.append(PermuteTransform(np.arange(self.latent_size)[::-1]))
            arn = AutoregressiveNN(self.latent_size, hidden_dims,
                                   permutation=np.arange(self.latent_size),
                                   skip_connections=self._skip_connections,
                                   nonlinearity=self._nonlinearity)
            arnn = numpyro.module('{}_arn__{}'.format(self.prefix, i), arn, (self.latent_size,))
            flows.append(InverseAutoregressiveTransform(arnn))
        return ComposeTransform(flows)


class AutoBNAFNormal(AutoContinuous):
    """
    This implementation of :class:`AutoContinuous` uses a Diagonal Normal
    distribution transformed via a
    :class:`~numpyro.distributions.iaf.InverseAutoregressiveTransform`
    to construct a guide over the entire latent space. The guide does not
    depend on the model's ``*args, **kwargs``.

    Usage::

        guide = AutoBNAFNormal(rng, model, get_params, num_flows=1, hidden_factors=[50, 50])
        svi = SVI(model, guide, ...)

    **References**

    1. *Block Neural Autoregressive Flow*,
       Nicola De Cao, Ivan Titov, Wilker Aziz

    :param jax.random.PRNGKey rng: random key to be used as the source of randomness
        to initialize the guide.
    :param callable model: a generative model.
    :param str prefix: a prefix that will be prefixed to all param internal sites.
    :param callable init_strategy: A per-site initialization function.
    :param int num_flows: the number of flows to be used, defaults to 3.
    :param list hidden_factors: Hidden layer i has ``hidden_factors[i]`` hidden units per
        input dimension. This corresponds to both :math:`a` and :math:`b` in reference [1].
        The elements of hidden_factors must be integers.
    """
    def __init__(self, model, prefix="auto", init_strategy=init_to_median, num_flows=1,
                 hidden_factors=[50, 50]):
        self.num_flows = num_flows
        self._hidden_factors = hidden_factors
        super(AutoBNAFNormal, self).__init__(model, prefix=prefix, init_strategy=init_strategy)

    def _get_transform(self):
        if self.latent_size == 1:
            raise ValueError('latent dim = 1. Consider using AutoDiagonalNormal instead')
>>>>>>> 866ce179
        flows = []
        for i in range(self.num_flows):
            if i > 0:
                flows.append(PermuteTransform(np.arange(self.latent_size)[::-1]))
<<<<<<< HEAD
            flows.append(InverseAutoregressiveTransform(self.arns[i], arn_params))
=======
            residual = "gated" if i < (self.num_flows - 1) else None
            arn = BlockNeuralAutoregressiveNN(self.latent_size, self._hidden_factors, residual)
            arnn = numpyro.module('{}_arn__{}'.format(self.prefix, i), arn, (self.latent_size,))
            flows.append(BlockNeuralAutoregressiveTransform(arnn))
>>>>>>> 866ce179
        return ComposeTransform(flows)<|MERGE_RESOLUTION|>--- conflicted
+++ resolved
@@ -1,11 +1,7 @@
 # Adapted from pyro.contrib.autoguide
 from abc import ABC, abstractmethod
 
-<<<<<<< HEAD
-from jax import random, vmap
-=======
 from jax import vmap
->>>>>>> 866ce179
 from jax.experimental import stax
 from jax.flatten_util import ravel_pytree
 import jax.numpy as np
@@ -26,10 +22,6 @@
 )
 from numpyro.distributions.flows import BlockNeuralAutoregressiveTransform, InverseAutoregressiveTransform
 from numpyro.distributions.util import sum_rightmost
-<<<<<<< HEAD
-from numpyro.handlers import block, param, sample, seed, substitute, trace
-=======
->>>>>>> 866ce179
 from numpyro.infer_util import constrain_fn, find_valid_initial_params, init_to_median, transform_fn
 
 __all__ = [
@@ -111,24 +103,6 @@
         Alp Kucukelbir, Dustin Tran, Rajesh Ranganath, Andrew Gelman, David M.
         Blei
 
-<<<<<<< HEAD
-    :param callable model: A Pyro model.
-    :param callable init_strategy: A per-site initialization function.
-        See :ref:`autoguide-initialization` section for available functions.
-    """
-    def __init__(self, rng, model, get_params_fn, prefix="auto", init_strategy=init_to_median):
-        self.init_strategy = init_strategy
-        rng, self._init_rng = random.split(rng)
-        model = seed(model, rng)
-        super(AutoContinuous, self).__init__(model, get_params_fn, prefix=prefix)
-
-    def _setup_prototype(self, *args, **kwargs):
-        super(AutoContinuous, self)._setup_prototype(*args, **kwargs)
-        # FIXME: without block statement, get AssertionError: all sites must have unique names
-        init_params, is_valid = block(find_valid_initial_params)(self._init_rng, self.model, *args,
-                                                                 init_strategy=self.init_strategy,
-                                                                 **kwargs)
-=======
     :param jax.random.PRNGKey rng: random key to be used as the source of randomness
         to initialize the guide.
     :param callable model: A NumPyro model.
@@ -147,7 +121,6 @@
         init_params, _ = handlers.block(find_valid_initial_params)(rng, self.model, *args,
                                                                    init_strategy=self.init_strategy,
                                                                    **kwargs)
->>>>>>> 866ce179
         self._inv_transforms = {}
         self._has_transformed_dist = False
         unconstrained_sites = {}
@@ -163,15 +136,10 @@
                     self._inv_transforms[name] = transform
                     unconstrained_sites[name] = transform.inv(site['value'])
 
-<<<<<<< HEAD
-        self._init_latent, self.unpack_latent = ravel_pytree(init_params)
-        self.latent_size = np.size(self._init_latent)
-=======
         self._init_latent, self._unpack_latent = ravel_pytree(init_params)
         self.latent_size = np.size(self._init_latent)
         if self.base_dist is None:
             self.base_dist = _Normal(np.zeros(self.latent_size), 1.)
->>>>>>> 866ce179
         if self.latent_size == 0:
             raise RuntimeError('{} found no latent variables; Use an empty guide instead'
                                .format(type(self).__name__))
@@ -197,14 +165,7 @@
             # run model to inspect the model structure
             self._setup_prototype(*args, **kwargs)
 
-<<<<<<< HEAD
-        base_dist = kwargs.pop('base_dist', None)
-        if base_dist is None:
-            base_dist = _Normal(np.zeros(self.latent_size), 1.)
-        latent = sample_latent_fn(base_dist, *args, **kwargs)
-=======
         latent = self._sample_latent(self.base_dist, *args, **kwargs)
->>>>>>> 866ce179
 
         # unpack continuous latent samples
         result = {}
@@ -273,17 +234,6 @@
         return ComposeTransform([handlers.substitute(self._get_transform, params)(),
                                  UnpackTransform(self._unpack_latent)])
 
-<<<<<<< HEAD
-    def sample_posterior(self, rng, opt_state, sample_shape=(), base_dist=None,
-                         model_args=None, model_kwargs=None):
-        if base_dist is None:
-            base_dist = _Normal(np.zeros(self.latent_size), 1.)
-        params = self.get_params(opt_state)
-        latent_sample = substitute(seed(self._sample_latent, rng), params)(
-            base_dist, sample_shape=sample_shape)
-        return self._unpack_and_transform(latent_sample, params,
-                                          model_args=model_args, model_kwargs=model_kwargs)
-=======
     def sample_posterior(self, rng, params, sample_shape=()):
         """
         Get samples from the learned posterior.
@@ -297,7 +247,6 @@
         latent_sample = handlers.substitute(handlers.seed(self._sample_latent, rng), params)(
             self.base_dist, sample_shape=sample_shape)
         return self._unpack_and_constrain(latent_sample, params)
->>>>>>> 866ce179
 
 
 class AutoDiagonalNormal(AutoContinuous):
@@ -321,18 +270,7 @@
                               constraint=constraints.positive)
         return loc, scale
 
-<<<<<<< HEAD
-    def setup(self, *args, **kwargs):
-        super(AutoDiagonalNormal, self).setup(*args, **kwargs)
-        return {
-            '{}_loc'.format(self.prefix): self._init_latent,
-            '{}_scale'.format(self.prefix): np.ones(self.latent_size),
-        }
-
-    def median(self, opt_state, model_args=None, model_kwargs=None):
-=======
     def median(self, params):
->>>>>>> 866ce179
         """
         Returns the posterior median value of each latent variable.
 
@@ -401,42 +339,9 @@
         * **nonlinearity** (``callable``) - the nonlinearity to use in the feedforward network.
           Defaults to :func:`jax.experimental.stax.Relu`.
     """
-<<<<<<< HEAD
-    def __init__(self, rng, model, get_params_fn, prefix="auto", init_strategy=init_to_median,
-=======
     def __init__(self, model, prefix="auto", init_strategy=init_to_median,
->>>>>>> 866ce179
                  num_flows=3, **arn_kwargs):
         self.num_flows = num_flows
-<<<<<<< HEAD
-        rng, *self.arn_rngs = random.split(rng, num_flows + 1)
-        super(AutoIAFNormal, self).__init__(rng, model, get_params_fn, prefix=prefix,
-                                            init_strategy=init_strategy)
-
-    def setup(self, *args, **kwargs):
-        super(AutoIAFNormal, self).setup(*args, **kwargs)
-        if self.latent_size == 1:
-            raise ValueError('latent dim = 1. Consider using AutoDiagonalNormal instead')
-        params = {}
-        if not self.arns:
-            # 2-layer by default following the experiments in IAF paper
-            # (https://arxiv.org/abs/1606.04934) and Neutra paper (https://arxiv.org/abs/1903.03704)
-            hidden_dims = self.arn_kwargs.get('hidden_dims', [self.latent_size, self.latent_size])
-            skip_connections = self.arn_kwargs.get('skip_connections', True)
-            nonlinearity = self.arn_kwargs.get('nonlinearity', stax.Relu)
-
-            for i in range(self.num_flows):
-                arn_init, arn = AutoregressiveNN(self.latent_size, hidden_dims,
-                                                 permutation=np.arange(self.latent_size),
-                                                 skip_connections=skip_connections,
-                                                 nonlinearity=nonlinearity)
-                _, init_params = arn_init(self.arn_rngs[i], (self.latent_size,))
-                params['{}_arn__{}'.format(self.prefix, i)] = init_params
-                self.arns.append(arn)
-        return params
-
-    def _get_transform(self):
-=======
         # 2-layer, stax.Elu, skip_connections=False by default following the experiments in
         # IAF paper (https://arxiv.org/abs/1606.04934)
         # and Neutra paper (https://arxiv.org/abs/1903.03704)
@@ -499,17 +404,12 @@
     def _get_transform(self):
         if self.latent_size == 1:
             raise ValueError('latent dim = 1. Consider using AutoDiagonalNormal instead')
->>>>>>> 866ce179
         flows = []
         for i in range(self.num_flows):
             if i > 0:
                 flows.append(PermuteTransform(np.arange(self.latent_size)[::-1]))
-<<<<<<< HEAD
-            flows.append(InverseAutoregressiveTransform(self.arns[i], arn_params))
-=======
             residual = "gated" if i < (self.num_flows - 1) else None
             arn = BlockNeuralAutoregressiveNN(self.latent_size, self._hidden_factors, residual)
             arnn = numpyro.module('{}_arn__{}'.format(self.prefix, i), arn, (self.latent_size,))
             flows.append(BlockNeuralAutoregressiveTransform(arnn))
->>>>>>> 866ce179
         return ComposeTransform(flows)