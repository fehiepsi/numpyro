# Copyright Contributors to the Pyro project.
# SPDX-License-Identifier: Apache-2.0

"""
.. warning::
    The interface for the `contrib.autoguide` module is experimental, and
    subject to frequent revisions.
"""
# Adapted from pyro.contrib.autoguide
from abc import ABC, abstractmethod
import warnings

<<<<<<< HEAD
from jax import hessian, random
=======
from jax import hessian, lax, random, tree_map
>>>>>>> dfa00ff2
from jax.experimental import stax
from jax.flatten_util import ravel_pytree
import jax.numpy as np

import numpyro
from numpyro import handlers
from numpyro.contrib.nn.auto_reg_nn import AutoregressiveNN
from numpyro.contrib.nn.block_neural_arn import BlockNeuralAutoregressiveNN
import numpyro.distributions as dist
from numpyro.distributions import constraints
from numpyro.distributions.flows import BlockNeuralAutoregressiveTransform, InverseAutoregressiveTransform
from numpyro.distributions.transforms import (
    AffineTransform,
    ComposeTransform,
    MultivariateAffineTransform,
    PermuteTransform,
    UnpackTransform,
    biject_to
)
from numpyro.distributions.util import cholesky_of_inverse, sum_rightmost
from numpyro.infer.elbo import ELBO
<<<<<<< HEAD
from numpyro.infer.util import find_valid_initial_params, init_to_uniform, transform_fn
=======
from numpyro.infer.util import constrain_fn, find_valid_initial_params, init_to_uniform, transform_fn
>>>>>>> dfa00ff2
from numpyro.util import not_jax_tracer

__all__ = [
    'AutoContinuous',
    'AutoGuide',
    'AutoDiagonalNormal',
    'AutoMultivariateNormal',
    'AutoIAFNormal',
]


class AutoGuide(ABC):
    """
    Base class for automatic guides.

    Derived classes must implement the :meth:`__call__` method.

    :param callable model: a pyro model
    :param str prefix: a prefix that will be prefixed to all param internal sites
    """

    def __init__(self, model, prefix='auto'):
        assert isinstance(prefix, str)
        self.model = model
        self.prefix = prefix
        self.prototype_trace = None

    @abstractmethod
    def __call__(self, *args, **kwargs):
        """
        A guide with the same ``*args, **kwargs`` as the base ``model``.

        :return: A dict mapping sample site name to sampled value.
        :rtype: dict
        """
        raise NotImplementedError

    @abstractmethod
    def sample_posterior(self, rng_key, params, *args, **kwargs):
        """
        Generate samples from the approximate posterior over the latent
        sites in the model.

        :param jax.random.PRNGKey rng_key: PRNG seed.
        :param params: Current parameters of model and autoguide.
        :param sample_shape: (keyword argument) shape of samples to be drawn.
        :return: batch of samples from the approximate posterior.
        """
        raise NotImplementedError

    @abstractmethod
    def _sample_latent(self, *args, **kwargs):
        """
        Samples an encoded latent given the same ``*args, **kwargs`` as the
        base ``model``.
        """
        raise NotImplementedError

    def _setup_prototype(self, *args, **kwargs):
        # run the model so we can inspect its structure
        rng_key = numpyro.sample("_{}_rng_key_setup".format(self.prefix), dist.PRNGIdentity())
        model = handlers.seed(self.model, rng_key)
        self.prototype_trace = handlers.block(handlers.trace(model).get_trace)(*args, **kwargs)
        self._args = args
        self._kwargs = kwargs


class AutoContinuous(AutoGuide):
    """
    Base class for implementations of continuous-valued Automatic
    Differentiation Variational Inference [1].

    Each derived class implements its own :meth:`_get_transform` method.

    Assumes model structure and latent dimension are fixed, and all latent
    variables are continuous.

    **Reference:**

    1. *Automatic Differentiation Variational Inference*,
       Alp Kucukelbir, Dustin Tran, Rajesh Ranganath, Andrew Gelman, David M.
       Blei

    :param callable model: A NumPyro model.
    :param str prefix: a prefix that will be prefixed to all param internal sites.
    :param callable init_strategy: A per-site initialization function.
        See :ref:`init_strategy` section for available functions.
    """
    def __init__(self, model, prefix="auto", init_strategy=init_to_uniform()):
        self.init_strategy = init_strategy
        self._base_dist = None
        super(AutoContinuous, self).__init__(model, prefix=prefix)

    def _setup_prototype(self, *args, **kwargs):
        super(AutoContinuous, self)._setup_prototype(*args, **kwargs)
        rng_key = numpyro.sample("_{}_rng_key_init".format(self.prefix), dist.PRNGIdentity())
        init_params, _ = handlers.block(find_valid_initial_params)(rng_key, self.model,
                                                                   init_strategy=self.init_strategy,
                                                                   model_args=args,
                                                                   model_kwargs=kwargs)
        # TODO: we can just simply use infer/get_model_transforms here
        self._inv_transforms = {}
<<<<<<< HEAD
=======
        self._replay_model = False
>>>>>>> dfa00ff2
        unconstrained_sites = {}
        for name, site in self.prototype_trace.items():
            if site['type'] == 'sample' and not site['is_observed']:
                transform = biject_to(site['fn'].support)
                self._inv_transforms[name] = transform
                unconstrained_sites[name] = transform.inv(site['value'])
<<<<<<< HEAD
=======
            elif site['type'] == 'deterministic' and not self._replay_model:
                self._replay_model = True
>>>>>>> dfa00ff2

        self._init_latent, unpack_latent = ravel_pytree(init_params)
        # this is to match the behavior of Pyro, where we can apply
        # unpack_latent for a batch of samples
        self._unpack_latent = UnpackTransform(unpack_latent)
        self.latent_size = np.size(self._init_latent)
        if self.base_dist is None:
            self.base_dist = dist.Normal(np.zeros(self.latent_size), 1.).to_event(1)
        if self.latent_size == 0:
            raise RuntimeError('{} found no latent variables; Use an empty guide instead'
                               .format(type(self).__name__))

    @abstractmethod
    def _get_transform(self):
        raise NotImplementedError

    def _sample_latent(self, base_dist, *args, **kwargs):
        sample_shape = kwargs.pop('sample_shape', ())
        # TODO: no need to create an extra `transform` layer,
        # each subclass should implement `_sample_latent` and `_get_transform` separately.
        transform = self._get_transform()
        posterior = dist.TransformedDistribution(base_dist, transform)
        return numpyro.sample("_{}_latent".format(self.prefix), posterior, sample_shape=sample_shape)

    def __call__(self, *args, **kwargs):
        """
        An automatic guide with the same ``*args, **kwargs`` as the base ``model``.

        :return: A dict mapping sample site name to sampled value.
        :rtype: dict
        """
        if self.prototype_trace is None:
            # run model to inspect the model structure
            self._setup_prototype(*args, **kwargs)

        latent = self._sample_latent(self.base_dist, *args, **kwargs)

        # unpack continuous latent samples
        result = {}

        for name, unconstrained_value in self._unpack_latent(latent).items():
            transform = self._inv_transforms[name]
            site = self.prototype_trace[name]
            value = transform(unconstrained_value)
            log_density = - transform.log_abs_det_jacobian(unconstrained_value, value)
            event_ndim = len(site['fn'].event_shape)
            log_density = sum_rightmost(log_density,
                                        np.ndim(log_density) - np.ndim(value) + event_ndim)
            delta_dist = dist.Delta(value, log_density=log_density, event_ndim=event_ndim)
            result[name] = numpyro.sample(name, delta_dist)

        return result

<<<<<<< HEAD
    def _unpack_and_constrain(self, latent_sample):
        return transform_fn(self._inv_transforms, self._unpack_latent(latent_sample))
=======
    def _unpack_and_constrain(self, latent_sample, params):
        if self._replay_model:
            def unpack_single_latent(latent):
                unpacked_samples = self._unpack_latent(latent)
                return constrain_fn(model, self._inv_transforms, self._args, self._kwargs,
                                    unpacked_samples, return_deterministic=True)

            model = handlers.substitute(self.model, param_map=params)
            sample_shape = np.shape(latent_sample)[:-1]
            if sample_shape:
                latent_sample = np.reshape(latent_sample, (-1, np.shape(latent_sample)[-1]))
                unpacked_samples = lax.map(unpack_single_latent, latent_sample)
                return tree_map(lambda x: np.reshape(x, sample_shape + np.shape(x)[1:]),
                                unpacked_samples)
            else:
                return unpack_single_latent(latent_sample)
        else:
            return transform_fn(self._inv_transforms, self._unpack_latent(latent_sample))
>>>>>>> dfa00ff2

    @property
    def base_dist(self):
        """
        Base distribution of the posterior. By default, it is standard normal.
        """
        # TODO: expose this through `get_base_dist` method as in Pyro for consistency
        return self._base_dist

    @base_dist.setter
    def base_dist(self, base_dist):
        # TODO: not allow changing base_dist
        self._base_dist = base_dist

    def get_transform(self, params):
        """
        Returns the transformation learned by the guide to generate samples from the unconstrained
        (approximate) posterior.

        :param dict params: Current parameters of model and autoguide.
        :return: the transform of posterior distribution
        :rtype: :class:`~numpyro.distributions.transforms.Transform`
        """
        return handlers.substitute(self._get_transform, params)()

    def sample_posterior(self, rng_key, params, sample_shape=()):
        """
        Get samples from the learned posterior.

        :param jax.random.PRNGKey rng_key: random key to be used draw samples.
        :param dict params: Current parameters of model and autoguide.
        :param tuple sample_shape: batch shape of each latent sample, defaults to ().
        :return: a dict containing samples drawn the this guide.
        :rtype: dict
        """
        latent_sample = handlers.substitute(handlers.seed(self._sample_latent, rng_key), params)(
            self.base_dist, sample_shape=sample_shape)
        return self._unpack_and_constrain(latent_sample)

    def median(self, params):
        """
        Returns the posterior median value of each latent variable.

        :param dict params: A dict containing parameter values.
        :return: A dict mapping sample site name to median tensor.
        :rtype: dict
        """
        raise NotImplementedError

    def quantiles(self, params, quantiles):
        """
        Returns posterior quantiles each latent variable. Example::

            print(guide.quantiles(opt_state, [0.05, 0.5, 0.95]))

        :param dict params: A dict containing parameter values.
        :param list quantiles: A list of requested quantiles between 0 and 1.
        :return: A dict mapping sample site name to a list of quantile values.
        :rtype: dict
        """
        raise NotImplementedError


class AutoDiagonalNormal(AutoContinuous):
    """
    This implementation of :class:`AutoContinuous` uses a Normal distribution
    with a diagonal covariance matrix to construct a guide over the entire
    latent space. The guide does not depend on the model's ``*args, **kwargs``.

    Usage::

        guide = AutoDiagonalNormal(model, ...)
        svi = SVI(model, guide, ...)
    """
    def __init__(self, model, prefix="auto", init_strategy=init_to_uniform(), init_scale=0.1):
        if init_scale <= 0:
            raise ValueError("Expected init_scale > 0. but got {}".format(init_scale))
        self._init_scale = init_scale
        super().__init__(model, prefix, init_strategy)

    def _get_transform(self):
        loc = numpyro.param('{}_loc'.format(self.prefix), self._init_latent)
        scale = numpyro.param('{}_scale'.format(self.prefix),
                              np.full(self.latent_size, self._init_scale),
                              constraint=constraints.positive)
        return AffineTransform(loc, scale, domain=constraints.real_vector)

    def median(self, params):
        transform = self.get_transform(params)
<<<<<<< HEAD
        return self._unpack_and_constrain(transform.loc)
=======
        return self._unpack_and_constrain(transform.loc, params)
>>>>>>> dfa00ff2

    def quantiles(self, params, quantiles):
        transform = self.get_transform(params)
        quantiles = np.array(quantiles)[..., None]
        latent = dist.Normal(transform.loc, transform.scale).icdf(quantiles)
        return self._unpack_and_constrain(latent)


class AutoMultivariateNormal(AutoContinuous):
    """
    This implementation of :class:`AutoContinuous` uses a MultivariateNormal
    distribution to construct a guide over the entire latent space.
    The guide does not depend on the model's ``*args, **kwargs``.

    Usage::

        guide = AutoMultivariateNormal(model, ...)
        svi = SVI(model, guide, ...)
    """
    def __init__(self, model, prefix="auto", init_strategy=init_to_uniform(), init_scale=0.1):
        if init_scale <= 0:
            raise ValueError("Expected init_scale > 0. but got {}".format(init_scale))
        self._init_scale = init_scale
        super().__init__(model, prefix, init_strategy)

    def _get_transform(self):
        loc = numpyro.param('{}_loc'.format(self.prefix), self._init_latent)
        scale_tril = numpyro.param('{}_scale_tril'.format(self.prefix),
                                   np.identity(self.latent_size) * self._init_scale,
                                   constraint=constraints.lower_cholesky)
        return MultivariateAffineTransform(loc, scale_tril)

    def median(self, params):
        transform = self.get_transform(params)
<<<<<<< HEAD
        return self._unpack_and_constrain(transform.loc)
=======
        return self._unpack_and_constrain(transform.loc, params)
>>>>>>> dfa00ff2

    def quantiles(self, params, quantiles):
        transform = self.get_transform(params)
        quantiles = np.array(quantiles)[..., None]
        latent = dist.Normal(transform.loc, np.diagonal(transform.scale_tril)).icdf(quantiles)
        return self._unpack_and_constrain(latent)


class AutoLowRankMultivariateNormal(AutoContinuous):
    """
    This implementation of :class:`AutoContinuous` uses a LowRankMultivariateNormal
    distribution to construct a guide over the entire latent space.
    The guide does not depend on the model's ``*args, **kwargs``.

    Usage::

        guide = AutoLowRankMultivariateNormal(model, rank=2, ...)
        svi = SVI(model, guide, ...)
    """
    def __init__(self, model, prefix="auto", init_strategy=init_to_uniform(), init_scale=0.1, rank=None):
        if init_scale <= 0:
            raise ValueError("Expected init_scale > 0. but got {}".format(init_scale))
        self._init_scale = init_scale
        self.rank = rank
        super(AutoLowRankMultivariateNormal, self).__init__(
            model, prefix=prefix, init_strategy=init_strategy)

    def _sample_latent(self, base_dist, *args, **kwargs):
        sample_shape = kwargs.pop('sample_shape', ())
        rank = int(round(self.latent_size ** 0.5)) if self.rank is None else self.rank
        loc = numpyro.param('{}_loc'.format(self.prefix), self._init_latent)
        cov_factor = numpyro.param('{}_cov_factor'.format(self.prefix), np.zeros((self.latent_size, rank)))
        scale = numpyro.param('{}_scale'.format(self.prefix),
                              np.full(self.latent_size, self._init_scale),
                              constraint=constraints.positive)
        cov_diag = scale * scale
        cov_factor = cov_factor * scale[..., None]
        posterior = dist.LowRankMultivariateNormal(loc, cov_factor, cov_diag)
        return numpyro.sample("_{}_latent".format(self.prefix), posterior, sample_shape=sample_shape)

    def _get_transform(self, params):
        loc = params['{}_loc'.format(self.prefix)]
        cov_factor = params['{}_cov_factor'.format(self.prefix)]
        scale = params['{}_scale'.format(self.prefix)]
        cov_diag = scale * scale
        cov_factor = cov_factor * scale[..., None]
        scale_tril = dist.LowRankMultivariateNormal(loc, cov_factor, cov_diag).scale_tril
        return MultivariateAffineTransform(loc, scale_tril)

    def sample_posterior(self, rng_key, params, sample_shape=()):
        transform = self._get_transform(params)
        loc, scale_tril = transform.loc, transform.scale_tril
        latent_sample = dist.MultivariateNormal(loc, scale_tril=scale_tril).sample(rng_key, sample_shape)
        return self._unpack_and_constrain(latent_sample)

    def get_transform(self, params):
        return self._get_transform(params)

    def median(self, params):
        loc = params['{}_loc'.format(self.prefix)]
        return self._unpack_and_constrain(loc)

    def quantiles(self, params, quantiles):
        transform = self.get_transform(params)
        quantiles = np.array(quantiles)[..., None]
        latent = dist.Normal(transform.loc, np.diagonal(transform.scale_tril)).icdf(quantiles)
        return self._unpack_and_constrain(latent)


class AutoLaplaceApproximation(AutoContinuous):
    r"""
    Laplace approximation (quadratic approximation) approximates the posterior
    :math:`\log p(z | x)` by a multivariate normal distribution in the
    unconstrained space. Under the hood, it uses Delta distributions to
    construct a MAP guide over the entire (unconstrained) latent space. Its
    covariance is given by the inverse of the hessian of :math:`-\log p(x, z)`
    at the MAP point of `z`.

    Usage::

        guide = AutoLaplaceApproximation(model, ...)
        svi = SVI(model, guide, ...)
    """
    def _sample_latent(self, base_dist, *args, **kwargs):
        # sample from Delta guide
        sample_shape = kwargs.pop('sample_shape', ())
        loc = numpyro.param('{}_loc'.format(self.prefix), self._init_latent)
        posterior = dist.Delta(loc, event_ndim=1)
        return numpyro.sample("_{}_latent".format(self.prefix), posterior, sample_shape=sample_shape)

    def _get_transform(self, params):
        def loss_fn(z):
            params1 = params.copy()
            params1['{}_loc'.format(self.prefix)] = z
            # we are doing maximum likelihood, so only require `num_particles=1` and an arbitrary rng_key.
            return ELBO().loss(random.PRNGKey(0), params1, self.model, self,
                               *self._args, **self._kwargs)

        loc = params['{}_loc'.format(self.prefix)]
        precision = hessian(loss_fn)(loc)
        scale_tril = cholesky_of_inverse(precision)
        if not_jax_tracer(scale_tril):
            if np.any(np.isnan(scale_tril)):
                warnings.warn("Hessian of log posterior at the MAP point is singular. Posterior"
                              " samples from AutoLaplaceApproxmiation will be constant (equal to"
                              " the MAP point).")
        scale_tril = np.where(np.isnan(scale_tril), 0., scale_tril)
        return MultivariateAffineTransform(loc, scale_tril)

    def sample_posterior(self, rng_key, params, sample_shape=()):
        transform = self._get_transform(params)
        loc, scale_tril = transform.loc, transform.scale_tril
        latent_sample = dist.MultivariateNormal(loc, scale_tril=scale_tril).sample(rng_key, sample_shape)
        return self._unpack_and_constrain(latent_sample)

    def get_transform(self, params):
        return self._get_transform(params)

    def median(self, params):
        loc = params['{}_loc'.format(self.prefix)]
        return self._unpack_and_constrain(loc)

    def quantiles(self, params, quantiles):
        transform = self._get_transform(params)
        quantiles = np.array(quantiles)[..., None]
        latent = dist.Normal(transform.loc, np.diagonal(transform.scale_tril)).icdf(quantiles)
        return self._unpack_and_constrain(latent)


class AutoIAFNormal(AutoContinuous):
    """
    This implementation of :class:`AutoContinuous` uses a Diagonal Normal
    distribution transformed via a
    :class:`~numpyro.distributions.flows.InverseAutoregressiveTransform`
    to construct a guide over the entire latent space. The guide does not
    depend on the model's ``*args, **kwargs``.

    Usage::

        guide = AutoIAFNormal(model, hidden_dims=[20], skip_connections=True, ...)
        svi = SVI(model, guide, ...)

    :param jax.random.PRNGKey rng_key: random key to be used as the source of randomness
        to initialize the guide.
    :param callable model: a generative model.
    :param str prefix: a prefix that will be prefixed to all param internal sites.
    :param callable init_strategy: A per-site initialization function.
    :param int num_flows: the number of flows to be used, defaults to 3.
    :param `**arn_kwargs`: keywords for constructing autoregressive neural networks, which includes:

        * **hidden_dims** (``list[int]``) - the dimensionality of the hidden units per layer.
          Defaults to ``[latent_size, latent_size]``.
        * **skip_connections** (``bool``) - whether to add skip connections from the input to the
          output of each flow. Defaults to False.
        * **nonlinearity** (``callable``) - the nonlinearity to use in the feedforward network.
          Defaults to :func:`jax.experimental.stax.Relu`.
    """
    def __init__(self, model, prefix="auto", init_strategy=init_to_uniform(),
                 num_flows=3, **arn_kwargs):
        self.num_flows = num_flows
        # 2-layer, stax.Elu, skip_connections=False by default following the experiments in
        # IAF paper (https://arxiv.org/abs/1606.04934)
        # and Neutra paper (https://arxiv.org/abs/1903.03704)
        self._hidden_dims = arn_kwargs.get('hidden_dims')
        self._skip_connections = arn_kwargs.get('skip_connections', False)
        self._nonlinearity = arn_kwargs.get('nonlinearity', stax.Elu)
        super(AutoIAFNormal, self).__init__(model, prefix=prefix, init_strategy=init_strategy)

    def _get_transform(self):
        if self.latent_size == 1:
            raise ValueError('latent dim = 1. Consider using AutoDiagonalNormal instead')
        hidden_dims = [self.latent_size, self.latent_size] if self._hidden_dims is None else self._hidden_dims
        flows = []
        for i in range(self.num_flows):
            if i > 0:
                flows.append(PermuteTransform(np.arange(self.latent_size)[::-1]))
            arn = AutoregressiveNN(self.latent_size, hidden_dims,
                                   permutation=np.arange(self.latent_size),
                                   skip_connections=self._skip_connections,
                                   nonlinearity=self._nonlinearity)
            arnn = numpyro.module('{}_arn__{}'.format(self.prefix, i), arn, (self.latent_size,))
            flows.append(InverseAutoregressiveTransform(arnn))
        return ComposeTransform(flows)


class AutoBNAFNormal(AutoContinuous):
    """
    This implementation of :class:`AutoContinuous` uses a Diagonal Normal
    distribution transformed via a
    :class:`~numpyro.distributions.flows.BlockNeuralAutoregressiveTransform`
    to construct a guide over the entire latent space. The guide does not
    depend on the model's ``*args, **kwargs``.

    Usage::

        guide = AutoBNAFNormal(rng, model, get_params, num_flows=1, hidden_factors=[50, 50])
        svi = SVI(model, guide, ...)

    **References**

    1. *Block Neural Autoregressive Flow*,
       Nicola De Cao, Ivan Titov, Wilker Aziz

    :param jax.random.PRNGKey rng: random key to be used as the source of randomness
        to initialize the guide.
    :param callable model: a generative model.
    :param str prefix: a prefix that will be prefixed to all param internal sites.
    :param callable init_strategy: A per-site initialization function.
    :param int num_flows: the number of flows to be used, defaults to 3.
    :param list hidden_factors: Hidden layer i has ``hidden_factors[i]`` hidden units per
        input dimension. This corresponds to both :math:`a` and :math:`b` in reference [1].
        The elements of hidden_factors must be integers.
    """
    def __init__(self, model, prefix="auto", init_strategy=init_to_uniform(), num_flows=1,
                 hidden_factors=[8, 8]):
        self.num_flows = num_flows
        self._hidden_factors = hidden_factors
        super(AutoBNAFNormal, self).__init__(model, prefix=prefix, init_strategy=init_strategy)

    def _get_transform(self):
        if self.latent_size == 1:
            raise ValueError('latent dim = 1. Consider using AutoDiagonalNormal instead')
        flows = []
        for i in range(self.num_flows):
            if i > 0:
                flows.append(PermuteTransform(np.arange(self.latent_size)[::-1]))
            residual = "gated" if i < (self.num_flows - 1) else None
            arn = BlockNeuralAutoregressiveNN(self.latent_size, self._hidden_factors, residual)
            arnn = numpyro.module('{}_arn__{}'.format(self.prefix, i), arn, (self.latent_size,))
            flows.append(BlockNeuralAutoregressiveTransform(arnn))
        return ComposeTransform(flows)<|MERGE_RESOLUTION|>--- conflicted
+++ resolved
@@ -10,11 +10,7 @@
 from abc import ABC, abstractmethod
 import warnings
 
-<<<<<<< HEAD
-from jax import hessian, random
-=======
 from jax import hessian, lax, random, tree_map
->>>>>>> dfa00ff2
 from jax.experimental import stax
 from jax.flatten_util import ravel_pytree
 import jax.numpy as np
@@ -36,11 +32,7 @@
 )
 from numpyro.distributions.util import cholesky_of_inverse, sum_rightmost
 from numpyro.infer.elbo import ELBO
-<<<<<<< HEAD
-from numpyro.infer.util import find_valid_initial_params, init_to_uniform, transform_fn
-=======
 from numpyro.infer.util import constrain_fn, find_valid_initial_params, init_to_uniform, transform_fn
->>>>>>> dfa00ff2
 from numpyro.util import not_jax_tracer
 
 __all__ = [
@@ -143,21 +135,15 @@
                                                                    model_kwargs=kwargs)
         # TODO: we can just simply use infer/get_model_transforms here
         self._inv_transforms = {}
-<<<<<<< HEAD
-=======
         self._replay_model = False
->>>>>>> dfa00ff2
         unconstrained_sites = {}
         for name, site in self.prototype_trace.items():
             if site['type'] == 'sample' and not site['is_observed']:
                 transform = biject_to(site['fn'].support)
                 self._inv_transforms[name] = transform
                 unconstrained_sites[name] = transform.inv(site['value'])
-<<<<<<< HEAD
-=======
             elif site['type'] == 'deterministic' and not self._replay_model:
                 self._replay_model = True
->>>>>>> dfa00ff2
 
         self._init_latent, unpack_latent = ravel_pytree(init_params)
         # this is to match the behavior of Pyro, where we can apply
@@ -211,10 +197,6 @@
 
         return result
 
-<<<<<<< HEAD
-    def _unpack_and_constrain(self, latent_sample):
-        return transform_fn(self._inv_transforms, self._unpack_latent(latent_sample))
-=======
     def _unpack_and_constrain(self, latent_sample, params):
         if self._replay_model:
             def unpack_single_latent(latent):
@@ -233,7 +215,6 @@
                 return unpack_single_latent(latent_sample)
         else:
             return transform_fn(self._inv_transforms, self._unpack_latent(latent_sample))
->>>>>>> dfa00ff2
 
     @property
     def base_dist(self):
@@ -323,11 +304,7 @@
 
     def median(self, params):
         transform = self.get_transform(params)
-<<<<<<< HEAD
-        return self._unpack_and_constrain(transform.loc)
-=======
         return self._unpack_and_constrain(transform.loc, params)
->>>>>>> dfa00ff2
 
     def quantiles(self, params, quantiles):
         transform = self.get_transform(params)
@@ -362,17 +339,13 @@
 
     def median(self, params):
         transform = self.get_transform(params)
-<<<<<<< HEAD
-        return self._unpack_and_constrain(transform.loc)
-=======
         return self._unpack_and_constrain(transform.loc, params)
->>>>>>> dfa00ff2
 
     def quantiles(self, params, quantiles):
         transform = self.get_transform(params)
         quantiles = np.array(quantiles)[..., None]
         latent = dist.Normal(transform.loc, np.diagonal(transform.scale_tril)).icdf(quantiles)
-        return self._unpack_and_constrain(latent)
+        return self._unpack_and_constrain(latent, params)
 
 
 class AutoLowRankMultivariateNormal(AutoContinuous):
