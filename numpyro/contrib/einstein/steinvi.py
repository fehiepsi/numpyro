# Copyright Contributors to the Pyro project.
# SPDX-License-Identifier: Apache-2.0

from collections import namedtuple
from collections.abc import Callable
from copy import deepcopy
import functools
from functools import partial
from itertools import chain
import operator

import jax
from jax import grad, jacfwd, numpy as jnp, random, vmap
<<<<<<< HEAD
=======
from jax.flatten_util import ravel_pytree
from jax.tree_util import tree_map
>>>>>>> 616a811e

from numpyro import handlers
from numpyro.contrib.einstein.stein_kernels import SteinKernel
from numpyro.contrib.einstein.stein_loss import SteinLoss
from numpyro.contrib.einstein.stein_util import (
    batch_ravel_pytree,
    get_parameter_transform,
)
from numpyro.contrib.funsor import config_enumerate, enum
from numpyro.distributions import Distribution
from numpyro.distributions.transforms import IdentityTransform
from numpyro.infer.autoguide import AutoGuide
from numpyro.infer.util import _guess_max_plate_nesting, transform_fn
from numpyro.optim import _NumPyroOptim
from numpyro.util import fori_collect

SteinVIState = namedtuple("SteinVIState", ["optim_state", "rng_key"])
SteinVIRunResult = namedtuple("SteinRunResult", ["params", "state", "losses"])


def _numel(shape):
    return functools.reduce(operator.mul, shape, 1)


class SteinVI:
    """Variational inference with Stein mixtures.


    **Example:**

    .. doctest::

        >>> from jax import random
        >>> import jax.numpy as jnp
        >>> import numpyro
        >>> import numpyro.distributions as dist
        >>> from numpyro.distributions import constraints
        >>> from numpyro.contrib.einstein import MixtureGuidePredictive, SteinVI, RBFKernel

        >>> def model(data):
        ...     f = numpyro.sample("latent_fairness", dist.Beta(10, 10))
        ...     with numpyro.plate("N", data.shape[0] if data is not None else 10):
        ...         numpyro.sample("obs", dist.Bernoulli(f), obs=data)

        >>> def guide(data):
        ...     alpha_q = numpyro.param("alpha_q", 15., constraint=constraints.positive)
        ...     beta_q = numpyro.param("beta_q", lambda rng_key: random.exponential(rng_key),
        ...                            constraint=constraints.positive)
        ...     numpyro.sample("latent_fairness", dist.Beta(alpha_q, beta_q))

        >>> data = jnp.concatenate([jnp.ones(6), jnp.zeros(4)])
        >>> optimizer = numpyro.optim.Adam(step_size=0.0005)
        >>> stein = SteinVI(model, guide, optimizer, kernel_fn=RBFKernel())
        >>> stein_result = stein.run(random.PRNGKey(0), 2000, data)
        >>> params = stein_result.params
        >>> # use guide to make predictive
        >>> predictive = MixtureGuidePredictive(model, guide, params, num_samples=1000, guide_sites=stein.guide_sites)
        >>> samples = predictive(random.PRNGKey(1), data=None)

    :param Callable model: Python callable with Pyro primitives for the model.
    :param guide: Python callable with Pyro primitives for the guide
        (recognition network).
    :param _NumPyroOptim optim: An instance of :class:`~numpyro.optim._NumpyroOptim`.
    :param SteinKernel kernel_fn: Function that produces a logarithm of the statistical kernel to use with Stein mixture
        inference.
    :param num_stein_particles: Number of particles (i.e., mixture components) in the Stein mixture.
    :param num_elbo_particles: Number of Monte Carlo draws used to approximate the attractive force gradient.
        (More particles give better gradient approximations)
    :param Float loss_temperature: Scaling factor of the attractive force.
    :param Float repulsion_temperature: Scaling factor of the repulsive force (Non-linear Stein)
    :param Callable non_mixture_guide_param_fn: predicate on names of parameters in guide which should be optimized
        classically without Stein (E.g. parameters for large normal networks or other transformation)
    :param static_kwargs: Static keyword arguments for the model / guide, i.e. arguments that remain constant
        during inference.
    """

    def __init__(
        self,
        model: Callable,
        guide: Callable,
        optim: _NumPyroOptim,
        kernel_fn: SteinKernel,
        num_stein_particles: int = 10,
        num_elbo_particles: int = 10,
        loss_temperature: float = 1.0,
        repulsion_temperature: float = 1.0,
        non_mixture_guide_params_fn: Callable[[str], bool] = lambda name: False,
        enum=True,
        **static_kwargs,
    ):
        if isinstance(guide, AutoGuide):
            not_comptaible_guides = [
                "AutoIAFNormal",
                "AutoBNAFNormal",
                "AutoDAIS",
                "AutoSemiDAIS",
                "AutoSurrogateLikelihoodDAIS",
            ]
            guide_name = guide.__class__.__name__
            assert guide_name not in not_comptaible_guides, (
                f"SteinVI currently not compatible with {guide_name}. "
                f"If you have a use case, feel free to open an issue."
            )

            init_loc_error_message = (
                "SteinVI is not compatible with init_to_feasible, init_to_value, "
                "and init_to_uniform with radius=0. If you have a use case, "
                "feel free to open an issue."
            )
            if isinstance(guide.init_loc_fn, partial):
                init_fn_name = guide.init_loc_fn.func.__name__
                if init_fn_name == "init_to_uniform":
                    assert (
                        guide.init_loc_fn.keywords.get("radius", None) != 0
                    ), init_loc_error_message
            else:
                init_fn_name = guide.init_loc_fn.__name__
            assert init_fn_name not in [
                "init_to_feasible",
                "init_to_value",
            ], init_loc_error_message

        self._inference_model = model
        self.model = model
        self.guide = guide
        self._init_guide = deepcopy(guide)
        self.optim = optim
        self.stein_loss = SteinLoss(  # TODO: @OlaRonning handle enum
            elbo_num_particles=num_elbo_particles,
            stein_num_particles=num_stein_particles,
        )
        self.kernel_fn = kernel_fn
        self.static_kwargs = static_kwargs
        self.num_stein_particles = num_stein_particles
        self.loss_temperature = loss_temperature
        self.repulsion_temperature = repulsion_temperature
        self.enum = enum
        self.non_mixture_params_fn = non_mixture_guide_params_fn
        self.guide_sites = None
        self.constrain_fn = None
        self.uconstrain_fn = None
        self.particle_transform_fn = None
        self.particle_transforms = None

    def _apply_kernel(self, kernel, x, y, v):
        if self.kernel_fn.mode == "norm" or self.kernel_fn.mode == "vector":
            return kernel(x, y) * v
        else:
            return kernel(x, y) @ v

    def _kernel_grad(self, kernel, x, y):
        if self.kernel_fn.mode == "norm":
            return grad(lambda x: kernel(x, y))(x)
        elif self.kernel_fn.mode == "vector":
            return vmap(lambda i: grad(lambda x: kernel(x, y)[i])(x)[i])(
                jnp.arange(x.shape[0])
            )
        else:
            return vmap(
                lambda a: jnp.sum(
                    vmap(lambda b: grad(lambda x: kernel(x, y)[a, b])(x)[b])(
                        jnp.arange(x.shape[0])
                    )
                )
            )(jnp.arange(x.shape[0]))

    def _param_size(self, param):
        if isinstance(param, tuple) or isinstance(param, list):
            return sum(map(self._param_size, param))
        return param.size

    def _calc_particle_info(self, uparams, num_particles, start_index=0):
        uparam_keys = list(uparams.keys())
        uparam_keys.sort()
        res = {}
        end_index = start_index
        for k in uparam_keys:
            if isinstance(uparams[k], dict):
                res_sub, end_index = self._calc_particle_info(
                    uparams[k], num_particles, start_index
                )
                res[k] = res_sub
            else:
                end_index = start_index + self._param_size(uparams[k]) // num_particles
                res[k] = (start_index, end_index)
            start_index = end_index
        return res, end_index

    def _find_init_params(self, particle_seed, inner_guide, model_args, model_kwargs):
        def local_trace(key):
            guide = deepcopy(inner_guide)

            with handlers.seed(rng_seed=key), handlers.trace() as mixture_trace:
                guide(*model_args, **model_kwargs)

            init_params = {
                name: site["value"]
                for name, site in mixture_trace.items()
                if site.get("type") == "param"
            }
            return init_params

        return vmap(local_trace)(random.split(particle_seed, self.num_stein_particles))

    def _svgd_loss_and_grads(self, rng_key, unconstr_params, *args, **kwargs):
        # 0. Separate model and guide parameters, since only guide parameters are updated using Stein
        non_mixture_uparams = {  # Includes any marked guide parameters and all model parameters
            p: v
            for p, v in unconstr_params.items()
            if p not in self.guide_sites or self.non_mixture_params_fn(p)
        }
        stein_uparams = {
            p: v for p, v in unconstr_params.items() if p not in non_mixture_uparams
        }

        # 1. Collect each guide parameter into monolithic particles that capture correlations
        # between parameter values across each individual particle
        stein_particles, unravel_pytree, unravel_pytree_batched = batch_ravel_pytree(
            stein_uparams, nbatch_dims=1
        )
        particle_info, _ = self._calc_particle_info(
            stein_uparams, stein_particles.shape[0]
        )
        attractive_key, classic_key = random.split(rng_key)

        # 2. Calculate gradients for each particle
        def kernel_particles_loss_fn(
            rng_key, particles
        ):  # TODO: rewrite using def to utilize jax caching
            particle_keys = random.split(rng_key, self.stein_loss.stein_num_particles)
            grads = vmap(
                lambda i: grad(
                    lambda particle: (
                        vmap(
                            lambda elbo_key: self.stein_loss.single_particle_loss(
                                rng_key=elbo_key,
                                model=handlers.scale(
                                    self._inference_model, self.loss_temperature
                                ),
                                guide=self.guide,
                                selected_particle=unravel_pytree(particle),
                                unravel_pytree=unravel_pytree,
                                flat_particles=particles,
                                select_index=i,
                                model_args=args,
                                model_kwargs=kwargs,
                                param_map=self.constrain_fn(non_mixture_uparams),
                            )
                        )(
                            random.split(
                                particle_keys[i], self.stein_loss.elbo_num_particles
                            )
                        )
                    ).mean()
                )(particles[i])
            )(jnp.arange(self.stein_loss.stein_num_particles))

            return grads

        def particle_transform_fn(particle):
            params = unravel_pytree(particle)

            tparams = self.particle_transform_fn(params)
            ctparams = self.constrain_fn(tparams)
            tparticle, _ = ravel_pytree(tparams)
            ctparticle, _ = ravel_pytree(ctparams)
            return tparticle, ctparticle

        # 2.1 Lift particles to constraint space
        tstein_particles, ctstein_particles = vmap(particle_transform_fn)(
            stein_particles
        )

        # 2.2 Compute particle gradients (for attractive force)
        particle_ljp_grads = kernel_particles_loss_fn(attractive_key, ctstein_particles)

        # 2.2 Compute non-mixture parameter gradients
        non_mixture_param_grads = grad(
            lambda cps: -self.stein_loss.loss(
                classic_key,
                self.constrain_fn(cps),
                handlers.scale(self._inference_model, self.loss_temperature),
                self.guide,
                unravel_pytree_batched(ctstein_particles),
                *args,
                **kwargs,
            )
        )(non_mixture_uparams)

        # 3. Calculate kernel of particles
        kernel = self.kernel_fn.compute(
            stein_particles, particle_info, kernel_particles_loss_fn
        )

        # 4. Calculate the attractive force and repulsive force on the particles
        attractive_force = vmap(
            lambda y: jnp.sum(
                vmap(
                    lambda x, x_ljp_grad: self._apply_kernel(kernel, x, y, x_ljp_grad)
                )(tstein_particles, particle_ljp_grads),
                axis=0,
            )
        )(tstein_particles)
        repulsive_force = vmap(
            lambda y: jnp.sum(
                vmap(
                    lambda x: self.repulsion_temperature
                    * self._kernel_grad(kernel, x, y)
                )(tstein_particles),
                axis=0,
            )
        )(tstein_particles)

        def single_particle_grad(particle, attr_forces, rep_forces):
            def _nontrivial_jac(var_name, var):
                if isinstance(self.particle_transforms[var_name], IdentityTransform):
                    return None
                return jacfwd(self.particle_transforms[var_name].inv)(var)

            def _update_force(attr_force, rep_force, jac):
                force = attr_force.reshape(-1) + rep_force.reshape(-1)
                if jac is not None:
                    force = force @ jac.reshape(
                        (_numel(jac.shape[: len(jac.shape) // 2]), -1)
                    )
                return force.reshape(attr_force.shape)

            reparam_jac = {
                name: jax.tree.map(lambda var: _nontrivial_jac(name, var), variables)
                for name, variables in unravel_pytree(particle).items()
            }
            jac_params = jax.tree.map(
                _update_force,
                unravel_pytree(attr_forces),
                unravel_pytree(rep_forces),
                reparam_jac,
            )
            jac_particle, _ = ravel_pytree(jac_params)
            return jac_particle

        particle_grads = (
            vmap(single_particle_grad)(
                stein_particles, attractive_force, repulsive_force
            )
            / self.num_stein_particles
        )

        # 5. Decompose the monolithic particle forces back to concrete parameter values
        stein_param_grads = unravel_pytree_batched(particle_grads)

        # 6. Return loss and gradients (based on parameter forces)
        res_grads = jax.tree.map(
            lambda x: -x, {**non_mixture_param_grads, **stein_param_grads}
        )
        return jnp.linalg.norm(particle_grads), res_grads

    def init(self, rng_key, *args, **kwargs):
        """Register random variable transformations, constraints and determine initialize positions of the particles.

        :param rng_key: Random number generator seed.
        :param args: Arguments to the model / guide.
        :param kwargs: Keyword arguments to the model / guide.
        :return: initial :data:`SteinVIState`
        """

        rng_key, kernel_seed, model_seed, guide_seed, particle_seed = random.split(
            rng_key, 5
        )

        model_init = handlers.seed(self.model, model_seed)
        model_trace = handlers.trace(model_init).get_trace(
            *args, **kwargs, **self.static_kwargs
        )

        guide_init_params = self._find_init_params(
            particle_seed, self._init_guide, args, kwargs
        )

        guide_init = handlers.seed(self.guide, guide_seed)
        guide_trace = handlers.trace(guide_init).get_trace(
            *args, **kwargs, **self.static_kwargs
        )

        params = {}
        transforms = {}
        inv_transforms = {}
        particle_transforms = {}
        guide_param_names = set()
        should_enum = False
        for site in model_trace.values():
            if (
                "fn" in site
                and site["type"] == "sample"
                and not site["is_observed"]
                and isinstance(site["fn"], Distribution)
                and site["fn"].is_discrete
            ):
                if site["fn"].has_enumerate_support and self.enum:
                    should_enum = True
                else:
                    raise Exception(
                        "Cannot enumerate model with discrete variables without enumerate support"
                    )
        # NB: params in model_trace will be overwritten by params in guide_trace
        for site in chain(model_trace.values(), guide_trace.values()):
            if site["type"] == "param":
                transform = get_parameter_transform(site)
                inv_transforms[site["name"]] = transform
                transforms[site["name"]] = transform.inv
                particle_transforms[site["name"]] = site.get(
                    "particle_transform", IdentityTransform()
                )
                if site["name"] in guide_init_params:
                    pval = guide_init_params[site["name"]]
                    if self.non_mixture_params_fn(site["name"]):
                        pval = jax.tree.map(lambda x: x[0], pval)
                else:
                    pval = site["value"]
                params[site["name"]] = transform.inv(pval)
                if site["name"] in guide_trace:
                    guide_param_names.add(site["name"])

        if should_enum:
            mpn = _guess_max_plate_nesting(model_trace)
            self._inference_model = enum(config_enumerate(self.model), -mpn - 1)
        self.guide_sites = guide_param_names
        self.constrain_fn = partial(transform_fn, inv_transforms)
        self.uconstrain_fn = partial(transform_fn, transforms)
        self.particle_transforms = particle_transforms
        self.particle_transform_fn = partial(transform_fn, particle_transforms)
        stein_particles, _, _ = batch_ravel_pytree(
            {
                k: params[k]
                for k, site in guide_trace.items()
                if site["type"] == "param" and site["name"] in guide_init_params
            },
            nbatch_dims=1,
        )

        self.kernel_fn.init(kernel_seed, stein_particles.shape)
        return SteinVIState(self.optim.init(params), rng_key)

    def get_params(self, state: SteinVIState):
        """
        Gets values at `param` sites of the `model` and `guide`.
        :param state: current state of the optimizer.
        """
        params = self.constrain_fn(self.optim.get_params(state.optim_state))
        return params

    def update(self, state: SteinVIState, *args, **kwargs):
        """
        Take a single step of Stein (possibly on a batch / minibatch of data),
        using the optimizer.
        :param state: current state of Stein.
        :param args: arguments to the model / guide (these can possibly vary during
            the course of fitting).
        :param kwargs: keyword arguments to the model / guide (these can possibly vary
            during the course of fitting).
        :return: tuple of `(state, loss)`.
        """
        rng_key, rng_key_mcmc, rng_key_step = random.split(state.rng_key, num=3)
        params = self.optim.get_params(state.optim_state)
        optim_state = state.optim_state
        loss_val, grads = self._svgd_loss_and_grads(
            rng_key_step, params, *args, **kwargs, **self.static_kwargs
        )
        optim_state = self.optim.update(grads, optim_state)
        return SteinVIState(optim_state, rng_key), loss_val

    def run(
        self,
        rng_key,
        num_steps,
        *args,
        progress_bar=True,
        init_state=None,
        collect_fn=lambda val: val[1],  # TODO: refactor
        **kwargs,
    ):
        def bodyfn(_i, info):
            body_state = info[0]
            return (*self.update(body_state, *info[2:], **kwargs), *info[2:])

        if init_state is None:
            state = self.init(rng_key, *args, **kwargs)
        else:
            state = init_state
        loss = self.evaluate(state, *args, **kwargs)
        auxiliaries, last_res = fori_collect(
            0,
            num_steps,
            lambda info: bodyfn(0, info),
            (state, loss, *args),
            progbar=progress_bar,
            transform=collect_fn,
            return_last_val=True,
            diagnostics_fn=lambda state: f"norm Stein force: {state[1]:.3f}"
            if progress_bar
            else None,
        )
        state = last_res[0]
        return SteinVIRunResult(self.get_params(state), state, auxiliaries)

    def evaluate(self, state, *args, **kwargs):
        """
        Take a single step of Stein (possibly on a batch / minibatch of data).
        :param state: current state of Stein.
        :param args: arguments to the model / guide (these can possibly vary during
            the course of fitting).
        :param kwargs: keyword arguments to the model / guide.
        :return: normed stein force given the current parameter values (held within `state.optim_state`).
        """
        # we split to have the same seed as `update_fn` given a state
        _, _, rng_key_eval = random.split(state.rng_key, num=3)
        params = self.optim.get_params(state.optim_state)
        normed_stein_force, _ = self._svgd_loss_and_grads(
            rng_key_eval, params, *args, **kwargs, **self.static_kwargs
        )
        return normed_stein_force<|MERGE_RESOLUTION|>--- conflicted
+++ resolved
@@ -11,11 +11,6 @@
 
 import jax
 from jax import grad, jacfwd, numpy as jnp, random, vmap
-<<<<<<< HEAD
-=======
-from jax.flatten_util import ravel_pytree
-from jax.tree_util import tree_map
->>>>>>> 616a811e
 
 from numpyro import handlers
 from numpyro.contrib.einstein.stein_kernels import SteinKernel
