# Copyright Contributors to the Pyro project.
# SPDX-License-Identifier: Apache-2.0

from functools import singledispatch

<<<<<<< HEAD
import jax
from jax import random
=======
from jax import random, tree
>>>>>>> aa860f7e
import jax.numpy as jnp

try:
    import jaxns  # noqa: F401
    from jaxns import (
        Model,
        Prior,
        TerminationCondition,
        plot_cornerplot,
        plot_diagnostics,
        resample,
        summary,
    )
    from jaxns.public import DefaultNestedSampler
    from jaxns.utils import NestedSamplerResults

except ImportError as e:
    raise ImportError(
        f"{e} \n "
        f"To use this module, please install `jaxns>2.5` package. It can be"
        " installed with `pip install jaxns` with python>=3.8"
    ) from e

import tensorflow_probability.substrates.jax as tfp

import numpyro
import numpyro.distributions as dist
from numpyro.handlers import reparam, seed, trace
from numpyro.infer import Predictive
from numpyro.infer.reparam import Reparam
from numpyro.infer.util import _guess_max_plate_nesting, _validate_model, log_density

__all__ = ["NestedSampler"]

tfpd = tfp.distributions


@singledispatch
def uniform_reparam_transform(d):
    """
    A helper for :class:`UniformReparam` to get the transform that transforms
    a uniform distribution over a unit hypercube to the target distribution `d`.
    """
    if isinstance(d, dist.TransformedDistribution):
        outer_transform = dist.transforms.ComposeTransform(d.transforms)
        return lambda q: outer_transform(uniform_reparam_transform(d.base_dist)(q))

    if isinstance(
        d, (dist.Independent, dist.ExpandedDistribution, dist.MaskedDistribution)
    ):
        return lambda q: uniform_reparam_transform(d.base_dist)(q)

    return d.icdf


@uniform_reparam_transform.register(dist.MultivariateNormal)
def _(d):
    outer_transform = dist.transforms.LowerCholeskyAffine(d.loc, d.scale_tril)
    return lambda q: outer_transform(dist.Normal(0, 1).icdf(q))


@uniform_reparam_transform.register(dist.BernoulliLogits)
@uniform_reparam_transform.register(dist.BernoulliProbs)
def _(d):
    def transform(q):
        x = q < d.probs
        return x.astype(jnp.result_type(x, int))

    return transform


@uniform_reparam_transform.register(dist.CategoricalLogits)
@uniform_reparam_transform.register(dist.CategoricalProbs)
def _(d):
    return lambda q: jnp.sum(jnp.cumsum(d.probs, axis=-1) < q[..., None], axis=-1)


@uniform_reparam_transform.register(dist.Dirichlet)
def _(d):
    gamma_dist = dist.Gamma(d.concentration)

    def transform_fn(q):
        # NB: icdf is not available yet for Gamma distribution
        # so this will raise an NotImplementedError for now.
        # We will need scipy.special.gammaincinv, which is not available yet in JAX
        # see issue: https://github.com/google/jax/issues/5350
        # TODO: consider wrap jaxns GammaPrior transform implementation
        gammas = uniform_reparam_transform(gamma_dist)(q)
        return gammas / gammas.sum(-1, keepdims=True)

    return transform_fn


class UniformReparam(Reparam):
    """
    Reparameterize a distribution to a Uniform over the unit hypercube.

    Most univariate distribution uses Inverse CDF for the reparameterization.
    """

    def __call__(self, name, fn, obs):
        assert obs is None, "TransformReparam does not support observe statements"
        shape = fn.shape()
        fn, expand_shape, event_dim = self._unwrap(fn)
        transform = uniform_reparam_transform(fn)
        tiny = jnp.finfo(jnp.result_type(float)).tiny

        x = numpyro.sample(
            "{}_base".format(name),
            dist.Uniform(tiny, 1).expand(shape).to_event(event_dim).mask(False),
        )
        # Simulate a numpyro.deterministic() site.
        return None, transform(x)


class NestedSampler:
    """
    (EXPERIMENTAL) A wrapper for `jaxns <https://github.com/Joshuaalbert/jaxns>`_ ,
    a nested sampling package based on JAX.

    See reference [1] for details on the meaning of each parameter.
    Please consider citing this reference if you use the nested sampler in your research.

    .. note:: To enumerate over a discrete latent variable, you can add the keyword
        `infer={"enumerate": "parallel"}` to the corresponding `sample` statement.

    .. note:: To improve the performance, please consider enabling x64 mode at the beginning
        of your NumPyro program ``numpyro.enable_x64()``.

    **References**

    1. *JAXNS: a high-performance nested sampling package based on JAX*,
       Joshua G. Albert (https://arxiv.org/abs/2012.15286)

    :param callable model: a call with NumPyro primitives
    :param dict constructor_kwargs: additional keyword arguments to construct an upstream
        :class:`jaxns.NestedSampler` instance.
    :param dict termination_kwargs: keyword arguments to terminate the sampler. Please
        refer to the upstream :meth:`jaxns.NestedSampler.__call__` method.

    **Example**

    .. doctest::

        >>> from jax import random
        >>> import jax.numpy as jnp
        >>> import numpyro
        >>> import numpyro.distributions as dist
        >>> from numpyro.contrib.nested_sampling import NestedSampler

        >>> true_coefs = jnp.array([1., 2., 3.])
        >>> data = random.normal(random.PRNGKey(0), (2000, 3))
        >>> labels = dist.Bernoulli(logits=(true_coefs * data).sum(-1)).sample(random.PRNGKey(1))
        >>>
        >>> def model(data, labels):
        ...     coefs = numpyro.sample('coefs', dist.Normal(0, 1).expand([3]))
        ...     intercept = numpyro.sample('intercept', dist.Normal(0., 10.))
        ...     return numpyro.sample('y', dist.Bernoulli(logits=(coefs * data + intercept).sum(-1)),
        ...                           obs=labels)
        >>>
        >>> ns = NestedSampler(model)
        >>> ns.run(random.PRNGKey(2), data, labels)
        >>> samples = ns.get_samples(random.PRNGKey(3), num_samples=1000)
        >>> assert jnp.mean(jnp.abs(samples['intercept'])) < 0.05
        >>> print(jnp.mean(samples['coefs'], axis=0))  # doctest: +SKIP
        [0.93661342 1.95034876 2.86123884]
    """

    def __init__(
        self,
        model,
        *,
        constructor_kwargs=None,
        termination_kwargs=None,
    ):
        self.model = model
        self.constructor_kwargs = (
            constructor_kwargs if constructor_kwargs is not None else {}
        )
        self.termination_kwargs = (
            termination_kwargs if termination_kwargs is not None else {}
        )
        self._samples = None
        self._log_weights = None
        self._results: NestedSamplerResults | None = None

    def run(self, rng_key, *args, **kwargs):
        """
        Run the nested samplers and collect weighted samples.

        :param random.PRNGKey rng_key: Random number generator key to be used for the sampling.
        :param args: The arguments needed by the `model`.
        :param kwargs: The keyword arguments needed by the `model`.
        """
        rng_sampling, rng_predictive = random.split(rng_key)
        # reparam the model so that latent sites have Uniform(0, 1) priors
        prototype_trace = trace(seed(self.model, rng_key)).get_trace(*args, **kwargs)
        param_names = [
            site["name"]
            for site in prototype_trace.values()
            if site["type"] == "sample"
            and not site["is_observed"]
            and site["infer"].get("enumerate", "") != "parallel"
        ]
        deterministics = [
            site["name"]
            for site in prototype_trace.values()
            if site["type"] == "deterministic"
        ]
        reparam_model = reparam(
            self.model, config={k: UniformReparam() for k in param_names}
        )

        # enable enumerate if needed
        has_enum = any(
            site["type"] == "sample"
            and site["infer"].get("enumerate", "") == "parallel"
            for site in prototype_trace.values()
        )
        if has_enum:
            from numpyro.contrib.funsor import enum, log_density as log_density_

            max_plate_nesting = _guess_max_plate_nesting(prototype_trace)
            _validate_model(prototype_trace)
            reparam_model = enum(reparam_model, -max_plate_nesting - 1)
        else:
            log_density_ = log_density

        # Jaxns requires loglikelihood function to have explicit signatures.
        local_dict = {}
        loglik_fn_def = """def loglik_fn({}):\n
        \tparams = dict({})\n
        \treturn log_density_(reparam_model, args, kwargs, params)[0]
        """.format(
            ", ".join([f"{name}_base" for name in param_names]),
            ", ".join([f"{name}_base={name}_base" for name in param_names]),
        )
        exec(loglik_fn_def, locals(), local_dict)
        loglik_fn = local_dict["loglik_fn"]

        # use NestedSampler with identity prior chain
        def prior_model():
            params = []
            for name in param_names:
                shape = prototype_trace[name]["fn"].shape()
                param = yield Prior(
                    tfpd.Uniform(low=jnp.zeros(shape), high=jnp.ones(shape)),
                    name=name + "_base",
                )
                params.append(param)
            return tuple(params)

        model = Model(prior_model=prior_model, log_likelihood=loglik_fn)

        default_constructor_kwargs = dict(
            num_live_points=model.U_ndims * 25,
            devices=jax.devices(),
            max_samples=1e4,
        )
        default_termination_kwargs = dict(dlogZ=1e-4)
        # Fill-in missing values with defaults. This allows user to inspect what was actually used by inspecting
        # these dictionaries
        list(
            map(
                lambda item: self.constructor_kwargs.setdefault(*item),
                default_constructor_kwargs.items(),
            )
        )
        list(
            map(
                lambda item: self.termination_kwargs.setdefault(*item),
                default_termination_kwargs.items(),
            )
        )

        default_ns = DefaultNestedSampler(
            model=model,
            **self.constructor_kwargs,
        )

        termination_reason, state = default_ns(
            rng_sampling, term_cond=TerminationCondition(**self.termination_kwargs)
        )
        results = default_ns.to_results(
            termination_reason=termination_reason, state=state
        )

        # transform base samples back to original domains
        # Here we only transform the first valid num_samples samples
        # NB: the number of weighted samples obtained from jaxns is results.num_samples
        # and only the first num_samples values of results.samples are valid.
        num_samples = results.total_num_samples
        samples = results.samples
        predictive = Predictive(
            reparam_model, samples, return_sites=param_names + deterministics
        )
        samples = predictive(rng_predictive, *args, **kwargs)
        # replace base samples in jaxns results by transformed samples
        self._results = results._replace(samples=samples)

    def get_samples(self, rng_key, num_samples, *, group_by_chain=False):
        """
        Draws samples from the weighted samples collected from the run.

        :param random.PRNGKey rng_key: Random number generator key to be used to draw samples.
        :param int num_samples: The number of samples.
        :param bool group_by_chain: If True, a leading chain dimension of 1 is added to the output arrays.
        :return: a dict of posterior samples
        """
        if self._results is None:
            raise RuntimeError(
                "NestedSampler.run(...) method should be called first to obtain results."
            )
        weighted_samples, sample_weights = self.get_weighted_samples()
        samples = resample(
            rng_key, weighted_samples, sample_weights, S=num_samples, replace=True
        )
        chain_dim_sel = None if group_by_chain else Ellipsis
        return tree.map(lambda x: x[chain_dim_sel], samples)

    def get_weighted_samples(self):
        """
        Gets weighted samples and their corresponding log weights.
        """
        if self._results is None:
            raise RuntimeError(
                "NestedSampler.run(...) method should be called first to obtain results."
            )

        return self._results.samples, self._results.log_dp_mean

    def print_summary(self):
        """
        Print summary of the result. This is a wrapper of :func:`jaxns.utils.summary`.
        """
        if self._results is None:
            raise RuntimeError(
                "NestedSampler.run(...) method should be called first to obtain results."
            )
        summary(self._results)

    def diagnostics(self):
        """
        Plot diagnostics of the result. This is a wrapper of :func:`jaxns.plotting.plot_diagnostics`
        and :func:`jaxns.plotting.plot_cornerplot`.
        """
        if self._results is None:
            raise RuntimeError(
                "NestedSampler.run(...) method should be called first to obtain results."
            )
        plot_diagnostics(self._results)
        plot_cornerplot(self._results)<|MERGE_RESOLUTION|>--- conflicted
+++ resolved
@@ -3,12 +3,8 @@
 
 from functools import singledispatch
 
-<<<<<<< HEAD
 import jax
-from jax import random
-=======
 from jax import random, tree
->>>>>>> aa860f7e
 import jax.numpy as jnp
 
 try:
