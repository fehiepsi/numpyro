--- conflicted
+++ resolved
@@ -42,11 +42,7 @@
         numpyro.plate.__new__ = lambda *args, **kwargs: object.__new__(numpyro.plate)
 
 
-<<<<<<< HEAD
-def config_enumerate(fn, default="parallel"):
-=======
 def config_enumerate(fn=None, default="parallel"):
->>>>>>> d9782025
     """
     Configures enumeration for all relevant sites in a NumPyro model.
 
@@ -70,11 +66,8 @@
     :param str default: Which enumerate strategy to use, one of
         "sequential", "parallel", or None. Defaults to "parallel".
     """
-<<<<<<< HEAD
-=======
     if fn is None:  # support use as a decorator
         return functools.partial(config_enumerate, default=default)
->>>>>>> d9782025
 
     def config_fn(site):
         if (
@@ -202,23 +195,13 @@
 
             dim_to_name = site["infer"]["dim_to_name"]
             log_prob_factor = funsor.to_funsor(
-<<<<<<< HEAD
-                log_prob, output=funsor.reals(), dim_to_name=dim_to_name
-=======
                 log_prob, output=funsor.Real, dim_to_name=dim_to_name
->>>>>>> d9782025
             )
 
             time_dim = None
             for dim, name in dim_to_name.items():
                 if name.startswith("_time"):
-<<<<<<< HEAD
-                    time_dim = funsor.Variable(
-                        name, funsor.domains.bint(log_prob.shape[dim])
-                    )
-=======
                     time_dim = funsor.Variable(name, funsor.Bint[log_prob.shape[dim]])
->>>>>>> d9782025
                     time_to_factors[time_dim].append(log_prob_factor)
                     history = max(
                         history, max(_get_shift(s) for s in dim_to_name.values())
