--- conflicted
+++ resolved
@@ -477,10 +477,6 @@
             return super().postprocess_message(msg)
         # NB: copied literally from original plate messenger, with self._indices is replaced
         # by self.indices
-<<<<<<< HEAD
-        # TODO: resolve the above inconsistency
-=======
->>>>>>> f052ea67
         if msg["type"] in ("subsample", "param") and self.dim is not None:
             event_dim = msg["kwargs"].get("event_dim")
             if event_dim is not None:
