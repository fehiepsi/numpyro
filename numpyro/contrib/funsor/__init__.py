# Copyright Contributors to the Pyro project.
# SPDX-License-Identifier: Apache-2.0

try:
    import funsor
except ImportError as e:
    raise ImportError(
        "Looking like you want to do inference for models with "
        "discrete latent variables. This is an experimental feature. "
        "You need to install `funsor` to be able to use this feature. "
        "It can be installed with `pip install funsor`."
    ) from e

<<<<<<< HEAD
=======
from numpyro.contrib.funsor.discrete import infer_discrete
>>>>>>> d9782025
from numpyro.contrib.funsor.enum_messenger import (
    enum,
    infer_config,
    markov,
    plate,
    to_data,
    to_funsor,
    trace,
)
from numpyro.contrib.funsor.infer_util import (
    config_enumerate,
    log_density,
    plate_to_enum_plate,
)

funsor.set_backend("jax")


__all__ = [
    "config_enumerate",
    "enum",
    "infer_config",
    "infer_discrete",
    "log_density",
    "markov",
    "plate",
    "plate_to_enum_plate",
    "to_data",
    "to_funsor",
    "trace",
]<|MERGE_RESOLUTION|>--- conflicted
+++ resolved
@@ -11,10 +11,7 @@
         "It can be installed with `pip install funsor`."
     ) from e
 
-<<<<<<< HEAD
-=======
 from numpyro.contrib.funsor.discrete import infer_discrete
->>>>>>> d9782025
 from numpyro.contrib.funsor.enum_messenger import (
     enum,
     infer_config,
