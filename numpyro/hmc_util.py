--- conflicted
+++ resolved
@@ -12,13 +12,8 @@
 from numpyro.distributions.constraints import biject_to, real, ComposeTransform
 from numpyro.distributions.util import cholesky_inverse
 from numpyro.handlers import seed, trace
-<<<<<<< HEAD
 from numpyro.infer_util import constrain_fn, find_valid_initial_params, init_to_uniform, potential_energy, transform_fn
 from numpyro.util import cond, while_loop
-=======
-from numpyro.infer_util import constrain_fn, log_density, transform_fn
-from numpyro.util import cond, fori_loop, while_loop
->>>>>>> a555a615
 
 AdaptWindow = namedtuple('AdaptWindow', ['start', 'end'])
 AdaptState = namedtuple('AdaptState', ['step_size', 'inverse_mass_matrix', 'mass_matrix_sqrt',
@@ -717,39 +712,7 @@
     return 0.5 * np.dot(v, r)
 
 
-<<<<<<< HEAD
 def initialize_model(rng, model, *model_args, init_strategy=init_to_uniform, **model_kwargs):
-=======
-def potential_energy(model, model_args, model_kwargs, inv_transforms):
-    """
-    Makes a callable which computes potential energy of a model given unconstrained params.
-    The `inv_transforms` is used to transform these unconstrained parameters to base values
-    of the corresponding priors in `model`. If a prior is a transformed distribution,
-    the corresponding base value lies in the support of base distribution. Otherwise,
-    the base value lies in the support of the distribution.
-
-    :param model: a callable containing NumPyro primitives.
-    :param tuple model_args: args provided to the model.
-    :param dict model_kwargs`: kwargs provided to the model.
-    :param dict inv_transforms: dictionary of transforms keyed by names.
-    :return: a callable that computes potential energy given unconstrained parameters.
-    """
-    def _potential_energy(params):
-        params_constrained = transform_fn(inv_transforms, params)
-        log_joint, model_trace = log_density(model, model_args, model_kwargs, params_constrained,
-                                             skip_dist_transforms=True)
-        for name, t in inv_transforms.items():
-            t_log_det = np.sum(t.log_abs_det_jacobian(params[name], params_constrained[name]))
-            if 'scale' in model_trace[name]:
-                t_log_det = model_trace[name]['scale'] * t_log_det
-            log_joint = log_joint + t_log_det
-        return - log_joint
-
-    return _potential_energy
-
-
-def initialize_model(rng, model, *model_args, init_strategy='uniform', **model_kwargs):
->>>>>>> a555a615
     """
     Given a model with Pyro primitives, returns a function which, given
     unconstrained parameters, evaluates the potential energy (negative
@@ -771,7 +734,6 @@
         to convert unconstrained HMC samples to constrained values that
         lie within the site's support.
     """
-<<<<<<< HEAD
     def single_chain_init(key):
         return find_valid_initial_params(key, model, *model_args, init_strategy=init_strategy,
                                          param_as_improper=True, **model_kwargs)
@@ -797,62 +759,12 @@
             else:
                 inv_transforms[k] = transform
 
-    potential_fn = potential_energy(seeded_model, model_args, model_kwargs, inv_transforms)
+    potential_fn = jax.partial(potential_energy, seeded_model, model_args, model_kwargs, inv_transforms)
     if has_transformed_dist:
         # we might want to replay the trace here
         constrain_fun = jax.partial(constrain_fn, seeded_model, model_args, model_kwargs, inv_transforms)
     else:
         constrain_fun = jax.partial(transform_fn, inv_transforms)
-=======
-    def single_chain_init(key, only_params=False):
-        seeded_model = seed(model, key)
-        model_trace = trace(seeded_model).get_trace(*model_args, **model_kwargs)
-        constrained_values, inv_transforms = {}, {}
-        has_transformed_dist = False
-        for k, v in model_trace.items():
-            if v['type'] == 'sample' and not v['is_observed']:
-                if v['intermediates']:
-                    constrained_values[k] = v['intermediates'][0][0]
-                    inv_transforms[k] = biject_to(v['fn'].base_dist.support)
-                    has_transformed_dist = True
-                else:
-                    constrained_values[k] = v['value']
-                    inv_transforms[k] = biject_to(v['fn'].support)
-            elif v['type'] == 'param':
-                constraint = v['kwargs'].pop('constraint', real)
-                transform = biject_to(constraint)
-                if isinstance(transform, ComposeTransform):
-                    base_transform = transform.parts[0]
-                    inv_transforms[k] = base_transform
-                    constrained_values[k] = base_transform(transform.inv(v['value']))
-                    has_transformed_dist = True
-                else:
-                    inv_transforms[k] = transform
-                    constrained_values[k] = v['value']
-        prior_params = transform_fn(inv_transforms,
-                                    {k: v for k, v in constrained_values.items()}, invert=True)
-        if init_strategy == 'uniform':
-            init_params = {}
-            keys = random.split(key, len(prior_params))
-            for i, (k, v) in enumerate(prior_params.items()):
-                init_params[k] = random.uniform(keys[i], shape=np.shape(v), minval=-2, maxval=2)
-        elif init_strategy == 'prior':
-            init_params = prior_params
-        else:
-            raise ValueError('initialize={} is not a valid initialization strategy.'.format(init_strategy))
-
-        if has_transformed_dist:
-            constrain_fun = jax.partial(constrain_fn, seeded_model, model_args, model_kwargs, inv_transforms)
-        else:
-            constrain_fun = jax.partial(transform_fn, inv_transforms)
-
-        if only_params:
-            return init_params
-        else:
-            return (init_params,
-                    potential_energy(seeded_model, model_args, model_kwargs, inv_transforms),
-                    constrain_fun)
->>>>>>> a555a615
 
     if rng.ndim == 1:
         init_params, is_valid = single_chain_init(rng)
