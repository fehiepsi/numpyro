from collections import namedtuple

import jax
from jax import grad, jit, lax, partial, random, value_and_grad, vmap
from jax.flatten_util import ravel_pytree
import jax.numpy as np
from jax.ops import index_update
from jax.scipy.special import expit
from jax.tree_util import tree_flatten, tree_map, tree_multimap

import numpyro.distributions as dist
from numpyro.distributions.constraints import biject_to, real, ComposeTransform
from numpyro.distributions.util import cholesky_inverse
from numpyro.handlers import seed, trace
from numpyro.infer_util import constrain_fn, log_density, transform_fn
from numpyro.util import cond, fori_loop, while_loop

AdaptWindow = namedtuple('AdaptWindow', ['start', 'end'])
AdaptState = namedtuple('AdaptState', ['step_size', 'inverse_mass_matrix', 'mass_matrix_sqrt',
                                       'ss_state', 'mm_state', 'window_idx', 'rng'])
IntegratorState = namedtuple('IntegratorState', ['z', 'r', 'potential_energy', 'z_grad'])

TreeInfo = namedtuple('TreeInfo', ['z_left', 'r_left', 'z_left_grad',
                                   'z_right', 'r_right', 'z_right_grad',
                                   'z_proposal', 'z_proposal_pe', 'z_proposal_grad',
                                   'depth', 'weight', 'r_sum', 'turning', 'diverging',
                                   'sum_accept_probs', 'num_proposals'])


def dual_averaging(t0=10, kappa=0.75, gamma=0.05):
    """
    Dual Averaging is a scheme to solve convex optimization problems. It
    belongs to a class of subgradient methods which uses subgradients (which
    lie in a dual space) to update states (in primal space) of a model. Under
    some conditions, the averages of generated parameters during the scheme are
    guaranteed to converge to an optimal value. However, a counter-intuitive
    aspect of traditional subgradient methods is "new subgradients enter the
    model with decreasing weights" (see reference [1]). Dual Averaging scheme
    resolves that issue by updating parameters using weights equally for
    subgradients, hence we have the name "dual averaging".

    This class implements a dual averaging scheme which is adapted for Markov
    chain Monte Carlo (MCMC) algorithms. To be more precise, we will replace
    subgradients by some statistics calculated at the end of MCMC trajectories.
    Following [2], we introduce some free parameters such as ``t0`` and
    ``kappa``, which is helpful and still guarantees the convergence of the
    scheme.

    **References:**

    1. *Primal-dual subgradient methods for convex problems*,
       Yurii Nesterov
    2. *The No-U-turn sampler: adaptively setting path lengths in Hamiltonian Monte Carlo*,
       Matthew D. Hoffman, Andrew Gelman

    :param int t0: A free parameter introduced in reference [2] that stabilizes
        the initial steps of the scheme. Defaults to 10.
    :param float kappa: A free parameter introduced in reference [2] that
        controls the weights of steps of the scheme. For a small ``kappa``, the
        scheme will quickly forget states from early steps. This should be a
        number in :math:`(0.5, 1]`. Defaults to 0.75.
    :param float gamma: A free parameter introduced in reference [1] which
        controls the speed of the convergence of the scheme. Defaults to 0.05.
    :return: a (`init_fn`, `update_fn`) pair.
    """
    def init_fn(prox_center=0.):
        """
        :param float prox_center: A parameter introduced in reference [1] which
            pulls the primal sequence towards it. Defaults to 0.
        :return: initial state for the scheme.
        """
        x_t = 0.
        x_avg = 0.  # average of primal sequence
        g_avg = 0.  # average of dual sequence
        t = 0
        return x_t, x_avg, g_avg, t, prox_center

    def update_fn(g, state):
        """
        :param float g: The current subgradient or statistics calculated during
            an MCMC trajectory.
        :param state: Current state of the scheme.
        :return: new state for the scheme.
        """
        x_t, x_avg, g_avg, t, prox_center = state
        t = t + 1
        # g_avg = (g_1 + ... + g_t) / t
        g_avg = (1 - 1 / (t + t0)) * g_avg + g / (t + t0)
        # According to formula (3.4) of [1], we have
        #     x_t = argmin{ g_avg . x + loc_t . |x - x0|^2 },
        # hence x_t = x0 - g_avg / (2 * loc_t),
        # where loc_t := beta_t / t, beta_t := (gamma/2) * sqrt(t).
        x_t = prox_center - (t ** 0.5) / gamma * g_avg
        # weight for the new x_t
        weight_t = t ** (-kappa)
        x_avg = (1 - weight_t) * x_avg + weight_t * x_t
        return x_t, x_avg, g_avg, t, prox_center

    return init_fn, update_fn


def welford_covariance(diagonal=True):
    """
    Implements Welford's online method for estimating (co)variance. Useful for
    adapting diagonal and dense mass structures for HMC. It is required that
    each sample is a 1-dimensional array.

    **References:**

    1. *The Art of Computer Programming*,
       Donald E. Knuth

    :param bool diagonal: If True, we estimate the variance of samples.
        Otherwise, we estimate the covariance of the samples. Defaults to True.
    :return: a (`init_fn`, `update_fn`, `final_fn`) triple.
    """
    def init_fn(size):
        """
        :param int size: size of each sample.
        :return: initial state for the scheme.
        """
        mean = np.zeros(size)
        if diagonal:
            m2 = np.zeros(size)
        else:
            m2 = np.zeros((size, size))
        n = 0
        return mean, m2, n

    def update_fn(sample, state):
        """
        :param sample: A new sample.
        :param state: Current state of the scheme.
        :return: new state for the scheme.
        """
        mean, m2, n = state
        n = n + 1
        delta_pre = sample - mean
        mean = mean + delta_pre / n
        delta_post = sample - mean
        if diagonal:
            m2 = m2 + delta_pre * delta_post
        else:
            m2 = m2 + np.outer(delta_post, delta_pre)
        return mean, m2, n

    def final_fn(state, regularize=False):
        """
        :param state: Current state of the scheme.
        :param bool regularize: Whether to adjust diagonal for numerical stability.
        :return: a pair of estimated covariance and the square root of precision.
        """
        mean, m2, n = state
        # XXX it is not necessary to check for the case n=1
        cov = m2 / (n - 1)
        if regularize:
            # Regularization from Stan
            scaled_cov = (n / (n + 5)) * cov
            shrinkage = 1e-3 * (5 / (n + 5))
            if diagonal:
                cov = scaled_cov + shrinkage
            else:
                cov = scaled_cov + shrinkage * np.identity(mean.shape[0])
        if np.ndim(cov) == 2:
            cov_inv_sqrt = cholesky_inverse(cov)
        else:
            cov_inv_sqrt = np.sqrt(np.reciprocal(cov))
        return cov, cov_inv_sqrt

    return init_fn, update_fn, final_fn


def velocity_verlet(potential_fn, kinetic_fn):
    r"""
    Second order symplectic integrator that uses the velocity verlet algorithm
    for position `z` and momentum `r`.

    :param potential_fn: Python callable that computes the potential energy
        given input parameters. The input parameters to `potential_fn` can be
        any python collection type.
    :param kinetic_fn: Python callable that returns the kinetic energy given
        inverse mass matrix and momentum.
    :return: a pair of (`init_fn`, `update_fn`).
    """
    def init_fn(z, r):
        """
        :param z: Position of the particle.
        :param r: Momentum of the particle.
        :return: initial state for the integrator.
        """
        potential_energy, z_grad = value_and_grad(potential_fn)(z)
        return IntegratorState(z, r, potential_energy, z_grad)

    def update_fn(step_size, inverse_mass_matrix, state):
        """
        :param float step_size: Size of a single step.
        :param inverse_mass_matrix: Inverse of mass matrix, which is used to
            calculate kinetic energy.
        :param state: Current state of the integrator.
        :return: new state for the integrator.
        """
        z, r, _, z_grad = state
        r = tree_multimap(lambda r, z_grad: r - 0.5 * step_size * z_grad, r, z_grad)  # r(n+1/2)
        r_grad = grad(kinetic_fn, argnums=1)(inverse_mass_matrix, r)
        z = tree_multimap(lambda z, r_grad: z + step_size * r_grad, z, r_grad)  # z(n+1)
        potential_energy, z_grad = value_and_grad(potential_fn)(z)
        r = tree_multimap(lambda r, z_grad: r - 0.5 * step_size * z_grad, r, z_grad)  # r(n+1)
        return IntegratorState(z, r, potential_energy, z_grad)

    return init_fn, update_fn


def find_reasonable_step_size(potential_fn, kinetic_fn, momentum_generator, inverse_mass_matrix,
                              position, rng, init_step_size):
    """
    Finds a reasonable step size by tuning `init_step_size`. This function is used
    to avoid working with a too large or too small step size in HMC.

    **References:**

    1. *The No-U-Turn Sampler: Adaptively Setting Path Lengths in Hamiltonian Monte Carlo*,
       Matthew D. Hoffman, Andrew Gelman

    :param potential_fn: A callable to compute potential energy.
    :param kinetic_fn: A callable to compute kinetic energy.
    :param momentum_generator: A generator to get a random momentum variable.
    :param inverse_mass_matrix: Inverse of mass matrix.
    :param position: Current position of the particle.
    :param jax.random.PRNGKey rng: Random key to be used as the source of randomness.
    :param float init_step_size: Initial step size to be tuned.
    :return: a reasonable value for step size.
    :rtype: float
    """
    # We are going to find a step_size which make accept_prob (Metropolis correction)
    # near the target_accept_prob. If accept_prob:=exp(-delta_energy) is small,
    # then we have to decrease step_size; otherwise, increase step_size.
    target_accept_prob = np.log(0.8)

    _, vv_update = velocity_verlet(potential_fn, kinetic_fn)
    z = position
    potential_energy, z_grad = value_and_grad(potential_fn)(z)
    tiny = np.finfo(lax.dtype(init_step_size)).tiny

    def _body_fn(state):
        step_size, _, direction, rng = state
        rng, rng_momentum = random.split(rng)
        # scale step_size: increase 2x or decrease 2x depends on direction;
        # direction=1 means keep increasing step_size, otherwise decreasing step_size.
        # Note that the direction is -1 if delta_energy is `NaN`, which may be the
        # case for a diverging trajectory (e.g. in the case of evaluating log prob
        # of a value simulated using a large step size for a constrained sample site).
        step_size = (2.0 ** direction) * step_size
        r = momentum_generator(inverse_mass_matrix, rng_momentum)
        _, r_new, potential_energy_new, _ = vv_update(step_size,
                                                      inverse_mass_matrix,
                                                      (z, r, potential_energy, z_grad))
        energy_current = kinetic_fn(inverse_mass_matrix, r) + potential_energy
        energy_new = kinetic_fn(inverse_mass_matrix, r_new) + potential_energy_new
        delta_energy = energy_new - energy_current
        direction_new = np.where(target_accept_prob < -delta_energy, 1, -1)
        return step_size, direction, direction_new, rng

    def _cond_fn(state):
        step_size, last_direction, direction, _ = state
        # condition to run only if step_size is not so small or we are not decreasing step_size
        not_small_step_size_cond = (step_size > tiny) | (direction >= 0)
        return not_small_step_size_cond & ((last_direction == 0) | (direction == last_direction))

    step_size, _, _, _ = while_loop(_cond_fn, _body_fn, (init_step_size, 0, 0, rng))
    return step_size


def build_adaptation_schedule(num_steps):
    """
    Builds a window adaptation schedule to be used during warmup phase of HMC.

    :param int num_steps: Number of warmup steps.
    :return: a list of contiguous windows, each has attributes `start` and `end`,
        where `start` is the starting index and `end` is the ending index of the window.

    **References:**

    1. *Stan Reference Manual version 2.18*,
       Stan Development Team
    """
    adaptation_schedule = []
    # from Stan, for small num_steps
    if num_steps < 20:
        adaptation_schedule.append(AdaptWindow(0, num_steps - 1))
        return adaptation_schedule

    # We separate num_steps into windows:
    #   start_buffer + window 1 + window 2 + window 3 + ... + end_buffer
    # where the length of each window will be doubled for the next window.
    # We won't adapt mass matrix during start and end buffers; and mass
    # matrix will be updated at the end of each window. This is helpful
    # for dealing with the intense computation of sampling momentum from the
    # inverse of mass matrix.
    start_buffer_size = 75  # from Stan
    end_buffer_size = 50  # from Stan
    init_window_size = 25  # from Stan
    if (start_buffer_size + end_buffer_size + init_window_size) > num_steps:
        start_buffer_size = int(0.15 * num_steps)
        end_buffer_size = int(0.1 * num_steps)
        init_window_size = num_steps - start_buffer_size - end_buffer_size

    adaptation_schedule.append(AdaptWindow(start=0, end=start_buffer_size - 1))
    end_window_start = num_steps - end_buffer_size

    next_window_size = init_window_size
    next_window_start = start_buffer_size
    while next_window_start < end_window_start:
        cur_window_start, cur_window_size = next_window_start, next_window_size
        # Ensure that slow adaptation windows are monotonically increasing
        if 3 * cur_window_size <= end_window_start - cur_window_start:
            next_window_size = 2 * cur_window_size
        else:
            cur_window_size = end_window_start - cur_window_start
        next_window_start = cur_window_start + cur_window_size
        adaptation_schedule.append(AdaptWindow(cur_window_start, next_window_start - 1))
    adaptation_schedule.append(AdaptWindow(end_window_start, num_steps - 1))
    return adaptation_schedule


def _identity_step_size(inverse_mass_matrix, z, rng, step_size):
    return step_size


def warmup_adapter(num_adapt_steps, find_reasonable_step_size=_identity_step_size,
                   adapt_step_size=True, adapt_mass_matrix=True,
                   dense_mass=False, target_accept_prob=0.8):
    """
    A scheme to adapt tunable parameters, namely step size and mass matrix, during
    the warmup phase of HMC.

    :param int num_adapt_steps: Number of warmup steps.
    :param find_reasonable_step_size: A callable to find a reasonable step size
        at the beginning of each adaptation window.
    :param bool adapt_step_size: A flag to decide if we want to adapt step_size
        during warm-up phase using Dual Averaging scheme (defaults to ``True``).
    :param bool adapt_mass_matrix: A flag to decide if we want to adapt mass
        matrix during warm-up phase using Welford scheme (defaults to ``True``).
    :param bool dense_mass: A flag to decide if mass matrix is dense or
        diagonal (defaults to ``False``).
    :param float target_accept_prob: Target acceptance probability for step size
        adaptation using Dual Averaging. Increasing this value will lead to a smaller
        step size, hence the sampling will be slower but more robust. Default to 0.8.
    :return: a pair of (`init_fn`, `update_fn`).
    """
    ss_init, ss_update = dual_averaging()
    mm_init, mm_update, mm_final = welford_covariance(diagonal=not dense_mass)
    adaptation_schedule = np.array(build_adaptation_schedule(num_adapt_steps))
    num_windows = len(adaptation_schedule)

    def init_fn(z, rng, step_size=1.0, inverse_mass_matrix=None, mass_matrix_size=None):
        """
        :param z: Initial position of the integrator.
        :param jax.random.PRNGKey rng: Random key to be used as the source of randomness.
        :param float step_size: Initial step size.
        :param inverse_mass_matrix: Inverse of the initial mass matrix. If ``None``,
            inverse of mass matrix will be an identity matrix with size is decided
            by the argument `mass_matrix_size`.
        :param int mass_matrix_size: Size of the mass matrix.
        :return: initial state of the adapt scheme.
        """
        rng, rng_ss = random.split(rng)
        if inverse_mass_matrix is None:
            assert mass_matrix_size is not None
            if dense_mass:
                inverse_mass_matrix = np.identity(mass_matrix_size)
            else:
                inverse_mass_matrix = np.ones(mass_matrix_size)
            mass_matrix_sqrt = inverse_mass_matrix
        else:
            if dense_mass:
                mass_matrix_sqrt = cholesky_inverse(inverse_mass_matrix)
            else:
                mass_matrix_sqrt = np.sqrt(np.reciprocal(inverse_mass_matrix))

        if adapt_step_size:
            step_size = find_reasonable_step_size(inverse_mass_matrix, z, rng_ss, step_size)
        ss_state = ss_init(np.log(10 * step_size))

        mm_state = mm_init(inverse_mass_matrix.shape[-1])

        window_idx = 0
        return AdaptState(step_size, inverse_mass_matrix, mass_matrix_sqrt,
                          ss_state, mm_state, window_idx, rng)

    def _update_at_window_end(z, rng_ss, state):
        step_size, inverse_mass_matrix, mass_matrix_sqrt, ss_state, mm_state, window_idx, rng = state

        if adapt_mass_matrix:
            inverse_mass_matrix, mass_matrix_sqrt = mm_final(mm_state, regularize=True)
            mm_state = mm_init(inverse_mass_matrix.shape[-1])

        if adapt_step_size:
            step_size = find_reasonable_step_size(inverse_mass_matrix, z, rng_ss, step_size)
            ss_state = ss_init(np.log(10 * step_size))

        return AdaptState(step_size, inverse_mass_matrix, mass_matrix_sqrt,
                          ss_state, mm_state, window_idx, rng)

    def update_fn(t, accept_prob, z, state):
        """
        :param int t: The current time step.
        :param float accept_prob: Acceptance probability of the current trajectory.
        :param z: New position drawn at the end of the current trajectory.
        :param state: Current state of the adapt scheme.
        :return: new state of the adapt scheme.
        """
        step_size, inverse_mass_matrix, mass_matrix_sqrt, ss_state, mm_state, window_idx, rng = state
        rng, rng_ss = random.split(rng)

        # update step size state
        if adapt_step_size:
            ss_state = ss_update(target_accept_prob - accept_prob, ss_state)
            # note: at the end of warmup phase, use average of log step_size
            log_step_size, log_step_size_avg, *_ = ss_state
            step_size = np.where(t == (num_adapt_steps - 1),
                                 np.exp(log_step_size_avg),
                                 np.exp(log_step_size))
            # account the the case log_step_size is a so small negative number
            step_size = np.clip(step_size, a_min=np.finfo(lax.dtype(step_size)).tiny)

        # update mass matrix state
        is_middle_window = (0 < window_idx) & (window_idx < (num_windows - 1))
        if adapt_mass_matrix:
            z_flat, _ = ravel_pytree(z)
            mm_state = cond(is_middle_window,
                            (z_flat, mm_state), lambda args: mm_update(*args),
                            mm_state, lambda x: x)

        t_at_window_end = t == adaptation_schedule[window_idx, 1]
        window_idx = np.where(t_at_window_end, window_idx + 1, window_idx)
        state = AdaptState(step_size, inverse_mass_matrix, mass_matrix_sqrt,
                           ss_state, mm_state, window_idx, rng)
        state = cond(t_at_window_end & is_middle_window,
                     (z, rng_ss, state), lambda args: _update_at_window_end(*args),
                     state, lambda x: x)
        return state

    return init_fn, update_fn


def _is_turning(inverse_mass_matrix, r_left, r_right, r_sum):
    r_left, _ = ravel_pytree(r_left)
    r_right, _ = ravel_pytree(r_right)
    r_sum, _ = ravel_pytree(r_sum)

    if inverse_mass_matrix.ndim == 2:
        v_left = np.matmul(inverse_mass_matrix, r_left)
        v_right = np.matmul(inverse_mass_matrix, r_right)
    elif inverse_mass_matrix.ndim == 1:
        v_left = np.multiply(inverse_mass_matrix, r_left)
        v_right = np.multiply(inverse_mass_matrix, r_right)

    # This implements dynamic termination criterion (ref [2], section A.4.2).
    turning_at_left = np.dot(v_left, r_sum - r_left) <= 0
    turning_at_right = np.dot(v_right, r_sum - r_right) <= 0
    return turning_at_left | turning_at_right


def _uniform_transition_kernel(current_tree, new_tree):
    # This function computes transition prob for subtrees (ref [2], section A.3.1).
    # e^new_weight / (e^new_weight + e^current_weight)
    transition_prob = expit(new_tree.weight - current_tree.weight)
    return transition_prob


def _biased_transition_kernel(current_tree, new_tree):
    # This function computes transition prob for main trees (ref [2], section A.3.2).
    transition_prob = np.exp(new_tree.weight - current_tree.weight)
    # If new tree is turning or diverging, we won't move the proposal
    # to the new tree.
    transition_prob = np.where(new_tree.turning | new_tree.diverging,
                               0.0, np.clip(transition_prob, a_max=1.0))
    return transition_prob


@partial(jit, static_argnums=(5,))
def _combine_tree(current_tree, new_tree, inverse_mass_matrix, going_right, rng, biased_transition):
    # Now we combine the current tree and the new tree. Note that outside
    # leaves of the combined tree are determined by the direction.
    z_left, r_left, z_left_grad, z_right, r_right, r_right_grad = cond(
        going_right,
        (current_tree, new_tree),
        lambda trees: (trees[0].z_left, trees[0].r_left,
                       trees[0].z_left_grad, trees[1].z_right,
                       trees[1].r_right, trees[1].z_right_grad),
        (new_tree, current_tree),
        lambda trees: (trees[0].z_left, trees[0].r_left,
                       trees[0].z_left_grad, trees[1].z_right,
                       trees[1].r_right, trees[1].z_right_grad)
    )
    r_sum = tree_multimap(np.add, current_tree.r_sum, new_tree.r_sum)

    if biased_transition:
        transition_prob = _biased_transition_kernel(current_tree, new_tree)
        turning = new_tree.turning | _is_turning(inverse_mass_matrix, r_left, r_right, r_sum)
    else:
        transition_prob = _uniform_transition_kernel(current_tree, new_tree)
        turning = current_tree.turning

    transition = random.bernoulli(rng, transition_prob)
    z_proposal, z_proposal_pe, z_proposal_grad = cond(
        transition,
        new_tree, lambda tree: (tree.z_proposal, tree.z_proposal_pe, tree.z_proposal_grad),
        current_tree, lambda tree: (tree.z_proposal, tree.z_proposal_pe, tree.z_proposal_grad)
    )

    tree_depth = current_tree.depth + 1
    tree_weight = np.logaddexp(current_tree.weight, new_tree.weight)
    diverging = new_tree.diverging

    sum_accept_probs = current_tree.sum_accept_probs + new_tree.sum_accept_probs
    num_proposals = current_tree.num_proposals + new_tree.num_proposals

    return TreeInfo(z_left, r_left, z_left_grad, z_right, r_right, r_right_grad,
                    z_proposal, z_proposal_pe, z_proposal_grad,
                    tree_depth, tree_weight, r_sum, turning, diverging,
                    sum_accept_probs, num_proposals)


def _build_basetree(vv_update, kinetic_fn, z, r, z_grad, inverse_mass_matrix, step_size, going_right,
                    energy_current, max_delta_energy):
    step_size = np.where(going_right, step_size, -step_size)
    z_new, r_new, potential_energy_new, z_new_grad = vv_update(
        step_size,
        inverse_mass_matrix,
        (z, r, energy_current, z_grad),
    )

    energy_new = potential_energy_new + kinetic_fn(inverse_mass_matrix, r_new)
    delta_energy = energy_new - energy_current
    # Handles the NaN case.
    delta_energy = np.where(np.isnan(delta_energy), np.inf, delta_energy)
    tree_weight = -delta_energy

    diverging = delta_energy > max_delta_energy
    accept_prob = np.clip(np.exp(-delta_energy), a_max=1.0)
    return TreeInfo(z_new, r_new, z_new_grad, z_new, r_new, z_new_grad,
                    z_new, potential_energy_new, z_new_grad,
                    depth=0, weight=tree_weight, r_sum=r_new, turning=False,
                    diverging=diverging, sum_accept_probs=accept_prob, num_proposals=1)


def _get_leaf(tree, going_right):
    return cond(going_right,
                tree,
                lambda tree: (tree.z_right, tree.r_right, tree.z_right_grad),
                tree,
                lambda tree: (tree.z_left, tree.r_left, tree.z_left_grad))


def _double_tree(current_tree, vv_update, kinetic_fn, inverse_mass_matrix, step_size,
                 going_right, rng, energy_current, max_delta_energy, r_ckpts, r_sum_ckpts):
    key, transition_key = random.split(rng)
    # If we are going to the right, start from the right leaf of the current tree.
    z, r, z_grad = _get_leaf(current_tree, going_right)

    new_tree = _iterative_build_subtree(current_tree.depth, vv_update, kinetic_fn,
                                        z, r, z_grad, inverse_mass_matrix, step_size,
                                        going_right, key, energy_current, max_delta_energy,
                                        r_ckpts, r_sum_ckpts)

    return _combine_tree(current_tree, new_tree, inverse_mass_matrix, going_right, transition_key,
                         True)


def _leaf_idx_to_ckpt_idxs(n):
    # computes the number of non-zero bits except the last bit
    # e.g. 6 -> 2, 7 -> 2, 13 -> 2
    _, idx_max = while_loop(lambda nc: nc[0] > 0,
                            lambda nc: (nc[0] >> 1, nc[1] + (nc[0] & 1)),
                            (n >> 1, 0))
    # computes the number of contiguous last non-zero bits
    # e.g. 6 -> 0, 7 -> 3, 13 -> 1
    _, num_subtrees = while_loop(lambda nc: (nc[0] & 1) != 0,
                                 lambda nc: (nc[0] >> 1, nc[1] + 1),
                                 (n, 0))
    idx_min = idx_max - num_subtrees + 1
    return idx_min, idx_max


def _is_iterative_turning(inverse_mass_matrix, r, r_sum, r_ckpts, r_sum_ckpts, idx_min, idx_max):
    def _body_fn(state):
        i, _ = state
        subtree_r_sum = r_sum - r_sum_ckpts[i] + r_ckpts[i]
        return i - 1, _is_turning(inverse_mass_matrix, r_ckpts[i], r, subtree_r_sum)

    _, turning = while_loop(lambda it: (it[0] >= idx_min) & ~it[1],
                            _body_fn,
                            (idx_max, False))
    return turning


def _iterative_build_subtree(depth, vv_update, kinetic_fn, z, r, z_grad,
                             inverse_mass_matrix, step_size, going_right, rng,
                             energy_current, max_delta_energy, r_ckpts, r_sum_ckpts):
    max_num_proposals = 2 ** depth

    def _cond_fn(state):
        tree, turning, _, _, _ = state
        return (tree.num_proposals < max_num_proposals) & ~turning & ~tree.diverging

    def _body_fn(state):
        current_tree, _, r_ckpts, r_sum_ckpts, rng = state
        rng, transition_rng = random.split(rng)
        z, r, z_grad = _get_leaf(current_tree, going_right)
        new_leaf = _build_basetree(vv_update, kinetic_fn, z, r, z_grad, inverse_mass_matrix, step_size,
                                   going_right, energy_current, max_delta_energy)
        new_tree = _combine_tree(current_tree, new_leaf, inverse_mass_matrix, going_right,
                                 transition_rng, False)

        leaf_idx = current_tree.num_proposals
        ckpt_idx_min, ckpt_idx_max = _leaf_idx_to_ckpt_idxs(leaf_idx)
        r, _ = ravel_pytree(new_leaf.r_right)
        r_sum, _ = ravel_pytree(new_tree.r_sum)
        # we update checkpoints when leaf_idx is even
        r_ckpts, r_sum_ckpts = cond(leaf_idx % 2 == 0,
                                    (r_ckpts, r_sum_ckpts),
                                    lambda x: (index_update(x[0], ckpt_idx_max, r),
                                               index_update(x[1], ckpt_idx_max, r_sum)),
                                    (r_ckpts, r_sum_ckpts),
                                    lambda x: x)

        turning = _is_iterative_turning(inverse_mass_matrix, r, r_sum, r_ckpts, r_sum_ckpts,
                                        ckpt_idx_min, ckpt_idx_max)
        return new_tree, turning, r_ckpts, r_sum_ckpts, rng

    basetree = _build_basetree(vv_update, kinetic_fn, z, r, z_grad, inverse_mass_matrix, step_size,
                               going_right, energy_current, max_delta_energy)
    r_init, _ = ravel_pytree(basetree.r_left)
    r_ckpts = index_update(r_ckpts, 0, r_init)
    r_sum_ckpts = index_update(r_sum_ckpts, 0, r_init)

    tree, turning, _, _, _ = while_loop(
        _cond_fn,
        _body_fn,
        (basetree, False, r_ckpts, r_sum_ckpts, rng)
    )
    # update depth and turning condition
    return TreeInfo(tree.z_left, tree.r_left, tree.z_left_grad,
                    tree.z_right, tree.r_right, tree.z_right_grad,
                    tree.z_proposal, tree.z_proposal_pe, tree.z_proposal_grad,
                    depth, tree.weight, tree.r_sum, turning, tree.diverging,
                    tree.sum_accept_probs, tree.num_proposals)


def build_tree(verlet_update, kinetic_fn, verlet_state, inverse_mass_matrix, step_size, rng,
               max_delta_energy=1000., max_tree_depth=10):
    """
    Builds a binary tree from the `verlet_state`. This is used in NUTS sampler.

    **References:**

    1. *The No-U-Turn Sampler: Adaptively Setting Path Lengths in Hamiltonian Monte Carlo*,
       Matthew D. Hoffman, Andrew Gelman
    2. *A Conceptual Introduction to Hamiltonian Monte Carlo*,
       Michael Betancourt

    :param verlet_update: A callable to get a new integrator state given a current
        integrator state.
    :param kinetic_fn: A callable to compute kinetic energy.
    :param verlet_state: Initial integrator state.
    :param inverse_mass_matrix: Inverse of the mass matrix.
    :param float step_size: Step size for the current trajectory.
    :param jax.random.PRNGKey rng: random key to be used as the source of
        randomness.
    :param float max_delta_energy: A threshold to decide if the new state diverges
        (based on the energy difference) too much from the initial integrator state.
    :return: information of the tree.
    :rtype: :data:`TreeInfo`
    """
    z, r, potential_energy, z_grad = verlet_state
    energy_current = potential_energy + kinetic_fn(inverse_mass_matrix, r)
    r_ckpts = np.zeros((max_tree_depth, inverse_mass_matrix.shape[-1]))
    r_sum_ckpts = np.zeros((max_tree_depth, inverse_mass_matrix.shape[-1]))

    tree = TreeInfo(z, r, z_grad, z, r, z_grad, z, potential_energy, z_grad,
                    depth=0, weight=0., r_sum=r, turning=False, diverging=False,
                    sum_accept_probs=0., num_proposals=0)

    def _cond_fn(state):
        tree, _ = state
        return (tree.depth < max_tree_depth) & ~tree.turning & ~tree.diverging

    def _body_fn(state):
        tree, key = state
        key, direction_key, doubling_key = random.split(key, 3)
        going_right = random.bernoulli(direction_key)
        tree = _double_tree(tree, verlet_update, kinetic_fn, inverse_mass_matrix, step_size,
                            going_right, doubling_key, energy_current, max_delta_energy,
                            r_ckpts, r_sum_ckpts)
        return tree, key

    state = (tree, rng)
    tree, _ = while_loop(_cond_fn, _body_fn, state)
    return tree


def euclidean_kinetic_energy(inverse_mass_matrix, r):
    r, _ = ravel_pytree(r)

    if inverse_mass_matrix.ndim == 2:
        v = np.matmul(inverse_mass_matrix, r)
    elif inverse_mass_matrix.ndim == 1:
        v = np.multiply(inverse_mass_matrix, r)

    return 0.5 * np.dot(v, r)


def potential_energy(model, model_args, model_kwargs, inv_transforms):
<<<<<<< HEAD
=======
    """
    Makes a callable which computes potential energy of a model given unconstrained params.
    The `inv_transforms` is used to transform these unconstrained parameters to base values
    of the corresponding priors in `model`. If a prior is a transformed distribution,
    the corresponding base value lies in the support of base distribution. Otherwise,
    the base value lies in the support of the distribution.

    :param model: a callable containing NumPyro primitives.
    :param tuple model_args: args provided to the model.
    :param dict model_kwargs`: kwargs provided to the model.
    :param dict inv_transforms: dictionary of transforms keyed by names.
    :return: a callable that computes potential energy given unconstrained parameters.
    """
>>>>>>> f1293656
    def _potential_energy(params):
        params_constrained = transform_fn(inv_transforms, params)
        log_joint, model_trace = log_density(model, model_args, model_kwargs, params_constrained,
                                             skip_dist_transforms=True)
        for name, t in inv_transforms.items():
            t_log_det = np.sum(t.log_abs_det_jacobian(params[name], params_constrained[name]))
            if 'scale' in model_trace[name]:
                t_log_det = model_trace[name]['scale'] * t_log_det
            log_joint = log_joint + t_log_det
        return - log_joint

    return _potential_energy


def initialize_model(rng, model, *model_args, init_strategy='uniform', **model_kwargs):
    """
    Given a model with Pyro primitives, returns a function which, given
    unconstrained parameters, evaluates the potential energy (negative
    joint density). In addition, this also returns initial parameters
    sampled from the prior to initiate MCMC sampling and functions to
    transform unconstrained values at sample sites to constrained values
    within their respective support.

    :param jax.random.PRNGKey rng: random number generator seed to
        sample from the prior. The returned `init_params` will have the
        batch shape ``rng.shape[:-1]``.
    :param model: Python callable containing Pyro primitives.
    :param `*model_args`: args provided to the model.
    :param str init_strategy: initialization strategy - `uniform`
        initializes the unconstrained parameters by drawing from
        a `Uniform(-2, 2)` distribution (as used by Stan), whereas
        `prior` initializes the parameters by sampling from the prior
        for each of the sample sites.
    :param `**model_kwargs`: kwargs provided to the model.
    :return: tuple of (`init_params`, `potential_fn`, `constrain_fn`),
        `init_params` are values from the prior used to initiate MCMC,
        `constrain_fn` is a callable that uses inverse transforms
        to convert unconstrained HMC samples to constrained values that
        lie within the site's support.
    """
    def single_chain_init(key, only_params=False):
        seeded_model = seed(model, key)
        model_trace = trace(seeded_model).get_trace(*model_args, **model_kwargs)
        constrained_values, inv_transforms = {}, {}
        has_transformed_dist = False
        for k, v in model_trace.items():
            if v['type'] == 'sample' and not v['is_observed']:
                if v['intermediates']:
                    constrained_values[k] = v['intermediates'][0][0]
                    inv_transforms[k] = biject_to(v['fn'].base_dist.support)
                    has_transformed_dist = True
                else:
                    constrained_values[k] = v['value']
                    inv_transforms[k] = biject_to(v['fn'].support)
            elif v['type'] == 'param':
                constraint = v['kwargs'].pop('constraint', real)
                transform = biject_to(constraint)
                if isinstance(transform, ComposeTransform):
                    base_transform = transform.parts[0]
                    inv_transforms[k] = base_transform
                    constrained_values[k] = base_transform(transform.inv(v['value']))
                    has_transformed_dist = True
                else:
                    inv_transforms[k] = transform
                    constrained_values[k] = v['value']
        prior_params = transform_fn(inv_transforms,
                                    {k: v for k, v in constrained_values.items()}, invert=True)
        if init_strategy == 'uniform':
            init_params = {}
            keys = random.split(key, len(prior_params))
            for i, (k, v) in enumerate(prior_params.items()):
                init_params[k] = random.uniform(keys[i], shape=np.shape(v), minval=-2, maxval=2)
        elif init_strategy == 'prior':
            init_params = prior_params
        else:
            raise ValueError('initialize={} is not a valid initialization strategy.'.format(init_strategy))

        if has_transformed_dist:
<<<<<<< HEAD
            # we might want to replay the trace here
=======
>>>>>>> f1293656
            constrain_fun = jax.partial(constrain_fn, seeded_model, model_args, model_kwargs, inv_transforms)
        else:
            constrain_fun = jax.partial(transform_fn, inv_transforms)

        if only_params:
            return init_params
        else:
            return (init_params,
                    potential_energy(seeded_model, model_args, model_kwargs, inv_transforms),
                    constrain_fun)

    if rng.ndim == 1:
        return single_chain_init(rng)
    else:
        _, potential_fn, constrain_fun = single_chain_init(rng[0])
        init_params = vmap(lambda rng: single_chain_init(rng, only_params=True))(rng)
        return init_params, potential_fn, constrain_fun


# TODO: to be replaced by np.cov ddof=1 for the next JAX version
def _cov(samples):
    wc_init, wc_update, wc_final = welford_covariance(diagonal=False)
    state = wc_init(samples.shape[1])
    state = fori_loop(0, samples.shape[0], lambda i, state: wc_update(samples[i], state), state)
    return wc_final(state)[0]


def consensus(subposteriors, num_draws=None, diagonal=False, rng=None):
    """
    Merges subposteriors following consensus Monte Carlo algorithm.

    **References:**

    1. *Bayes and big data: The consensus Monte Carlo algorithm*,
       Steven L. Scott, Alexander W. Blocker, Fernando V. Bonassi, Hugh A. Chipman,
       Edward I. George, Robert E. McCulloch

    :param list subposteriors: a list in which each element is a collection of samples.
    :param int num_draws: number of draws from the merged posterior.
    :param bool diagonal: whether to compute weights using variance or covariance, defaults to
        `False` (using covariance).
    :param jax.random.PRNGKey rng: source of the randomness, defaults to `jax.random.PRNGKey(0)`.
    :return: if `num_draws` is None, merges subposteriors without resampling; otherwise, returns
        a collection of `num_draws` samples with the same data structure as each subposterior.
    """
    # stack subposteriors
    joined_subposteriors = tree_multimap(lambda *args: np.stack(args), *subposteriors)
    # shape of joined_subposteriors: n_subs x n_samples x sample_shape
    joined_subposteriors = vmap(vmap(lambda sample: ravel_pytree(sample)[0]))(joined_subposteriors)

    if num_draws is not None:
        rng = random.PRNGKey(0) if rng is None else rng
        # randomly gets num_draws from subposteriors
        n_subs = len(subposteriors)
        n_samples = tree_flatten(subposteriors[0])[0][0].shape[0]
        # shape of draw_idxs: n_subs x num_draws x sample_shape
        draw_idxs = random.randint(rng, shape=(n_subs, num_draws), minval=0, maxval=n_samples)
        joined_subposteriors = vmap(lambda x, idx: x[idx])(joined_subposteriors, draw_idxs)

    if diagonal:
        # compute weights for each subposterior (ref: Section 3.1 of [1])
        weights = vmap(lambda x: (1 - 1 / n_samples) / np.var(x, axis=0))(joined_subposteriors)
        normalized_weights = weights / np.sum(weights, axis=0)
        # get weighted samples
        samples_flat = np.einsum('ij,ikj->kj', normalized_weights, joined_subposteriors)
    else:
        weights = vmap(lambda x: np.linalg.inv(_cov(x)))(joined_subposteriors)
        normalized_weights = np.matmul(np.linalg.inv(np.sum(weights, axis=0)), weights)
        samples_flat = np.einsum('ijk,ilk->lj', normalized_weights, joined_subposteriors)

    # unravel_fn acts on 1 sample of a subposterior
    _, unravel_fn = ravel_pytree(tree_map(lambda x: x[0], subposteriors[0]))
    return vmap(lambda x: unravel_fn(x))(samples_flat)


def parametric(subposteriors, diagonal=False):
    """
    Merges subposteriors following (embarrassingly parallel) parametric Monte Carlo algorithm.

    **References:**

    1. *Asymptotically Exact, Embarrassingly Parallel MCMC*,
       Willie Neiswanger, Chong Wang, Eric Xing

    :param list subposteriors: a list in which each element is a collection of samples.
    :param bool diagonal: whether to compute weights using variance or covariance, defaults to
        `False` (using covariance).
    :return: the estimated mean and variance/covariance parameters of the joined posterior
    """
    joined_subposteriors = tree_multimap(lambda *args: np.stack(args), *subposteriors)
    joined_subposteriors = vmap(vmap(lambda sample: ravel_pytree(sample)[0]))(joined_subposteriors)

    submeans = np.mean(joined_subposteriors, axis=1)
    n_samples = tree_flatten(subposteriors[0])[0][0].shape[0]
    if diagonal:
        # NB: jax.numpy.var does not support ddof=1, so we do it manually
        weights = vmap(lambda x: (1 - 1 / n_samples) / np.var(x, axis=0))(joined_subposteriors)
        var = 1 / np.sum(weights, axis=0)
        normalized_weights = var * weights

        # comparing to consensus implementation, we compute weighted mean here
        mean = np.einsum('ij,ij->j', normalized_weights, submeans)
        return mean, var
    else:
        weights = vmap(lambda x: np.linalg.inv(_cov(x)))(joined_subposteriors)
        cov = np.linalg.inv(np.sum(weights, axis=0))
        normalized_weights = np.matmul(cov, weights)

        # comparing to consensus implementation, we compute weighted mean here
        mean = np.einsum('ijk,ik->j', normalized_weights, submeans)
        return mean, cov


def parametric_draws(subposteriors, num_draws, diagonal=False, rng=None):
    """
    Merges subposteriors following (embarrassingly parallel) parametric Monte Carlo algorithm.

    **References:**

    1. *Asymptotically Exact, Embarrassingly Parallel MCMC*,
       Willie Neiswanger, Chong Wang, Eric Xing

    :param list subposteriors: a list in which each element is a collection of samples.
    :param int num_draws: number of draws from the merged posterior.
    :param bool diagonal: whether to compute weights using variance or covariance, defaults to
        `False` (using covariance).
    :param jax.random.PRNGKey rng: source of the randomness, defaults to `jax.random.PRNGKey(0)`.
    :return: a collection of `num_draws` samples with the same data structure as each subposterior.
    """
    rng = random.PRNGKey(0) if rng is None else rng
    if diagonal:
        mean, var = parametric(subposteriors, diagonal=True)
        samples_flat = dist.Normal(mean, np.sqrt(var)).sample(rng, (num_draws,))
    else:
        mean, cov = parametric(subposteriors, diagonal=False)
        samples_flat = dist.MultivariateNormal(mean, cov).sample(rng, (num_draws,))

    _, unravel_fn = ravel_pytree(tree_map(lambda x: x[0], subposteriors[0]))
    return vmap(lambda x: unravel_fn(x))(samples_flat)<|MERGE_RESOLUTION|>--- conflicted
+++ resolved
@@ -712,8 +712,6 @@
 
 
 def potential_energy(model, model_args, model_kwargs, inv_transforms):
-<<<<<<< HEAD
-=======
     """
     Makes a callable which computes potential energy of a model given unconstrained params.
     The `inv_transforms` is used to transform these unconstrained parameters to base values
@@ -727,7 +725,6 @@
     :param dict inv_transforms: dictionary of transforms keyed by names.
     :return: a callable that computes potential energy given unconstrained parameters.
     """
->>>>>>> f1293656
     def _potential_energy(params):
         params_constrained = transform_fn(inv_transforms, params)
         log_joint, model_trace = log_density(model, model_args, model_kwargs, params_constrained,
@@ -806,10 +803,6 @@
             raise ValueError('initialize={} is not a valid initialization strategy.'.format(init_strategy))
 
         if has_transformed_dist:
-<<<<<<< HEAD
-            # we might want to replay the trace here
-=======
->>>>>>> f1293656
             constrain_fun = jax.partial(constrain_fn, seeded_model, model_args, model_kwargs, inv_transforms)
         else:
             constrain_fun = jax.partial(transform_fn, inv_transforms)
