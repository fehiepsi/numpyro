# Copyright Contributors to the Pyro project.
# SPDX-License-Identifier: Apache-2.0

from collections import namedtuple
from contextlib import ExitStack, contextmanager
import functools
import warnings

import jax
from jax import lax, random
import jax.numpy as jnp

import numpyro
from numpyro.util import find_stack_level, identity


class _StackList(list):
    def current_stack(self):
        return self


_PYRO_STACK = _StackList()
CondIndepStackFrame = namedtuple("CondIndepStackFrame", ["name", "dim", "size"])


<<<<<<< HEAD
def default_process_message(msg):
    if msg["value"] is None:
        if msg["type"] == "sample":
            msg["value"], msg["intermediates"] = msg["fn"](
                *msg["args"], sample_intermediates=True, **msg["kwargs"]
            )
        else:
            msg["value"] = msg["fn"](*msg["args"], **msg["kwargs"])
=======
def get_pyro_stack():
    return _PYRO_STACK.current_stack()


def set_pyro_stack(stack):
    global _PYRO_STACK
    _PYRO_STACK = stack
>>>>>>> 9b19378d


def apply_stack(msg):
    """
    Execute the effect stack at a single site according to the following scheme:

        1. For each ``Messenger`` in the stack from bottom to top,
           execute ``Messenger.process_message`` with the message;
           if the message field "stop" is True, stop;
           otherwise, continue
        2. Apply default behavior (``default_process_message``) to finish remaining
           site execution
        3. If the message field "reprocess" is `True`,
           for each ``Messenger`` in the stack from bottom to top in step 1,
           execute ``Messenger._reprocess_message`` with the message.
        4. For each ``Messenger`` in the stack from top to bottom,
           execute ``_postprocess_message`` to update the message and internal messenger
           state with the site results
    """
    pointer = 0
    pyro_stack = get_pyro_stack()
    for pointer, handler in enumerate(reversed(pyro_stack)):
        handler.process_message(msg)
        # When a Messenger sets the "stop" field of a message,
        # it prevents any Messengers above it on the stack from being applied.
        if msg.get("stop"):
            break

    default_process_message(msg)

    handlers = _PYRO_STACK[-pointer - 1 :]
    if msg.get("reprocess", False):
        for handler in reversed(handlers):
            handler._reprocess_message(msg)

    # A Messenger that sets msg["stop"] == True also prevents application
    # of postprocess_message by Messengers above it on the stack
    # via the pointer variable from the process_message loop
    for handler in pyro_stack[-pointer - 1 :]:
        handler.postprocess_message(msg)
    return msg


class Messenger(object):
    def __init__(self, fn=None):
        if fn is not None and not callable(fn):
            raise ValueError(
                "Expected `fn` to be a Python callable object; "
                "instead found type(fn) = {}.".format(type(fn))
            )
        self.fn = fn
        functools.update_wrapper(self, fn, updated=[])

    def __enter__(self):
        get_pyro_stack().append(self)

    def __exit__(self, exc_type, exc_value, traceback):
        pyro_stack = get_pyro_stack()
        if exc_type is None:
            assert pyro_stack[-1] is self
            pyro_stack.pop()
        else:
            # NB: this mimics Pyro exception handling
            # the wrapped function or block raised an exception
            # handler exception handling:
            # when the callee or enclosed block raises an exception,
            # find this handler's position in the stack,
            # then remove it and everything below it in the stack.
            if self in pyro_stack:
                loc = pyro_stack.index(self)
                for i in range(loc, len(pyro_stack)):
                    pyro_stack.pop()

    def process_message(self, msg):
        pass

    def postprocess_message(self, msg):
        pass

    def _reprocess_message(self, msg):
        pass

    def __call__(self, *args, **kwargs):
        if self.fn is None:
            # Assume self is being used as a decorator.
            assert len(args) == 1 and not kwargs
            self.fn = args[0]
            return self
        with self:
            return self.fn(*args, **kwargs)


def _masked_observe(name, fn, obs, obs_mask, **kwargs):
    # Split into two auxiliary sample sites.
    with numpyro.handlers.mask(mask=obs_mask):
        observed = sample(f"{name}_observed", fn, **kwargs, obs=obs)
    with numpyro.handlers.mask(mask=(obs_mask ^ True)):
        unobserved = sample(f"{name}_unobserved", fn, **kwargs)

    # Interleave observed and unobserved events.
    shape = jnp.shape(obs_mask) + (1,) * fn.event_dim
    batch_mask = jnp.reshape(obs_mask, shape)
    value = jnp.where(batch_mask, observed, unobserved)
    return deterministic(name, value)


def sample(
    name, fn, obs=None, rng_key=None, sample_shape=(), infer=None, obs_mask=None
):
    """
    Returns a random sample from the stochastic function `fn`. This can have
    additional side effects when wrapped inside effect handlers like
    :class:`~numpyro.handlers.substitute`.

    .. note::
        By design, `sample` primitive is meant to be used inside a NumPyro model.
        Then :class:`~numpyro.handlers.seed` handler is used to inject a random
        state to `fn`. In those situations, `rng_key` keyword will take no
        effect.

    :param str name: name of the sample site.
    :param fn: a stochastic function that returns a sample.
    :param numpy.ndarray obs: observed value
    :param jax.random.PRNGKey rng_key: an optional random key for `fn`.
    :param sample_shape: Shape of samples to be drawn.
    :param dict infer: an optional dictionary containing additional information
        for inference algorithms. For example, if `fn` is a discrete distribution,
        setting `infer={'enumerate': 'parallel'}` to tell MCMC marginalize
        this discrete latent site.
    :param numpy.ndarray obs_mask: Optional boolean array mask of shape
        broadcastable with ``fn.batch_shape``. If provided, events with
        mask=True will be conditioned on ``obs`` and remaining events will be
        imputed by sampling. This introduces a latent sample site named ``name
        + "_unobserved"`` which should be used by guides in SVI. Note that this
        argument is not intended to be used with MCMC.
    :return: sample from the stochastic `fn`.
    """
    assert isinstance(
        sample_shape, tuple
    ), "sample_shape needs to be a tuple of integers"
    if not isinstance(fn, numpyro.distributions.Distribution):
        type_error = TypeError(
            "It looks like you tried to use a fn that isn't an instance of "
            "numpyro.distributions.Distribution, funsor.Funsor or "
            "tensorflow_probability.distributions.Distribution. If you're using "
            "funsor or tensorflow_probability, make sure they are correctly installed."
        )

        # fn can be a funsor.Funsor, but this won't be installed for all users
        try:
            from funsor import Funsor
        except ImportError:
            Funsor = None

        # if Funsor import failed, or fn is not a Funsor it's also possible fn could be
        # a tensorflow_probability distribution
        if Funsor is None or not isinstance(fn, Funsor):
            try:
                from tensorflow_probability.substrates.jax import distributions as tfd

                from numpyro.contrib.tfp.distributions import TFPDistribution
            except ImportError:
                # if tensorflow_probability fails to import here, then fn is not a
                # numpyro Distribution or a Funsor, and it can't have been a tfp
                # distribution either, so raising TypeError is ok
                raise type_error

            if isinstance(fn, tfd.Distribution):
                with warnings.catch_warnings():
                    # ignore FutureWarnings when instantiating TFPDistribution
                    warnings.simplefilter("ignore", category=FutureWarning)
                    # if fn is a tfp distribution we need to wrap it
                    fn = TFPDistribution[fn.__class__](**fn.parameters)
            else:
                # if tensorflow_probability imported, but fn is not tfd.Distribution we
                # still need to raise a type error
                raise type_error

    # if there are no active Messengers, we just draw a sample and return it as expected:
    if not get_pyro_stack():
        return fn(rng_key=rng_key, sample_shape=sample_shape)

    if obs_mask is not None:
        return _masked_observe(
            name, fn, obs, obs_mask, rng_key=rng_key, sample_shape=(), infer=infer
        )

    # Otherwise, we initialize a message...
    initial_msg = {
        "type": "sample",
        "name": name,
        "fn": fn,
        "args": (),
        "kwargs": {"rng_key": rng_key, "sample_shape": sample_shape},
        "value": obs,
        "scale": None,
        "is_observed": obs is not None,
        "intermediates": [],
        "cond_indep_stack": [],
        "infer": {} if infer is None else infer,
    }

    # ...and use apply_stack to send it to the Messengers
    msg = apply_stack(initial_msg)
    return msg["value"]


def param(name, init_value=None, **kwargs):
    """
    Annotate the given site as an optimizable parameter for use with
    :mod:`jax.example_libraries.optimizers`. For an example of how `param` statements
    can be used in inference algorithms, refer to :class:`~numpyro.infer.SVI`.

    :param str name: name of site.
    :param init_value: initial value specified by the user or a lazy callable
        that accepts a JAX random PRNGKey and returns an array.
        Note that the onus of using this to initialize the optimizer is
        on the user inference algorithm, since there is no global parameter
        store in NumPyro.
    :type init_value: numpy.ndarray or callable
    :param constraint: NumPyro constraint, defaults to ``constraints.real``.
    :type constraint: numpyro.distributions.constraints.Constraint
    :param int event_dim: (optional) number of rightmost dimensions unrelated
        to batching. Dimension to the left of this will be considered batch
        dimensions; if the param statement is inside a subsampled plate, then
        corresponding batch dimensions of the parameter will be correspondingly
        subsampled. If unspecified, all dimensions will be considered event
        dims and no subsampling will be performed.
    :return: value for the parameter. Unless wrapped inside a
        handler like :class:`~numpyro.handlers.substitute`, this will simply
        return the initial value.
    """
    # if there are no active Messengers, we just draw a sample and return it as expected:
    if not get_pyro_stack():
        assert not callable(
            init_value
        ), "A callable init_value needs to be put inside a numpyro.handlers.seed handler."
        return init_value

    if callable(init_value):

        def fn(init_fn, *args, **kwargs):
            return init_fn(prng_key())

    else:
        fn = identity

    # Otherwise, we initialize a message...
    initial_msg = {
        "type": "param",
        "name": name,
        "fn": fn,
        "args": (init_value,),
        "kwargs": kwargs,
        "value": None,
        "scale": None,
        "cond_indep_stack": [],
    }

    # ...and use apply_stack to send it to the Messengers
    msg = apply_stack(initial_msg)
    return msg["value"]


def deterministic(name, value):
    """
    Used to designate deterministic sites in the model. Note that most effect
    handlers will not operate on deterministic sites (except
    :func:`~numpyro.handlers.trace`), so deterministic sites should be
    side-effect free. The use case for deterministic nodes is to record any
    values in the model execution trace.

    :param str name: name of the deterministic site.
    :param numpy.ndarray value: deterministic value to record in the trace.
    """
    if not get_pyro_stack():
        return value

    initial_msg = {"type": "deterministic", "name": name, "value": value}

    # ...and use apply_stack to send it to the Messengers
    msg = apply_stack(initial_msg)
    return msg["value"]


def mutable(name, init_value=None):
    """
    This primitive is used to store a mutable value that can be changed
    during model execution::

        a = numpyro.mutable("a", {"value": 1.})
        a["value"] = 2.
        assert numpyro.mutable("a")["value"] == 2.

    For example, this can be used to store and update information like
    running mean/variance in a neural network batch normalization layer.

    :param str name: name of the mutable site.
    :param init_value: mutable value to record in the trace.
    """
    if not get_pyro_stack():
        return init_value

    initial_msg = {
        "type": "mutable",
        "name": name,
        "fn": identity,
        "args": (init_value,),
        "kwargs": {},
        "value": init_value,
    }

    # ...and use apply_stack to send it to the Messengers
    msg = apply_stack(initial_msg)
    return msg["value"]


def _inspect():
    """
    EXPERIMENTAL Inspect the Pyro stack.

    .. warning:: The format of the returned message may change at any time and
        does not guarantee backwards compatibility.

    :returns: A message with mask effects applied.
    :rtype: dict
    """
    # NB: this is different from Pyro that in Pyro, all effects applied.
    # Here, we only apply mask effect handler.
    msg = {
        "type": "inspect",
        "fn": lambda: True,
        "args": (),
        "kwargs": {},
        "value": None,
        "mask": None,
    }
    apply_stack(msg)
    return msg


def get_mask():
    """
    Records the effects of enclosing ``handlers.mask`` handlers.
    This is useful for avoiding expensive ``numpyro.factor()`` computations during
    prediction, when the log density need not be computed, e.g.::

        def model():
            # ...
            if numpyro.get_mask() is not False:
                log_density = my_expensive_computation()
                numpyro.factor("foo", log_density)
            # ...

    :returns: The mask.
    :rtype: None, bool, or numpy.ndarray
    """
    return _inspect()["mask"]


def module(name, nn, input_shape=None):
    """
    Declare a :mod:`~jax.example_libraries.stax` style neural network inside a
    model so that its parameters are registered for optimization via
    :func:`~numpyro.primitives.param` statements.

    :param str name: name of the module to be registered.
    :param tuple nn: a tuple of `(init_fn, apply_fn)` obtained by a :mod:`~jax.example_libraries.stax`
        constructor function.
    :param tuple input_shape: shape of the input taken by the
        neural network.
    :return: a `apply_fn` with bound parameters that takes an array
        as an input and returns the neural network transformed output
        array.
    """
    module_key = name + "$params"
    nn_init, nn_apply = nn
    nn_params = param(module_key)
    if nn_params is None:
        if input_shape is None:
            raise ValueError("Valid value for `input_shape` needed to initialize.")
        rng_key = prng_key()
        _, nn_params = nn_init(rng_key, input_shape)
        param(module_key, nn_params)
    return functools.partial(nn_apply, nn_params)


def _subsample_fn(size, subsample_size, rng_key=None):
    if rng_key is None:
        raise ValueError(
            "Missing random key to generate subsample indices."
            " Algorithms like HMC/NUTS do not support subsampling."
            " You might want to use SVI or HMCECS instead."
        )
    if jax.default_backend() == "cpu":
        # ref: https://en.wikipedia.org/wiki/Fisher%E2%80%93Yates_shuffle#The_modern_algorithm
        rng_keys = random.split(rng_key, subsample_size)

        def body_fn(val, idx):
            i_p1 = size - idx
            i = i_p1 - 1
            j = random.randint(rng_keys[idx], (), 0, i_p1)
            val = val.at[jnp.array([i, j])].set(val[jnp.array([j, i])])
            return val, None

        val, _ = lax.scan(body_fn, jnp.arange(size), jnp.arange(subsample_size))
        return val[-subsample_size:]
    else:
        return random.choice(rng_key, size, (subsample_size,), replace=False)


class plate(Messenger):
    """
    Construct for annotating conditionally independent variables. Within a
    `plate` context manager, `sample` sites will be automatically broadcasted to
    the size of the plate. Additionally, a scale factor might be applied by
    certain inference algorithms if `subsample_size` is specified.

    .. note:: This can be used to subsample minibatches of data:

        .. code-block:: python

            with plate("data", len(data), subsample_size=100) as ind:
                batch = data[ind]
                assert len(batch) == 100

    :param str name: Name of the plate.
    :param int size: Size of the plate.
    :param int subsample_size: Optional argument denoting the size of the mini-batch.
        This can be used to apply a scaling factor by inference algorithms. e.g.
        when computing ELBO using a mini-batch.
    :param int dim: Optional argument to specify which dimension in the tensor
        is used as the plate dim. If `None` (default), the rightmost available dim
        is allocated.
    """

    def __init__(self, name, size, subsample_size=None, dim=None):
        self.name = name
        assert size > 0, "size of plate should be positive"
        self.size = size
        if dim is not None and dim >= 0:
            raise ValueError("dim arg must be negative.")
        self.dim, self._indices = self._subsample(
            self.name, self.size, subsample_size, dim
        )
        self.subsample_size = self._indices.shape[0]
        super(plate, self).__init__()

    # XXX: different from Pyro, this method returns dim and indices
    @staticmethod
    def _subsample(name, size, subsample_size, dim):
        msg = {
            "type": "plate",
            "fn": _subsample_fn,
            "name": name,
            "args": (size, subsample_size),
            "kwargs": {"rng_key": None},
            "value": (
                None
                if (subsample_size is not None and size != subsample_size)
                else jnp.arange(size)
            ),
            "scale": 1.0,
            "cond_indep_stack": [],
        }
        apply_stack(msg)
        subsample = msg["value"]
        subsample_size = msg["args"][1]
        if subsample_size is not None and subsample_size != subsample.shape[0]:
            warnings.warn(
                "subsample_size does not match len(subsample), {} vs {}.".format(
                    subsample_size, len(subsample)
                )
                + " Did you accidentally use different subsample_size in the model and guide?",
                stacklevel=find_stack_level(),
            )
        cond_indep_stack = msg["cond_indep_stack"]
        occupied_dims = {f.dim for f in cond_indep_stack}
        if dim is None:
            new_dim = -1
            while new_dim in occupied_dims:
                new_dim -= 1
            dim = new_dim
        else:
            assert dim not in occupied_dims
        return dim, subsample

    def __enter__(self):
        super().__enter__()
        return self._indices

    @staticmethod
    def _get_batch_shape(cond_indep_stack):
        n_dims = max(-f.dim for f in cond_indep_stack)
        batch_shape = [1] * n_dims
        for f in cond_indep_stack:
            batch_shape[f.dim] = f.size
        return tuple(batch_shape)

    def process_message(self, msg):
        if msg["type"] not in ("param", "sample", "plate"):
            if msg["type"] == "control_flow":
                raise NotImplementedError(
                    "Cannot use control flow primitive under a `plate` primitive."
                    " Please move those `plate` statements into the control flow"
                    " body function. See `scan` documentation for more information."
                )
            return

        cond_indep_stack = msg["cond_indep_stack"]
        frame = CondIndepStackFrame(self.name, self.dim, self.subsample_size)
        cond_indep_stack.append(frame)
        if msg["type"] == "sample":
            expected_shape = self._get_batch_shape(cond_indep_stack)
            dist_batch_shape = msg["fn"].batch_shape
            if "sample_shape" in msg["kwargs"]:
                dist_batch_shape = msg["kwargs"]["sample_shape"] + dist_batch_shape
                msg["kwargs"]["sample_shape"] = ()
            overlap_idx = max(len(expected_shape) - len(dist_batch_shape), 0)
            trailing_shape = expected_shape[overlap_idx:]
            broadcast_shape = lax.broadcast_shapes(
                trailing_shape, tuple(dist_batch_shape)
            )
            batch_shape = expected_shape[:overlap_idx] + broadcast_shape
            msg["fn"] = msg["fn"].expand(batch_shape)
        if self.size != self.subsample_size:
            scale = 1.0 if msg["scale"] is None else msg["scale"]
            msg["scale"] = scale * (
                self.size / self.subsample_size if self.subsample_size else 1
            )

    def postprocess_message(self, msg):
        if msg["type"] in ("subsample", "param") and self.dim is not None:
            event_dim = msg["kwargs"].get("event_dim")
            if event_dim is not None:
                assert event_dim >= 0
                dim = self.dim - event_dim
                shape = jnp.shape(msg["value"])
                if len(shape) >= -dim and shape[dim] != 1:
                    if shape[dim] != self.size:
                        if msg["type"] == "param":
                            statement = "numpyro.param({}, ..., event_dim={})".format(
                                msg["name"], event_dim
                            )
                        else:
                            statement = "numpyro.subsample(..., event_dim={})".format(
                                event_dim
                            )
                        raise ValueError(
                            "Inside numpyro.plate({}, {}, dim={}) invalid shape of {}: {}".format(
                                self.name, self.size, self.dim, statement, shape
                            )
                        )
                    if self.subsample_size < self.size:
                        value = msg["value"]
                        new_value = jnp.take(value, self._indices, dim)
                        msg["value"] = new_value


@contextmanager
def plate_stack(prefix, sizes, rightmost_dim=-1):
    """
    Create a contiguous stack of :class:`plate` s with dimensions::

        rightmost_dim - len(sizes), ..., rightmost_dim

    :param str prefix: Name prefix for plates.
    :param iterable sizes: An iterable of plate sizes.
    :param int rightmost_dim: The rightmost dim, counting from the right.
    """
    assert rightmost_dim < 0
    with ExitStack() as stack:
        for i, size in enumerate(reversed(sizes)):
            plate_i = plate("{}_{}".format(prefix, i), size, dim=rightmost_dim - i)
            stack.enter_context(plate_i)
        yield


def factor(name, log_factor):
    """
    Factor statement to add arbitrary log probability factor to a
    probabilistic model.

    :param str name: Name of the trivial sample.
    :param numpy.ndarray log_factor: A possibly batched log probability factor.
    """
    unit_dist = numpyro.distributions.distribution.Unit(log_factor)
    unit_value = unit_dist.sample(None)
    sample(name, unit_dist, obs=unit_value)


def prng_key():
    """
    A statement to draw a pseudo-random number generator key
    :func:`~jax.random.PRNGKey` under :class:`~numpyro.handlers.seed` handler.

    :return: a PRNG key of shape (2,) and dtype unit32.
    """
    if not get_pyro_stack():
        return

    initial_msg = {
        "type": "prng_key",
        "fn": lambda rng_key: rng_key,
        "args": (),
        "kwargs": {"rng_key": None},
        "value": None,
    }

    msg = apply_stack(initial_msg)
    return msg["value"]


def subsample(data, event_dim):
    """
    EXPERIMENTAL Subsampling statement to subsample data based on enclosing
    :class:`~numpyro.primitives.plate` s.

    This is typically called on arguments to ``model()`` when subsampling is
    performed automatically by :class:`~numpyro.primitives.plate` s by passing
    ``subsample_size`` kwarg. For example the following are equivalent::

        # Version 1. using indexing
        def model(data):
            with numpyro.plate("data", len(data), subsample_size=10, dim=-data.dim()) as ind:
                data = data[ind]
                # ...

        # Version 2. using numpyro.subsample()
        def model(data):
            with numpyro.plate("data", len(data), subsample_size=10, dim=-data.dim()):
                data = numpyro.subsample(data, event_dim=0)
                # ...

    :param numpy.ndarray data: A tensor of batched data.
    :param int event_dim: The event dimension of the data tensor. Dimensions to
        the left are considered batch dimensions.
    :returns: A subsampled version of ``data``
    :rtype: ~numpy.ndarray
    """
    if not get_pyro_stack():
        return data

    assert isinstance(event_dim, int) and event_dim >= 0
    initial_msg = {
        "type": "subsample",
        "value": data,
        "kwargs": {"event_dim": event_dim},
    }

    msg = apply_stack(initial_msg)
    return msg["value"]<|MERGE_RESOLUTION|>--- conflicted
+++ resolved
@@ -23,7 +23,15 @@
 CondIndepStackFrame = namedtuple("CondIndepStackFrame", ["name", "dim", "size"])
 
 
-<<<<<<< HEAD
+def get_pyro_stack():
+    return _PYRO_STACK.current_stack()
+
+
+def set_pyro_stack(stack):
+    global _PYRO_STACK
+    _PYRO_STACK = stack
+
+
 def default_process_message(msg):
     if msg["value"] is None:
         if msg["type"] == "sample":
@@ -32,15 +40,6 @@
             )
         else:
             msg["value"] = msg["fn"](*msg["args"], **msg["kwargs"])
-=======
-def get_pyro_stack():
-    return _PYRO_STACK.current_stack()
-
-
-def set_pyro_stack(stack):
-    global _PYRO_STACK
-    _PYRO_STACK = stack
->>>>>>> 9b19378d
 
 
 def apply_stack(msg):
