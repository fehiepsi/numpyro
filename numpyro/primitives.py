# Copyright Contributors to the Pyro project.
# SPDX-License-Identifier: Apache-2.0

from collections import namedtuple
from contextlib import ExitStack, contextmanager
import functools

from jax import lax, random
import jax.numpy as jnp

import numpyro
<<<<<<< HEAD
from numpyro.distributions.discrete import PRNGIdentity
from numpyro.distributions.distribution import Distribution
=======
>>>>>>> 8b4dbeb8
from numpyro.util import identity

_PYRO_STACK = []


CondIndepStackFrame = namedtuple('CondIndepStackFrame', ['name', 'dim', 'size'])


def apply_stack(msg):
    pointer = 0
    for pointer, handler in enumerate(reversed(_PYRO_STACK)):
        handler.process_message(msg)
        # When a Messenger sets the "stop" field of a message,
        # it prevents any Messengers above it on the stack from being applied.
        if msg.get("stop"):
            break
    if msg['value'] is None:
        if msg['type'] == 'sample':
            msg['value'], msg['intermediates'] = msg['fn'](*msg['args'],
                                                           sample_intermediates=True,
                                                           **msg['kwargs'])
        else:
            msg['value'] = msg['fn'](*msg['args'], **msg['kwargs'])

    # A Messenger that sets msg["stop"] == True also prevents application
    # of postprocess_message by Messengers above it on the stack
    # via the pointer variable from the process_message loop
    for handler in _PYRO_STACK[-pointer-1:]:
        handler.postprocess_message(msg)
    return msg


class Messenger(object):
    def __init__(self, fn=None):
        if fn is not None and not callable(fn):
            raise ValueError("Expected `fn` to be a Python callable object; "
                             "instead found type(fn) = {}.".format(type(fn)))
        self.fn = fn
        functools.update_wrapper(self, fn, updated=[])

    def __enter__(self):
        _PYRO_STACK.append(self)

    def __exit__(self, *args, **kwargs):
        assert _PYRO_STACK[-1] is self
        _PYRO_STACK.pop()

    def process_message(self, msg):
        pass

    def postprocess_message(self, msg):
        pass

    def __call__(self, *args, **kwargs):
        with self:
            return self.fn(*args, **kwargs)


def sample(name, fn, obs=None, rng_key=None, sample_shape=(), infer=None):
    """
    Returns a random sample from the stochastic function `fn`. This can have
    additional side effects when wrapped inside effect handlers like
    :class:`~numpyro.handlers.substitute`.

    .. note::
        By design, `sample` primitive is meant to be used inside a NumPyro model.
        Then :class:`~numpyro.handlers.seed` handler is used to inject a random
        state to `fn`. In those situations, `rng_key` keyword will take no
        effect.

    :param str name: name of the sample site.
    :param fn: a stochastic function that returns a sample.
    :param numpy.ndarray obs: observed value
    :param jax.random.PRNGKey rng_key: an optional random key for `fn`.
    :param sample_shape: Shape of samples to be drawn.
    :param dict infer: an optional dictionary containing additional information
        for inference algorithms. For example, if `fn` is a discrete distribution,
        setting `infer={'enumerate': 'parallel'}` to tell MCMC marginalize
        this discrete latent site.
    :return: sample from the stochastic `fn`.
    """
    # if there are no active Messengers, we just draw a sample and return it as expected:
    if not _PYRO_STACK:
        return fn(rng_key=rng_key, sample_shape=sample_shape)

    # Otherwise, we initialize a message...
    initial_msg = {
        'type': 'sample',
        'name': name,
        'fn': fn,
        'args': (),
        'kwargs': {'rng_key': rng_key, 'sample_shape': sample_shape},
        'value': obs,
        'scale': None,
        'is_observed': obs is not None,
        'intermediates': [],
        'cond_indep_stack': [],
        'infer': {} if infer is None else infer,
    }

    # ...and use apply_stack to send it to the Messengers
    msg = apply_stack(initial_msg)
    return msg['value']


def param(name, init_value=None, **kwargs):
    """
    Annotate the given site as an optimizable parameter for use with
    :mod:`jax.experimental.optimizers`. For an example of how `param` statements
    can be used in inference algorithms, refer to :func:`~numpyro.svi.svi`.

    :param str name: name of site.
    :param numpy.ndarray init_value: initial value specified by the user. Note that
        the onus of using this to initialize the optimizer is on the user /
        inference algorithm, since there is no global parameter store in
        NumPyro.
    :param constraint: NumPyro constraint, defaults to ``constraints.real``.
    :type constraint: numpyro.distributions.constraints.Constraint
    :param int event_dim: (optional) number of rightmost dimensions unrelated
        to batching. Dimension to the left of this will be considered batch
        dimensions; if the param statement is inside a subsampled plate, then
        corresponding batch dimensions of the parameter will be correspondingly
        subsampled. If unspecified, all dimensions will be considered event
        dims and no subsampling will be performed.
    :return: value for the parameter. Unless wrapped inside a
        handler like :class:`~numpyro.handlers.substitute`, this will simply
        return the initial value.
    """
    # if there are no active Messengers, we just draw a sample and return it as expected:
    if not _PYRO_STACK:
        return init_value

    # Otherwise, we initialize a message...
    initial_msg = {
        'type': 'param',
        'name': name,
        'fn': identity,
        'args': (init_value,),
        'kwargs': kwargs,
        'value': None,
        'scale': None,
        'cond_indep_stack': [],
    }

    # ...and use apply_stack to send it to the Messengers
    msg = apply_stack(initial_msg)
    return msg['value']


def deterministic(name, value):
    """
    Used to designate deterministic sites in the model. Note that most effect
    handlers will not operate on deterministic sites (except
    :func:`~numpyro.handlers.trace`), so deterministic sites should be
    side-effect free. The use case for deterministic nodes is to record any
    values in the model execution trace.

    :param str name: name of the deterministic site.
    :param numpy.ndarray value: deterministic value to record in the trace.
    """
    if not _PYRO_STACK:
        return value

    initial_msg = {
        'type': 'deterministic',
        'name': name,
        'value': value,
    }

    # ...and use apply_stack to send it to the Messengers
    msg = apply_stack(initial_msg)
    return msg['value']


def module(name, nn, input_shape=None):
    """
    Declare a :mod:`~jax.experimental.stax` style neural network inside a
    model so that its parameters are registered for optimization via
    :func:`~numpyro.primitives.param` statements.

    :param str name: name of the module to be registered.
    :param tuple nn: a tuple of `(init_fn, apply_fn)` obtained by a :mod:`~jax.experimental.stax`
        constructor function.
    :param tuple input_shape: shape of the input taken by the
        neural network.
    :return: a `apply_fn` with bound parameters that takes an array
        as an input and returns the neural network transformed output
        array.
    """
    module_key = name + '$params'
    nn_init, nn_apply = nn
    nn_params = param(module_key)
    if nn_params is None:
        if input_shape is None:
            raise ValueError('Valid value for `input_shape` needed to initialize.')
        rng_key = prng_key()
        _, nn_params = nn_init(rng_key, input_shape)
        param(module_key, nn_params)
    return functools.partial(nn_apply, nn_params)


def _subsample_fn(size, subsample_size, rng_key=None):
    assert rng_key is not None, "Missing random key to generate subsample indices."
    return random.permutation(rng_key, size)[:subsample_size]


class plate(Messenger):
    """
    Construct for annotating conditionally independent variables. Within a
    `plate` context manager, `sample` sites will be automatically broadcasted to
    the size of the plate. Additionally, a scale factor might be applied by
    certain inference algorithms if `subsample_size` is specified.

    .. note:: This can be used to subsample minibatches of data:

        .. code-block:: python

            with plate("data", len(data), subsample_size=100) as ind:
                batch = data[ind]
                assert len(batch) == 100

    :param str name: Name of the plate.
    :param int size: Size of the plate.
    :param int subsample_size: Optional argument denoting the size of the mini-batch.
        This can be used to apply a scaling factor by inference algorithms. e.g.
        when computing ELBO using a mini-batch.
    :param int dim: Optional argument to specify which dimension in the tensor
        is used as the plate dim. If `None` (default), the leftmost available dim
        is allocated.
    """
    def __init__(self, name, size, subsample_size=None, dim=None):
        self.name = name
        self.size = size
        if dim is not None and dim >= 0:
            raise ValueError('dim arg must be negative.')
        self.dim, self._indices = self._subsample(
            self.name, self.size, subsample_size, dim)
        self.subsample_size = self._indices.shape[0]
        super(plate, self).__init__()

    # XXX: different from Pyro, this method returns dim and indices
    @staticmethod
    def _subsample(name, size, subsample_size, dim):
        msg = {
            'type': 'plate',
            'fn': _subsample_fn,
            'name': name,
            'args': (size, subsample_size),
            'kwargs': {'rng_key': None},
            'value': (None
                      if (subsample_size is not None and size != subsample_size)
                      else jnp.arange(size)),
            'scale': 1.0,
            'cond_indep_stack': [],
        }
        apply_stack(msg)
        subsample = msg['value']
        if subsample_size is not None and subsample_size != subsample.shape[0]:
            raise ValueError("subsample_size does not match len(subsample), {} vs {}.".format(
                subsample_size, len(subsample)) +
                " Did you accidentally use different subsample_size in the model and guide?")
        cond_indep_stack = msg['cond_indep_stack']
        occupied_dims = {f.dim for f in cond_indep_stack}
        if dim is None:
            new_dim = -1
            while new_dim in occupied_dims:
                new_dim -= 1
            dim = new_dim
        else:
            assert dim not in occupied_dims
        return dim, subsample

    def __enter__(self):
        super().__enter__()
        return self._indices

    @staticmethod
    def _get_batch_shape(cond_indep_stack):
        n_dims = max(-f.dim for f in cond_indep_stack)
        batch_shape = [1] * n_dims
        for f in cond_indep_stack:
            batch_shape[f.dim] = f.size
        return tuple(batch_shape)

    def process_message(self, msg):
        if msg['type'] not in ('param', 'sample', 'plate'):
            if msg['type'] == 'control_flow':
                raise NotImplementedError('Cannot use control flow primitive under a `plate` primitive.'
                                          ' Please move those `plate` statements into the control flow'
                                          ' body function. See `scan` documentation for more information.')
            return

        cond_indep_stack = msg['cond_indep_stack']
        frame = CondIndepStackFrame(self.name, self.dim, self.subsample_size)
        cond_indep_stack.append(frame)
        # only expand if fn is Distribution, not a Funsor
        if msg['type'] == 'sample' and isinstance(msg['fn'], Distribution):
            expected_shape = self._get_batch_shape(cond_indep_stack)
            dist_batch_shape = msg['fn'].batch_shape
            if 'sample_shape' in msg['kwargs']:
                dist_batch_shape = msg['kwargs']['sample_shape'] + dist_batch_shape
                msg['kwargs']['sample_shape'] = ()
            overlap_idx = max(len(expected_shape) - len(dist_batch_shape), 0)
            trailing_shape = expected_shape[overlap_idx:]
            broadcast_shape = lax.broadcast_shapes(trailing_shape, tuple(dist_batch_shape))
            batch_shape = expected_shape[:overlap_idx] + broadcast_shape
            msg['fn'] = msg['fn'].expand(batch_shape)
        if self.size != self.subsample_size:
            scale = 1. if msg['scale'] is None else msg['scale']
            msg['scale'] = scale * self.size / self.subsample_size

    def postprocess_message(self, msg):
        if msg["type"] in ("subsample", "param") and self.dim is not None:
            event_dim = msg["kwargs"].get("event_dim")
            if event_dim is not None:
                assert event_dim >= 0
                dim = self.dim - event_dim
                shape = jnp.shape(msg["value"])
                if len(shape) >= -dim and shape[dim] != 1:
                    if shape[dim] != self.size:
                        if msg["type"] == "param":
                            statement = "numpyro.param({}, ..., event_dim={})".format(msg["name"], event_dim)
                        else:
                            statement = "numpyro.subsample(..., event_dim={})".format(event_dim)
                        raise ValueError(
                            "Inside numpyro.plate({}, {}, dim={}) invalid shape of {}: {}"
                            .format(self.name, self.size, self.dim, statement, shape))
                    if self.subsample_size < self.size:
                        value = msg["value"]
                        new_value = jnp.take(value, self._indices, dim)
                        msg["value"] = new_value


@contextmanager
def plate_stack(prefix, sizes, rightmost_dim=-1):
    """
    Create a contiguous stack of :class:`plate` s with dimensions::

        rightmost_dim - len(sizes), ..., rightmost_dim

    :param str prefix: Name prefix for plates.
    :param iterable sizes: An iterable of plate sizes.
    :param int rightmost_dim: The rightmost dim, counting from the right.
    """
    assert rightmost_dim < 0
    with ExitStack() as stack:
        for i, size in enumerate(reversed(sizes)):
            plate_i = plate("{}_{}".format(prefix, i), size, dim=rightmost_dim - i)
            stack.enter_context(plate_i)
        yield


def factor(name, log_factor):
    """
    Factor statement to add arbitrary log probability factor to a
    probabilistic model.

    :param str name: Name of the trivial sample.
    :param numpy.ndarray log_factor: A possibly batched log probability factor.
    """
    unit_dist = numpyro.distributions.distribution.Unit(log_factor)
    unit_value = unit_dist.sample(None)
    sample(name, unit_dist, obs=unit_value)


def prng_key():
    """
    A statement to draw a pseudo-random number generator key
    :func:`~jax.random.PRNGKey` under :class:`~numpyro.handlers.seed` handler.

    :return: a PRNG key of shape (2,) and dtype unit32.
    """
    if not _PYRO_STACK:
        return

    initial_msg = {
        'type': 'prng_key',
        'fn': lambda rng_key: rng_key,
        'args': (),
        'kwargs': {'rng_key': None},
        'value': None,
    }

    msg = apply_stack(initial_msg)
    return msg['value']


def subsample(data, event_dim):
    """
    EXPERIMENTAL Subsampling statement to subsample data based on enclosing
    :class:`~numpyro.primitives.plate` s.

    This is typically called on arguments to ``model()`` when subsampling is
    performed automatically by :class:`~numpyro.primitives.plate` s by passing
    ``subsample_size`` kwarg. For example the following are equivalent::

        # Version 1. using indexing
        def model(data):
            with numpyro.plate("data", len(data), subsample_size=10, dim=-data.dim()) as ind:
                data = data[ind]
                # ...

        # Version 2. using numpyro.subsample()
        def model(data):
            with numpyro.plate("data", len(data), subsample_size=10, dim=-data.dim()):
                data = numpyro.subsample(data, event_dim=0)
                # ...

    :param numpy.ndarray data: A tensor of batched data.
    :param int event_dim: The event dimension of the data tensor. Dimensions to
        the left are considered batch dimensions.
    :returns: A subsampled version of ``data``
    :rtype: ~numpy.ndarray
    """
    if not _PYRO_STACK:
        return data

    assert isinstance(event_dim, int) and event_dim >= 0
    initial_msg = {
        'type': 'subsample',
        'value': data,
        'kwargs': {'event_dim': event_dim}
    }

    msg = apply_stack(initial_msg)
    return msg['value']<|MERGE_RESOLUTION|>--- conflicted
+++ resolved
@@ -9,11 +9,7 @@
 import jax.numpy as jnp
 
 import numpyro
-<<<<<<< HEAD
-from numpyro.distributions.discrete import PRNGIdentity
 from numpyro.distributions.distribution import Distribution
-=======
->>>>>>> 8b4dbeb8
 from numpyro.util import identity
 
 _PYRO_STACK = []
