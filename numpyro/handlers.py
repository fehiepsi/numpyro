--- conflicted
+++ resolved
@@ -600,11 +600,7 @@
     """
     This handler prepend a prefix followed by a divider to the name of sample sites.
 
-<<<<<<< HEAD
     **Example:**
-=======
-    **Example**
->>>>>>> 1b517b03
 
     .. doctest::
 
