--- conflicted
+++ resolved
@@ -420,119 +420,4 @@
                         # should have the same support as the first part's co-domain.
                         msg['value'] = ComposeTransform(transform.parts[1:])(base_value)
                     else:
-<<<<<<< HEAD
-                        msg['value'] = self.base_param_map[msg['name']]
-        elif self.substitute_fn is not None:
-            base_value = self.substitute_fn(msg)
-            if base_value is not None:
-                if msg['type'] == 'sample':
-                    msg['value'], msg['intermediates'] = msg['fn'].transform_with_intermediates(
-                        base_value)
-                else:
-                    constraint = msg['kwargs'].pop('constraint', real)
-                    transform = biject_to(constraint)
-                    if isinstance(transform, ComposeTransform):
-                        msg['value'] = ComposeTransform(transform.parts[1:])(base_value)
-                    else:
-                        msg['value'] = base_value
-        else:
-            raise ValueError("Neither `param_map`, `base_param_map`, nor `substitute_fn`"
-                             "provided to substitute handler.")
-
-
-def apply_stack(msg):
-    pointer = 0
-    for pointer, handler in enumerate(reversed(_PYRO_STACK)):
-        handler.process_message(msg)
-        # When a Messenger sets the "stop" field of a message,
-        # it prevents any Messengers above it on the stack from being applied.
-        if msg.get("stop"):
-            break
-    if msg['value'] is None:
-        if msg['type'] == 'sample':
-            msg['value'], msg['intermediates'] = msg['fn'](*msg['args'],
-                                                           sample_intermediates=True,
-                                                           **msg['kwargs'])
-        else:
-            msg['value'] = msg['fn'](*msg['args'], **msg['kwargs'])
-
-    # A Messenger that sets msg["stop"] == True also prevents application
-    # of postprocess_message by Messengers above it on the stack
-    # via the pointer variable from the process_message loop
-    for handler in _PYRO_STACK[-pointer-1:]:
-        handler.postprocess_message(msg)
-    return msg
-
-
-def sample(name, fn, obs=None, sample_shape=()):
-    """
-    Returns a random sample from the stochastic function `fn`. This can have
-    additional side effects when wrapped inside effect handlers like
-    :class:`~numpyro.handlers.substitute`.
-
-    :param str name: name of the sample site
-    :param fn: Python callable
-    :param numpy.ndarray obs: observed value
-    :param sample_shape: Shape of samples to be drawn.
-    :return: sample from the stochastic `fn`.
-    """
-    # if there are no active Messengers, we just draw a sample and return it as expected:
-    if not _PYRO_STACK:
-        return fn(sample_shape=sample_shape)
-
-    # Otherwise, we initialize a message...
-    initial_msg = {
-        'type': 'sample',
-        'name': name,
-        'fn': fn,
-        'args': (),
-        'kwargs': {'sample_shape': sample_shape},
-        'value': obs,
-        'is_observed': obs is not None,
-        'intermediates': [],
-    }
-
-    # ...and use apply_stack to send it to the Messengers
-    msg = apply_stack(initial_msg)
-    return msg['value']
-
-
-def identity(x, *args, **kwargs):
-    return x
-
-
-def param(name, init_value, **kwargs):
-    """
-    Annotate the given site as an optimizable parameter for use with
-    :mod:`jax.experimental.optimizers`. For an example of how `param` statements
-    can be used in inference algorithms, refer to :func:`~numpyro.svi.svi`.
-
-    :param str name: name of site.
-    :param numpy.ndarray init_value: initial value specified by the user. Note that
-        the onus of using this to initialize the optimizer is on the user /
-        inference algorithm, since there is no global parameter store in
-        NumPyro.
-    :return: value for the parameter. Unless wrapped inside a
-        handler like :class:`~numpyro.handlers.substitute`, this will simply
-        return the initial value.
-    """
-    # if there are no active Messengers, we just draw a sample and return it as expected:
-    if not _PYRO_STACK:
-        return init_value
-
-    # Otherwise, we initialize a message...
-    initial_msg = {
-        'type': 'param',
-        'name': name,
-        'fn': identity,
-        'args': (init_value,),
-        'kwargs': kwargs,
-        'value': None,
-    }
-
-    # ...and use apply_stack to send it to the Messengers
-    msg = apply_stack(initial_msg)
-    return msg['value']
-=======
-                        msg['value'] = base_value
->>>>>>> 866ce179
+                        msg['value'] = base_value