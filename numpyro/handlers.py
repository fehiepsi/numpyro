# Copyright Contributors to the Pyro project.
# SPDX-License-Identifier: Apache-2.0

"""
This provides a small set of effect handlers in NumPyro that are modeled
after Pyro's `poutine <http://docs.pyro.ai/en/stable/poutine.html>`_ module.
For a tutorial on effect handlers more generally, readers are encouraged to
read `Poutine: A Guide to Programming with Effect Handlers in Pyro
<http://pyro.ai/examples/effect_handlers.html>`_. These simple effect handlers
can be composed together or new ones added to enable implementation of custom
inference utilities and algorithms.

**Example**

As an example, we are using :class:`~numpyro.handlers.seed`, :class:`~numpyro.handlers.trace`
and :class:`~numpyro.handlers.substitute` handlers to define the `log_likelihood` function below.
We first create a logistic regression model and sample from the posterior distribution over
the regression parameters using :func:`~numpyro.infer.MCMC`. The `log_likelihood` function
uses effect handlers to run the model by substituting sample sites with values from the posterior
distribution and computes the log density for a single data point. The `log_predictive_density`
function computes the log likelihood for each draw from the joint posterior and aggregates the
results for all the data points, but does so by using JAX's auto-vectorize transform called
`vmap` so that we do not need to loop over all the data points.



.. doctest::

   >>> import jax.numpy as jnp
   >>> from jax import random, vmap
   >>> from jax.scipy.special import logsumexp
   >>> import numpyro
   >>> import numpyro.distributions as dist
   >>> from numpyro import handlers
   >>> from numpyro.infer import MCMC, NUTS

   >>> N, D = 3000, 3
   >>> def logistic_regression(data, labels):
   ...     coefs = numpyro.sample('coefs', dist.Normal(jnp.zeros(D), jnp.ones(D)))
   ...     intercept = numpyro.sample('intercept', dist.Normal(0., 10.))
   ...     logits = jnp.sum(coefs * data + intercept, axis=-1)
   ...     return numpyro.sample('obs', dist.Bernoulli(logits=logits), obs=labels)

   >>> data = random.normal(random.PRNGKey(0), (N, D))
   >>> true_coefs = jnp.arange(1., D + 1.)
   >>> logits = jnp.sum(true_coefs * data, axis=-1)
   >>> labels = dist.Bernoulli(logits=logits).sample(random.PRNGKey(1))

   >>> num_warmup, num_samples = 1000, 1000
   >>> mcmc = MCMC(NUTS(model=logistic_regression), num_warmup=num_warmup, num_samples=num_samples)
   >>> mcmc.run(random.PRNGKey(2), data, labels)  # doctest: +SKIP
   sample: 100%|██████████| 1000/1000 [00:00<00:00, 1252.39it/s, 1 steps of size 5.83e-01. acc. prob=0.85]
   >>> mcmc.print_summary()  # doctest: +SKIP


                      mean         sd       5.5%      94.5%      n_eff       Rhat
       coefs[0]       0.96       0.07       0.85       1.07     455.35       1.01
       coefs[1]       2.05       0.09       1.91       2.20     332.00       1.01
       coefs[2]       3.18       0.13       2.96       3.37     320.27       1.00
      intercept      -0.03       0.02      -0.06       0.00     402.53       1.00

   >>> def log_likelihood(rng_key, params, model, *args, **kwargs):
   ...     model = handlers.substitute(handlers.seed(model, rng_key), params)
   ...     model_trace = handlers.trace(model).get_trace(*args, **kwargs)
   ...     obs_node = model_trace['obs']
   ...     return obs_node['fn'].log_prob(obs_node['value'])

   >>> def log_predictive_density(rng_key, params, model, *args, **kwargs):
   ...     n = list(params.values())[0].shape[0]
   ...     log_lk_fn = vmap(lambda rng_key, params: log_likelihood(rng_key, params, model, *args, **kwargs))
   ...     log_lk_vals = log_lk_fn(random.split(rng_key, n), params)
   ...     return jnp.sum(logsumexp(log_lk_vals, 0) - jnp.log(n))

   >>> print(log_predictive_density(random.PRNGKey(2), mcmc.get_samples(),
   ...       logistic_regression, data, labels))  # doctest: +SKIP
   -874.89813
"""

from collections import OrderedDict
import warnings

import numpy as np

from jax import lax, random
import jax.numpy as jnp

import numpyro
from numpyro.distributions.distribution import COERCIONS
<<<<<<< HEAD
from numpyro.distributions.util import is_identically_one
from numpyro.primitives import _PYRO_STACK, Messenger, apply_stack, plate
=======
from numpyro.primitives import (
    CondIndepStackFrame,
    Messenger,
    apply_stack,
    get_pyro_stack,
    plate,
)
>>>>>>> 9b19378d
from numpyro.util import find_stack_level, not_jax_tracer

__all__ = [
    "block",
    "collapse",
    "compute_log_prob",
    "condition",
    "detach",
    "infer_config",
    "lift",
    "mask",
    "reparam",
    "replay",
    "scale",
    "scope",
    "seed",
    "substitute",
    "trace",
    "do",
]


class trace(Messenger):
    """
    Returns a handler that records the inputs and outputs at primitive calls
    inside `fn`.

    **Example:**

    .. doctest::

       >>> from jax import random
       >>> import numpyro
       >>> import numpyro.distributions as dist
       >>> from numpyro.handlers import seed, trace
       >>> import pprint as pp

       >>> def model():
       ...     numpyro.sample('a', dist.Normal(0., 1.))

       >>> exec_trace = trace(seed(model, random.PRNGKey(0))).get_trace()
       >>> pp.pprint(exec_trace)  # doctest: +SKIP
       OrderedDict([('a',
                     {'args': (),
                      'fn': <numpyro.distributions.continuous.Normal object at 0x7f9e689b1eb8>,
                      'is_observed': False,
                      'kwargs': {'rng_key': DeviceArray([0, 0], dtype=uint32)},
                      'name': 'a',
                      'type': 'sample',
                      'value': DeviceArray(-0.20584235, dtype=float32)})])
    """

    def __enter__(self):
        super(trace, self).__enter__()
        self.trace = OrderedDict()
        return self.trace

    def postprocess_message(self, msg):
        if "name" not in msg:
            # skip recording helper messages e.g. `control_flow`, `to_data`, `to_funsor`
            # which has no name
            return
        assert not (
            msg["type"] in ("sample", "deterministic") and msg["name"] in self.trace
        ), "all sites must have unique names but got `{}` duplicated".format(
            msg["name"]
        )
        self.trace[msg["name"]] = msg.copy()

    def get_trace(self, *args, **kwargs):
        """
        Run the wrapped callable and return the recorded trace.

        :param `*args`: arguments to the callable.
        :param `**kwargs`: keyword arguments to the callable.
        :return: `OrderedDict` containing the execution trace.
        """
        self(*args, **kwargs)
        return self.trace


class replay(Messenger):
    """
    Given a callable `fn` and an execution trace `trace`,
    return a callable which substitutes `sample` calls in `fn` with
    values from the corresponding site names in `trace`.

    :param fn: Python callable with NumPyro primitives.
    :param trace: an OrderedDict containing execution metadata.

    **Example:**

    .. doctest::

       >>> from jax import random
       >>> import numpyro
       >>> import numpyro.distributions as dist
       >>> from numpyro.handlers import replay, seed, trace

       >>> def model():
       ...     numpyro.sample('a', dist.Normal(0., 1.))

       >>> exec_trace = trace(seed(model, random.PRNGKey(0))).get_trace()
       >>> print(exec_trace['a']['value'])  # doctest: +SKIP
       -0.20584235
       >>> replayed_trace = trace(replay(model, exec_trace)).get_trace()
       >>> print(exec_trace['a']['value'])  # doctest: +SKIP
       -0.20584235
       >>> assert replayed_trace['a']['value'] == exec_trace['a']['value']
    """

    def __init__(self, fn=None, trace=None, guide_trace=None):
        assert trace is not None
        self.trace = trace
        super(replay, self).__init__(fn)

    def process_message(self, msg):
        if msg["type"] in ("sample", "plate") and msg["name"] in self.trace:
            msg["value"] = self.trace[msg["name"]]["value"]


class block(Messenger):
    """
    Given a callable `fn`, return another callable that selectively hides
    primitive sites  where `hide_fn` returns True from other effect handlers
    on the stack.

    :param callable fn: Python callable with NumPyro primitives.
    :param callable hide_fn: function which when given a dictionary containing
        site-level metadata returns whether it should be blocked.
    :param list hide: list of site names to hide.

    **Example:**

    .. doctest::

       >>> from jax import random
       >>> import numpyro
       >>> from numpyro.handlers import block, seed, trace
       >>> import numpyro.distributions as dist

       >>> def model():
       ...     a = numpyro.sample('a', dist.Normal(0., 1.))
       ...     return numpyro.sample('b', dist.Normal(a, 1.))

       >>> model = seed(model, random.PRNGKey(0))
       >>> block_all = block(model)
       >>> block_a = block(model, lambda site: site['name'] == 'a')
       >>> trace_block_all = trace(block_all).get_trace()
       >>> assert not {'a', 'b'}.intersection(trace_block_all.keys())
       >>> trace_block_a =  trace(block_a).get_trace()
       >>> assert 'a' not in trace_block_a
       >>> assert 'b' in trace_block_a
    """

    def __init__(self, fn=None, hide_fn=None, hide=None):
        if hide_fn is not None:
            self.hide_fn = hide_fn
        elif hide is not None:
            self.hide_fn = lambda msg: msg.get("name") in hide
        else:
            self.hide_fn = lambda msg: True
        super(block, self).__init__(fn)

    def process_message(self, msg):
        if self.hide_fn(msg):
            msg["stop"] = True


class collapse(trace):
    """
    EXPERIMENTAL Collapses all sites in the context by lazily sampling and
    attempting to use conjugacy relations. If no conjugacy is known this will
    fail. Code using the results of sample sites must be written to accept
    Funsors rather than Tensors. This requires ``funsor`` to be installed.
    """

    _coerce = None

    def __init__(self, *args, **kwargs):
        if collapse._coerce is None:
            import funsor
            from funsor.distribution import CoerceDistributionToFunsor

            funsor.set_backend("jax")
            collapse._coerce = CoerceDistributionToFunsor("jax")
        super().__init__(*args, **kwargs)

    def process_message(self, msg):
        from funsor.terms import Funsor

        if msg["type"] == "sample":
            if msg["value"] is None:
                msg["value"] = msg["name"]

            if isinstance(msg["fn"], Funsor) or isinstance(msg["value"], (str, Funsor)):
                msg["stop"] = True

    def __enter__(self):
        self.preserved_plates = frozenset(
            h.name for h in get_pyro_stack() if isinstance(h, plate)
        )
        COERCIONS.append(self._coerce)
        return super().__enter__()

    def __exit__(self, exc_type, exc_value, traceback):
        import funsor

        _coerce = COERCIONS.pop()
        assert _coerce is self._coerce
        super().__exit__(exc_type, exc_value, traceback)

        if exc_type is not None:
            return

        # Convert delayed statements to pyro.factor()
        reduced_vars = []
        log_prob_terms = []
        plates = frozenset()
        for name, site in self.trace.items():
            if site["type"] != "sample":
                continue
            if not site["is_observed"]:
                reduced_vars.append(name)
            dim_to_name = {f.dim: f.name for f in site["cond_indep_stack"]}
            fn = funsor.to_funsor(site["fn"], funsor.Real, dim_to_name)
            value = site["value"]
            if not isinstance(value, str):
                value = funsor.to_funsor(site["value"], fn.inputs["value"], dim_to_name)
            log_prob_terms.append(fn(value=value))
            plates |= frozenset(f.name for f in site["cond_indep_stack"])
        assert log_prob_terms, "nothing to collapse"
        reduced_plates = plates - self.preserved_plates
        log_prob = funsor.sum_product.sum_product(
            funsor.ops.logaddexp,
            funsor.ops.add,
            log_prob_terms,
            eliminate=frozenset(reduced_vars) | reduced_plates,
            plates=plates,
        )
        name = reduced_vars[0]
        numpyro.factor(name, log_prob.data)


class compute_log_prob(Messenger):
    """
    For each sample site under this message handler, we will compute and store
    'log_prob' field in its message.

    :param fn: Python callable with NumPyro primitives.
    :param callable site_filter: A callable that takes a pair of the name
        and its site message and returns a boolean. If the returned value is True,
        we will compute and store log probability to that site.
    """

    def __init__(self, fn=None, site_filter=lambda name, site: True):
        super().__init__(fn)
        self.site_filter = site_filter

    def process_message(self, msg):
        if msg["type"] == "sample" and self.site_filter(msg["name"], msg):
            msg["reprocess"] = True

    def _reprocess_message(self, msg):
        if msg["type"] == "sample" and self.site_filter(msg["name"], msg["value"]):
            if (msg["value"] is not None) and (msg.get("log_prob") is None):
                value = msg["value"]
                intermediates = msg["intermediates"]
                scale = msg["scale"]
                if intermediates:
                    log_prob = msg["fn"].log_prob(value, intermediates)
                else:
                    value_shape = jnp.shape(value)
                    fn_shape = msg["fn"].shape()
                    try:
                        lax.broadcast_shapes(value_shape, fn_shape)
                    except ValueError:
                        raise ValueError(
                            "`value` and `fn` shapes disagree at site: '{}': {} vs {}".format(
                                msg["name"], value_shape, fn_shape
                            )
                        )
                    log_prob = msg["fn"].log_prob(value)

                if (scale is not None) and (not is_identically_one(scale)):
                    log_prob = scale * log_prob
                msg["log_prob"] = log_prob


class condition(Messenger):
    """
    Conditions unobserved sample sites to values from `data` or `condition_fn`.
    Similar to :class:`~numpyro.handlers.substitute` except that it only affects
    `sample` sites and changes the `is_observed` property to `True`.

    :param fn: Python callable with NumPyro primitives.
    :param dict data: dictionary of `numpy.ndarray` values keyed by
       site names.
    :param condition_fn: callable that takes in a site dict and returns
       a numpy array or `None` (in which case the handler has no side
       effect).

    **Example:**

    .. doctest::

       >>> from jax import random
       >>> import numpyro
       >>> from numpyro.handlers import condition, seed, substitute, trace
       >>> import numpyro.distributions as dist

       >>> def model():
       ...     numpyro.sample('a', dist.Normal(0., 1.))

       >>> model = seed(model, random.PRNGKey(0))
       >>> exec_trace = trace(condition(model, {'a': -1})).get_trace()
       >>> assert exec_trace['a']['value'] == -1
       >>> assert exec_trace['a']['is_observed']
    """

    def __init__(self, fn=None, data=None, condition_fn=None):
        self.condition_fn = condition_fn
        self.data = data
        if sum((x is not None for x in (data, condition_fn))) != 1:
            raise ValueError(
                "Only one of `data` or `condition_fn` " "should be provided."
            )
        super(condition, self).__init__(fn)

    def process_message(self, msg):
        if (msg["type"] != "sample") or msg.get("_control_flow_done", False):
            if msg["type"] == "control_flow":
                if self.data is not None:
                    msg["kwargs"]["substitute_stack"].append(("condition", self.data))
                if self.condition_fn is not None:
                    msg["kwargs"]["substitute_stack"].append(
                        ("condition", self.condition_fn)
                    )
            return

        if self.data is not None:
            value = self.data.get(msg["name"])
        else:
            value = self.condition_fn(msg)

        if value is not None:
            msg["value"] = value
            msg["is_observed"] = True


class detach(Messenger):
    """
    A handler to stop gradient of either the distribution or the value of a
    `sample` statements. See the example below for how to utilize this handler
    for the "sticking the landing" gradient estimator (ref. [1]).

    Sets `detach_value` to True is equivalent to draw non-reparameterized
    samples.

    Usage::

        # given model, guide, we want to construct a 'sticking the landing' guide
        stl_guide = handlers.detach(guide, fields=("fn",))
        svi = SVI(model, stl_guide, ...)

    **References**

    1. *Sticking the Landing: Simple, Lower-Variance Gradient Estimators for
       Variational Inference*, Geoffrey Roeder, Yuhuai Wu, David Duvenaud

    :param fn: Python callable with NumPyro primitives.
    :param fields: A collection of fields to stop gradient after drawing
        samples. If `"fn"` is in this tuple, we will detach gradient of `fn`
        (which are distributions) at all sites. If `"fn"` is in this tuple,
        we will detach gradient of `value` at all sites. Optionally we can
        use this argument as a callable that applies to each sample site
        and returns the fields needed to detach.
    :type fields: callable or tuple or list
    """

    def __init__(self, fn=None, *, fields=()):
        super().__init__(fn)
        if not callable(fields):
            self.fields = lambda msg: fields
        else:
            self.fields = fields

    def process_message(self, msg):
        if msg["type"] == "sample" and self.fields(msg):
            msg["reprocess"] = True

    def _reprocess_message(self, msg):
        if msg["type"] == "sample":
            fields = self.fields(msg)
            if fields is not None:
                for field in fields:
                    msg[field] = lax.stop_gradient(msg[field])


class infer_config(Messenger):
    """
    Given a callable `fn` that contains NumPyro primitive calls
    and a callable `config_fn` taking a trace site and returning a dictionary,
    updates the value of the infer kwarg at a sample site to config_fn(site).

    :param fn: a stochastic function (callable containing NumPyro primitive calls)
    :param config_fn: a callable taking a site and returning an infer dict
    """

    def __init__(self, fn=None, config_fn=None):
        super().__init__(fn)
        self.config_fn = config_fn

    def process_message(self, msg):
        if msg["type"] in ("sample",):
            msg["infer"].update(self.config_fn(msg))


class lift(Messenger):
    """
    Given a stochastic function with ``param`` calls and a prior distribution,
    create a stochastic function where all param calls are replaced by sampling from prior.
    Prior should be a distribution or a dict of names to distributions.

    Consider the following NumPyro program:

        >>> import numpyro
        >>> import numpyro.distributions as dist
        >>> from numpyro.handlers import lift
        >>>
        >>> def model(x):
        ...     s = numpyro.param("s", 0.5)
        ...     z = numpyro.sample("z", dist.Normal(x, s))
        ...     return z ** 2
        >>> lifted_model = lift(model, prior={"s": dist.Exponential(0.3)})

    ``lift`` makes ``param`` statements behave like ``sample`` statements
    using the distributions in ``prior``.  In this example, site `s` will now behave
    as if it was replaced with ``s = numpyro.sample("s", dist.Exponential(0.3))``.

    :param fn: function whose parameters will be lifted to random values
    :param prior: prior function in the form of a Distribution or a dict of Distributions
    """

    def __init__(self, fn=None, prior=None):
        super().__init__(fn)
        self.prior = prior
        self._samples_cache = {}

    def __enter__(self):
        self._samples_cache = {}
        return super().__enter__()

    def __exit__(self, *args, **kwargs):
        self._samples_cache = {}
        return super().__exit__(*args, **kwargs)

    def process_message(self, msg):
        if msg["type"] != "param":
            return

        name = msg["name"]
        fn = self.prior.get(name) if isinstance(self.prior, dict) else self.prior
        if isinstance(fn, numpyro.distributions.Distribution):
            msg["type"] = "sample"
            msg["fn"] = fn
            msg["args"] = ()
            msg["kwargs"] = {
                "rng_key": msg["kwargs"].get("rng_key", None),
                "sample_shape": msg["kwargs"].get("sample_shape", ()),
            }
            msg["intermediates"] = []
            msg["infer"] = msg.get("infer", {})
        else:
            # otherwise leave as is
            return

        if name in self._samples_cache:
            # Multiple pyro.param statements with the same
            # name. Block the site and fix the value.
            msg["value"] = self._samples_cache[name]["value"]
            msg["is_observed"] = True
            msg["stop"] = True
        else:
            self._samples_cache[name] = msg
            msg["is_observed"] = False


class mask(Messenger):
    """
    This messenger masks out some of the sample statements elementwise.

    :param mask: a boolean or a boolean-valued array for masking elementwise log
        probability of sample sites (`True` includes a site, `False` excludes a site).
    """

    def __init__(self, fn=None, mask=True):
        if jnp.result_type(mask) != "bool":
            raise ValueError("`mask` should be a bool array.")
        self.mask = mask
        super().__init__(fn)

    def process_message(self, msg):
        if msg["type"] != "sample":
            if msg["type"] == "inspect":
                msg["mask"] = (
                    self.mask if msg["mask"] is None else (self.mask & msg["mask"])
                )
            return

        msg["fn"] = msg["fn"].mask(self.mask)


class reparam(Messenger):
    """
    Reparametrizes each affected sample site into one or more auxiliary sample
    sites followed by a deterministic transformation [1].

    To specify reparameterizers, pass a ``config`` dict or callable to the
    constructor.  See the :mod:`numpyro.infer.reparam` module for available
    reparameterizers.

    Note some reparameterizers can examine the ``*args,**kwargs`` inputs of
    functions they affect; these reparameterizers require using
    ``handlers.reparam`` as a decorator rather than as a context manager.

    [1] Maria I. Gorinova, Dave Moore, Matthew D. Hoffman (2019)
        "Automatic Reparameterisation of Probabilistic Programs"
        https://arxiv.org/pdf/1906.03028.pdf

    :param config: Configuration, either a dict mapping site name to
        :class:`~numpyro.infer.reparam.Reparam` ,
        or a function mapping site to
        :class:`~numpyro.infer.reparam.Reparam` or None.
    :type config: dict or callable
    """

    def __init__(self, fn=None, config=None):
        assert isinstance(config, dict) or callable(config)
        self.config = config
        super().__init__(fn)

    def process_message(self, msg):
        if msg["type"] != "sample":
            return

        if isinstance(self.config, dict):
            reparam = self.config.get(msg["name"])
        else:
            reparam = self.config(msg)
        if reparam is None:
            return

        new_fn, value = reparam(msg["name"], msg["fn"], msg["value"])

        if value is not None:
            if new_fn is None:
                msg["type"] = "deterministic"
                msg["value"] = value
                for key in list(msg.keys()):
                    if key not in ("type", "name", "value"):
                        del msg[key]
                return

            if msg["value"] is None:
                msg["is_observed"] = True
            msg["value"] = value
        msg["fn"] = new_fn


class scale(Messenger):
    """
    This messenger rescales the log probability score.

    This is typically used for data subsampling or for stratified sampling of data
    (e.g. in fraud detection where negatives vastly outnumber positives).

    :param scale: a positive scaling factor that is broadcastable to the shape
        of log probability.
    :type scale: float or numpy.ndarray
    """

    def __init__(self, fn=None, scale=1.0):
        if not_jax_tracer(scale):
            if np.any(np.less_equal(scale, 0)):
                raise ValueError("'scale' argument should be positive.")
        self.scale = scale
        super().__init__(fn)

    def process_message(self, msg):
        if msg["type"] not in ("param", "sample", "plate"):
            return

        msg["scale"] = (
            self.scale if msg.get("scale") is None else self.scale * msg["scale"]
        )


class scope(Messenger):
    """
    This handler prepend a prefix followed by a divider to the name of sample sites.

    **Example:**

    .. doctest::

        >>> import numpyro
        >>> import numpyro.distributions as dist
        >>> from numpyro.handlers import scope, seed, trace

        >>> def model():
        ...     with scope(prefix="a"):
        ...         with scope(prefix="b", divider="."):
        ...             return numpyro.sample("x", dist.Bernoulli(0.5))
        ...
        >>> assert "a/b.x" in trace(seed(model, 0)).get_trace()

    :param fn: Python callable with NumPyro primitives.
    :param str prefix: a string to prepend to sample names
    :param str divider: a string to join the prefix and sample name; default to `'/'`
    """

    def __init__(self, fn=None, prefix="", divider="/"):
        self.prefix = prefix
        self.divider = divider
        super().__init__(fn)

    def process_message(self, msg):
        if msg["type"] == "plate":
            return

        if msg.get("name"):
            msg["name"] = f"{self.prefix}{self.divider}{msg['name']}"


class seed(Messenger):
    """
    JAX uses a functional pseudo random number generator that requires passing
    in a seed :func:`~jax.random.PRNGKey` to every stochastic function. The
    `seed` handler allows us to initially seed a stochastic function with a
    :func:`~jax.random.PRNGKey`. Every call to the :func:`~numpyro.handlers.sample`
    primitive inside the function results in a splitting of this initial seed
    so that we use a fresh seed for each subsequent call without having to
    explicitly pass in a `PRNGKey` to each `sample` call.

    :param fn: Python callable with NumPyro primitives.
    :param rng_seed: a random number generator seed.
    :type rng_seed: int, jnp.ndarray scalar, or jax.random.PRNGKey

    .. note::

        Unlike in Pyro, `numpyro.sample` primitive cannot be used without wrapping
        it in seed handler since there is no global random state. As such,
        users need to use `seed` as a contextmanager to generate samples from
        distributions or as a decorator for their model callable (See below).

    **Example:**

    .. doctest::

       >>> from jax import random
       >>> import numpyro
       >>> import numpyro.handlers
       >>> import numpyro.distributions as dist

       >>> # as context manager
       >>> with handlers.seed(rng_seed=1):
       ...     x = numpyro.sample('x', dist.Normal(0., 1.))

       >>> def model():
       ...     return numpyro.sample('y', dist.Normal(0., 1.))

       >>> # as function decorator (/modifier)
       >>> y = handlers.seed(model, rng_seed=1)()
       >>> assert x == y
    """

    def __init__(self, fn=None, rng_seed=None):
        if isinstance(rng_seed, int) or (
            isinstance(rng_seed, (np.ndarray, jnp.ndarray)) and not jnp.shape(rng_seed)
        ):
            rng_seed = random.PRNGKey(rng_seed)
        if not (
            isinstance(rng_seed, (np.ndarray, jnp.ndarray))
            and rng_seed.dtype == jnp.uint32
            and rng_seed.shape == (2,)
        ):
            raise TypeError("Incorrect type for rng_seed: {}".format(type(rng_seed)))
        self.rng_key = rng_seed
        super(seed, self).__init__(fn)

    def process_message(self, msg):
        if (
            msg["type"] == "sample"
            and not msg["is_observed"]
            and msg["kwargs"]["rng_key"] is None
        ) or msg["type"] in ["prng_key", "plate", "control_flow"]:
            if msg["value"] is not None:
                # no need to create a new key when value is available
                return
            self.rng_key, rng_key_sample = random.split(self.rng_key)
            msg["kwargs"]["rng_key"] = rng_key_sample


class substitute(Messenger):
    """
    Given a callable `fn` and a dict `data` keyed by site names
    (alternatively, a callable `substitute_fn`), return a callable
    which substitutes all primitive calls in `fn` with values from
    `data` whose key matches the site name. If the site name
    is not present in `data`, there is no side effect.

    If a `substitute_fn` is provided, then the value at the site is
    replaced by the value returned from the call to `substitute_fn`
    for the given site.

    .. note:: This handler is mainly used for internal algorithms.
        For conditioning a generative model on observed data, please
        using the :class:`condition` handler.

    :param fn: Python callable with NumPyro primitives.
    :param dict data: dictionary of `numpy.ndarray` values keyed by
        site names.
    :param substitute_fn: callable that takes in a site dict and returns
        a numpy array or `None` (in which case the handler has no side
        effect).

    **Example:**

    .. doctest::

       >>> from jax import random
       >>> import numpyro
       >>> from numpyro.handlers import seed, substitute, trace
       >>> import numpyro.distributions as dist

       >>> def model():
       ...     numpyro.sample('a', dist.Normal(0., 1.))

       >>> model = seed(model, random.PRNGKey(0))
       >>> exec_trace = trace(substitute(model, {'a': -1})).get_trace()
       >>> assert exec_trace['a']['value'] == -1
    """

    def __init__(self, fn=None, data=None, substitute_fn=None):
        self.substitute_fn = substitute_fn
        self.data = data
        if sum((x is not None for x in (data, substitute_fn))) != 1:
            raise ValueError(
                "Only one of `data` or `substitute_fn` " "should be provided."
            )
        super(substitute, self).__init__(fn)

    def process_message(self, msg):
        if (msg["type"] not in ("sample", "param", "mutable", "plate")) or msg.get(
            "_control_flow_done", False
        ):
            if msg["type"] == "control_flow":
                if self.data is not None:
                    msg["kwargs"]["substitute_stack"].append(("substitute", self.data))
                if self.substitute_fn is not None:
                    msg["kwargs"]["substitute_stack"].append(
                        ("substitute", self.substitute_fn)
                    )
            return

        if self.data is not None:
            value = self.data.get(msg["name"])
        else:
            value = self.substitute_fn(msg)

        if value is not None:
            msg["value"] = value


class do(Messenger):
    """
    Given a stochastic function with some sample statements and a dictionary
    of values at names, set the return values of those sites equal to the values
    as if they were hard-coded to those values and introduce fresh sample sites
    with the same names whose values do not propagate.

    Composes freely with :func:`~numpyro.handlers.condition` to represent
    counterfactual distributions over potential outcomes. See Single World
    Intervention Graphs [1] for additional details and theory.

    This is equivalent to replacing `z = numpyro.sample("z", ...)` with `z = 1.`
    and introducing a fresh sample site `numpyro.sample("z", ...)` whose value is
    not used elsewhere.

    **References:**

    1. *Single World Intervention Graphs: A Primer*,
       Thomas Richardson, James Robins

    :param fn: a stochastic function (callable containing Pyro primitive calls)
    :param data: a ``dict`` mapping sample site names to interventions

    **Example:**

    .. doctest::

      >>> import jax.numpy as jnp
      >>> import numpyro
      >>> from numpyro.handlers import do, trace, seed
      >>> import numpyro.distributions as dist
      >>> def model(x):
      ...     s = numpyro.sample("s", dist.LogNormal())
      ...     z = numpyro.sample("z", dist.Normal(x, s))
      ...     return z ** 2
      >>> intervened_model = handlers.do(model, data={"z": 1.})
      >>> with trace() as exec_trace:
      ...     z_square = seed(intervened_model, 0)(1)
      >>> assert exec_trace['z']['value'] != 1.
      >>> assert not exec_trace['z']['is_observed']
      >>> assert not exec_trace['z'].get('stop', None)
      >>> assert z_square == 1
    """

    def __init__(self, fn=None, data=None):
        self.data = data
        self._intervener_id = str(id(self))
        super(do, self).__init__(fn)

    def process_message(self, msg):
        if msg["type"] != "sample":
            return
        if (
            msg.get("_intervener_id", None) != self._intervener_id
            and self.data.get(msg["name"]) is not None
        ):
            if msg.get("_intervener_id", None) is not None:
                warnings.warn(
                    "Attempting to intervene on variable {} multiple times,"
                    "this is almost certainly incorrect behavior".format(msg["name"]),
                    RuntimeWarning,
                    stacklevel=find_stack_level(),
                )
            msg["_intervener_id"] = self._intervener_id

            # split node, avoid reapplying self recursively to new node
            new_msg = msg.copy()
            apply_stack(new_msg)

            intervention = self.data.get(msg["name"])
            msg["name"] = msg["name"] + "__CF"  # mangle old name
            msg["value"] = intervention
            msg["is_observed"] = True
            msg["stop"] = True<|MERGE_RESOLUTION|>--- conflicted
+++ resolved
@@ -86,18 +86,8 @@
 
 import numpyro
 from numpyro.distributions.distribution import COERCIONS
-<<<<<<< HEAD
 from numpyro.distributions.util import is_identically_one
-from numpyro.primitives import _PYRO_STACK, Messenger, apply_stack, plate
-=======
-from numpyro.primitives import (
-    CondIndepStackFrame,
-    Messenger,
-    apply_stack,
-    get_pyro_stack,
-    plate,
-)
->>>>>>> 9b19378d
+from numpyro.primitives import Messenger, apply_stack, get_pyro_stack, plate
 from numpyro.util import find_stack_level, not_jax_tracer
 
 __all__ = [
