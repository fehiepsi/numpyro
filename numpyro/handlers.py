--- conflicted
+++ resolved
@@ -594,12 +594,8 @@
     :param str prefix: a string to prepend to sample names
     :param str divider: a string to join the prefix and sample name; default to `'/'`
     """
-<<<<<<< HEAD
-
-    def __init__(self, fn=None, prefix=''):
-=======
+
     def __init__(self, fn=None, prefix='', divider='/'):
->>>>>>> c3f2d86a
         self.prefix = prefix
         self.divider = divider
         super().__init__(fn)
