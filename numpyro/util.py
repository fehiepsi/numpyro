--- conflicted
+++ resolved
@@ -1,19 +1,10 @@
 import random
-<<<<<<< HEAD
-=======
 from collections import namedtuple
 from contextlib import contextmanager
->>>>>>> d11b9110
 
 import numpy as onp
 import tqdm
 
-<<<<<<< HEAD
-
-def set_rng_seed(rng_seed):
-    random.seed(rng_seed)
-    onp.random.seed(rng_seed)
-=======
 import jax.numpy as np
 from jax import jit, lax, ops, vmap
 from jax.flatten_util import ravel_pytree
@@ -142,5 +133,4 @@
         # XXX: jax.numpy.stack/concatenate is currently so slow
         collection = onp.stack(collection)
 
-    return vmap(unravel_fn)(collection)
->>>>>>> d11b9110
+    return vmap(unravel_fn)(collection)