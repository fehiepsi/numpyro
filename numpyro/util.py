--- conflicted
+++ resolved
@@ -648,11 +648,6 @@
             stacklevel=find_stack_level(),
         )
 
-<<<<<<< HEAD
-    _validate_model(model_trace, plate_warning="strict")
-
-=======
->>>>>>> 558bd02d
 
 def _format_table(rows):
     """
