# Source code modified from scipy.stats._distn_infrastructure.py
#
# Copyright (c) 2001, 2002 Enthought, Inc.
# All rights reserved.
#
# Copyright (c) 2003-2019 SciPy Developers.
# All rights reserved.
from contextlib import contextmanager

import numpy as onp
import scipy.stats as osp_stats
from scipy._lib._util import getargspec_no_self
from scipy.stats._distn_infrastructure import instancemethod, rv_frozen, rv_generic

import jax.numpy as np
from jax import device_put, lax
from jax.numpy.lax_numpy import _promote_args
from jax.random import _is_prng_key
from jax.scipy import stats

from numpyro.distributions.transforms import AffineTransform


class jax_frozen(rv_frozen):
    _validate_args = False

    def __init__(self, dist, *args, **kwargs):
        self.args = args
        self.kwds = kwargs

        # create a new instance
        self.dist = dist.__class__(**dist._updated_ctor_param())

        shapes, _, scale = self.dist._parse_args(*args, **kwargs)
        if self._validate_args:
            # TODO: check more concretely for each parameter
            if not np.all(self.dist._argcheck(*shapes)):
                raise ValueError('Invalid parameters provided to the distribution.')
            if not np.all(scale > 0):
                raise ValueError('Invalid scale parameter provided to the distribution.')

        self.a, self.b = self.dist.a, self.dist.b

    @property
    def support(self):
        return self.dist._support(*self.args, **self.kwds)

    def __call__(self, size=None, random_state=None):
        return self.rvs(size, random_state)

    def logpdf(self, x):
        if self._validate_args:
            self._validate_sample(x)
        return self.dist.logpdf(x, *self.args, **self.kwds)

    def logpmf(self, k):
        if self._validate_args:
            self._validate_sample(k)
        return self.dist.logpmf(k, *self.args, **self.kwds)

    def _validate_sample(self, x):
        if not np.all(self.support(x)):
            raise ValueError('Invalid values provided to log prob method. '
                             'The value argument must be within the support.')


class jax_generic(rv_generic):
    arg_constraints = {}

    def freeze(self, *args, **kwargs):
        return jax_frozen(self, *args, **kwargs)

    def _argcheck(self, *args):
        cond = 1
        if args:
            for arg, arg_name in zip(args, self.shapes.split(', ')):
                cond = np.logical_and(cond, self.arg_constraints[arg_name](arg))
        return cond

    # TODO: move the implementation of _construct_argparser in jax_mvcontinuous
    # to here if everything works.


class jax_continuous(jax_generic, osp_stats.rv_continuous):
    def _support(self, *args, **kwargs):
        # support of the transformed distribution
        _, loc, scale = self._parse_args(*args, **kwargs)
        return AffineTransform(loc, scale, domain=self._support_mask).codomain

    def rvs(self, *args, **kwargs):
        rng = kwargs.pop('random_state')
        if rng is None:
            rng = self.random_state
        # assert that rng is PRNGKey and not mtrand.RandomState object from numpy.
        assert _is_prng_key(rng)
        args = list(args)
        # If 'size' is not in kwargs, then it is either the last element of args
        # or it will take default value (which is None).
        # Note: self.numargs is the number of shape parameters.
        size = kwargs.pop('size', args.pop() if len(args) > (self.numargs + 2) else None)
        # TODO: when args is not empty, parse_args requires either _pdf or _cdf method is implemented
        # to recognize valid arg signatures (e.g. `a` in `gamma` or `s` in lognormal)
        args, loc, scale = self._parse_args(*args, **kwargs)
        # FIXME(fehiepsi): Using _promote_args_like requires calling `super(jax_continuous, self).rvs` but
        # it will call `self._rvs` (which is written using JAX and requires JAX random state).
        loc, scale, *args = _promote_args("rvs", loc, scale, *args)
        if not size:
            shapes = [np.shape(arg) for arg in args] + [np.shape(loc), np.shape(scale)]
            size = lax.broadcast_shapes(*shapes)
        # TODO(fehiepsi): add test for int size
        elif isinstance(size, int):
            size = (size,)
        self._random_state = rng
        self._size = size
        vals = self._rvs(*args)
        return vals * scale + loc

    def pdf(self, x, *args, **kwargs):
        if hasattr(stats, self.name):
            return getattr(stats, self.name).pdf(x, *args, **kwargs)
        else:
            return super(jax_continuous, self).pdf(x, *args, **kwargs)

    def logpdf(self, x, *args, **kwargs):
        if hasattr(stats, self.name):
            return getattr(stats, self.name).logpdf(x, *args, **kwargs)
        else:
            return super(jax_continuous, self).logpdf(x, *args, **kwargs)


class jax_discrete(jax_generic, osp_stats.rv_discrete):
    def _support_mask(self, k):
        return (k >= self.a) & (k <= self.b) & (np.floor(k) == k)

<<<<<<< HEAD
=======
    # TODO: This will not work for the case that loc != 0
    def _support(self, *args, **kwargs):
        return self._support_mask

    # Discrete distribution instances use scipy samplers directly
    # and put the samples on device later.
>>>>>>> 66ac6f02
    def rvs(self, *args, **kwargs):
        rng = kwargs.pop('random_state')
        if rng is None:
            rng = self.random_state
        # assert that rng is PRNGKey and not mtrand.RandomState object from numpy.
        assert _is_prng_key(rng)
        kwargs['random_state'] = onp.random.RandomState(rng)
        sample = super(jax_discrete, self).rvs(*args, **kwargs)
        return device_put(sample)

    def logpmf(self, k, *args, **kwargs):
        args, loc, _ = self._parse_args(*args, **kwargs)
        k = k - loc
        return self._logpmf(k, *args)


_parse_arg_template = """
def _parse_args(self, {shape_arg_str}):
    return ({shape_arg_str}), 0, 1
"""


class jax_mvcontinuous(osp_stats.rv_continuous):
    def _construct_argparser(self, *args, **kwargs):
        if self.shapes:
            shapes = self.shapes.replace(',', ' ').split()
        else:
            shapes = getargspec_no_self(self._rvs).args

        # have the arguments, construct the method from template
        shapes_str = ', '.join(shapes) + ', ' if shapes else ''  # NB: not None
        dct = dict(shape_arg_str=shapes_str)
        ns = {}
        exec(_parse_arg_template.format(**dct), ns)
        # NB: attach to the instance, not class
        for name in ['_parse_args']:
            setattr(self, name, instancemethod(ns[name], self, self.__class__))

        self.shapes = ', '.join(shapes) if shapes else None
        if not hasattr(self, 'numargs'):
            self.numargs = len(shapes)

    def rvs(self, *args, **kwargs):
        rng = kwargs.pop('random_state')
        if rng is None:
            rng = self.random_state
        # assert that rng is PRNGKey and not mtrand.RandomState object from numpy.
        assert _is_prng_key(rng)

        args = list(args)
        size = kwargs.pop('size', args.pop() if len(args) > self.numargs else None)

        args, _, _ = self._parse_args(*args, **kwargs)
        # XXX we might not need to verify that args is empty for multivariate distributions
        args = _promote_args("rvs", *args)

        # TODO: make this code compatible to mvn distribution
        if not size:
            size = args[-1].shape[:-1]
        elif isinstance(size, int):
            size = (size,)

        self._random_state = rng
        self._size = size
        return self._rvs(*args)

    def logpdf(self, *args, **kwargs):
        # TODO: check args, check input
        return self._logpdf(*args, **kwargs)


@contextmanager
def validation_enabled():
    jax_frozen_flag = jax_frozen._validate_args
    try:
        jax_frozen._validate_args = True
        yield
    finally:
        jax_frozen._validate_args = jax_frozen_flag<|MERGE_RESOLUTION|>--- conflicted
+++ resolved
@@ -129,27 +129,49 @@
 
 
 class jax_discrete(jax_generic, osp_stats.rv_discrete):
-    def _support_mask(self, k):
-        return (k >= self.a) & (k <= self.b) & (np.floor(k) == k)
-
-<<<<<<< HEAD
-=======
-    # TODO: This will not work for the case that loc != 0
+    def __new__(cls, *args, **kwargs):
+        return super(jax_discrete, cls).__new__(cls)
+
+    def __init__(self, *args, **kwargs):
+        self.is_logits = kwargs.pop("is_logits", False)
+        super(_bernoulli_gen, self).__init__(*args, **kwargs)
+
+    def freeze(self, *args, **kwargs):
+        self._ctor_param.update(is_logits=kwargs.pop("is_logits", False))
+        return super(bernoulli_gen, self).freeze(*args, **kwargs)
+
     def _support(self, *args, **kwargs):
-        return self._support_mask
-
-    # Discrete distribution instances use scipy samplers directly
-    # and put the samples on device later.
->>>>>>> 66ac6f02
+        args, loc, _ = self._parse_args(*args, **kwargs)
+        support_mask = self._support_mask
+        if isinstance(support_mark, constraints.integer_interval):
+            return constraints.integer_interval(loc + support_mask.lower_bound,
+                                                loc + support_mask.upper_bound)
+        elif isinstance(support_mark, constraints.integer_greater_than):
+            return constraints.integer_greater_than(loc + support_mask.lower_bound)
+        else:
+            raise NotImplementedError
+
     def rvs(self, *args, **kwargs):
         rng = kwargs.pop('random_state')
         if rng is None:
             rng = self.random_state
         # assert that rng is PRNGKey and not mtrand.RandomState object from numpy.
         assert _is_prng_key(rng)
-        kwargs['random_state'] = onp.random.RandomState(rng)
-        sample = super(jax_discrete, self).rvs(*args, **kwargs)
-        return device_put(sample)
+
+        args = list(args)
+        size = kwargs.pop('size', args.pop() if len(args) > (self.numargs + 1) else None)
+        args, loc, _ = self._parse_args(*args, **kwargs)
+        loc, *args = _promote_args("rvs", loc, *args)
+        if not size:
+            shapes = [np.shape(arg) for arg in args] + [np.shape(loc)]
+            size = lax.broadcast_shapes(*shapes)
+        elif isinstance(size, int):
+            size = (size,)
+
+        self._random_state = rng
+        self._size = size
+        vals = self._rvs(*args)
+        return vals + loc
 
     def logpmf(self, k, *args, **kwargs):
         args, loc, _ = self._parse_args(*args, **kwargs)
