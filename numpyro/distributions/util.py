from functools import update_wrapper
import math

import scipy.special as osp_special

from jax import custom_transforms, defjvp, jit, lax, random, vmap
from jax.lib.xla_bridge import canonicalize_dtype
import jax.numpy as np
from jax.numpy.lax_numpy import _promote_args_like
from jax.scipy.linalg import solve_triangular
from jax.util import partial


@partial(jit, static_argnums=(3, 4))
def _binomial(key, p, n, n_max, shape):
    p, n = promote_shapes(p, n)
    shape = shape or lax.broadcast_shapes(np.shape(p), np.shape(n))
    uniforms = random.uniform(key, shape + (n_max,))
    n = np.expand_dims(n, axis=-1)
    p = np.expand_dims(p, axis=-1)
    mask = (np.arange(n_max) < n).astype(uniforms.dtype)
    p, uniforms = promote_shapes(p, uniforms)
    return np.sum(mask * lax.lt(uniforms, p), axis=-1, keepdims=False)


def binomial(key, p, n=1, shape=()):
    n_max = int(np.max(n))
    return _binomial(key, p, n, n_max, shape)


@partial(jit, static_argnums=(2,))
def _categorical(key, p, shape):
    # this implementation is fast when event shape is small, and slow otherwise
    # Ref: https://stackoverflow.com/a/34190035
    shape = shape or p.shape[:-1]
    s = cumsum(p)
    r = random.uniform(key, shape=shape + (1,))
    # FIXME: replace this computation by using binary search as suggested in the above
    # reference. A while_loop + vmap for a reshaped 2D array would be enough.
    return np.sum(s < r, axis=-1)


def categorical(key, p, shape=()):
    return _categorical(key, p, shape)


@partial(jit, static_argnums=(2, 3))
def _poisson(key, rate, shape, dtype):
    # Ref: https://en.wikipedia.org/wiki/Poisson_distribution#Generating_Poisson-distributed_random_variables
    shape = shape or np.shape(rate)
    L = np.exp(-rate)
    k = np.zeros(shape, dtype=dtype)
    p = np.ones(shape)

    def body_fn(val):
        k, p, rng = val
        k = np.where(p > L, k + 1, k)
        rng, rng_u = random.split(rng)
        u = random.uniform(rng_u, shape)
        p = p * u
        return k, p, rng

    k, _, _ = lax.while_loop(lambda val: np.any(val[1] > L), body_fn, (k, p, key))
    return k - 1


def poisson(key, rate, shape, dtype=np.int64):
    dtype = canonicalize_dtype(dtype)
    return _poisson(key, rate, shape, dtype)


def _scatter_add_one(operand, indices, updates):
    return lax.scatter_add(operand, indices, updates,
                           lax.ScatterDimensionNumbers(update_window_dims=(),
                                                       inserted_window_dims=(0,),
                                                       scatter_dims_to_operand_dims=(0,)))


@partial(jit, static_argnums=(3, 4))
def _multinomial(key, p, n, n_max, shape=()):
    if np.shape(n) != np.shape(p)[:-1]:
        broadcast_shape = lax.broadcast_shapes(np.shape(n), np.shape(p)[:-1])
        n = np.broadcast_to(n, broadcast_shape)
        p = np.broadcast_to(p, broadcast_shape + np.shape(p)[-1:])
    shape = shape or p.shape[:-1]
    # get indices from categorical distribution then gather the result
    indices = categorical(key, p, (n_max,) + shape)
    # mask out values when counts is heterogeneous
    if np.ndim(n) > 0:
        mask = promote_shapes(np.arange(n_max) < np.expand_dims(n, -1), shape=shape + (n_max,))[0]
        mask = np.moveaxis(mask, -1, 0).astype(indices.dtype)
        excess = np.concatenate([np.expand_dims(n_max - n, -1), np.zeros(np.shape(n) + (p.shape[-1] - 1,))], -1)
    else:
        mask = 1
        excess = 0
    # NB: we transpose to move batch shape to the front
    indices_2D = (np.reshape(indices * mask, (n_max, -1,))).T
    samples_2D = vmap(_scatter_add_one, (0, 0, 0))(np.zeros((indices_2D.shape[0], p.shape[-1]),
                                                            dtype=indices.dtype),
                                                   np.expand_dims(indices_2D, axis=-1),
                                                   np.ones(indices_2D.shape, dtype=indices.dtype))
    return np.reshape(samples_2D, shape + p.shape[-1:]) - excess


def multinomial(key, p, n, shape=()):
    n_max = int(np.max(n))
    return _multinomial(key, p, n, n_max, shape)


def _xlogy_jvp_lhs(g, ans, x, y):
    shape = lax.broadcast_shapes(np.shape(g), np.shape(y))
    g = np.broadcast_to(g, shape)
    y = np.broadcast_to(y, shape)
    g, y = _promote_args_like(osp_special.xlogy, g, y)
    return lax._safe_mul(g, np.log(y))


def _xlogy_jvp_rhs(g, ans, x, y):
    shape = lax.broadcast_shapes(np.shape(g), np.shape(x))
    g = np.broadcast_to(g, shape)
    x = np.broadcast_to(x, shape)
    x, y = _promote_args_like(osp_special.xlogy, x, y)
    return g * lax._safe_mul(x, np.reciprocal(y))


@custom_transforms
def xlogy(x, y):
    x, y = _promote_args_like(osp_special.xlogy, x, y)
    return lax._safe_mul(x, np.log(y))


defjvp(xlogy, _xlogy_jvp_lhs, _xlogy_jvp_rhs)


def _xlog1py_jvp_lhs(g, ans, x, y):
    shape = lax.broadcast_shapes(np.shape(g), np.shape(y))
    g = np.broadcast_to(g, shape)
    y = np.broadcast_to(y, shape)
    g, y = _promote_args_like(osp_special.xlog1py, g, y)
    return lax._safe_mul(g, np.log1p(y))


def _xlog1py_jvp_rhs(g, ans, x, y):
    shape = lax.broadcast_shapes(np.shape(g), np.shape(x))
    g = np.broadcast_to(g, shape)
    x = np.broadcast_to(x, shape)
    x, y = _promote_args_like(osp_special.xlog1py, x, y)
    return g * lax._safe_mul(x, np.reciprocal(1 + y))


@custom_transforms
def xlog1py(x, y):
    x, y = _promote_args_like(osp_special.xlog1py, x, y)
    return lax._safe_mul(x, np.log1p(y))


defjvp(xlog1py, _xlog1py_jvp_lhs, _xlog1py_jvp_rhs)


def cholesky_inverse(matrix):
    # This formulation only takes the inverse of a triangular matrix
    # which is more numerically stable.
    # Refer to:
    # https://nbviewer.jupyter.org/gist/fehiepsi/5ef8e09e61604f10607380467eb82006#Precision-to-scale_tril
    tril_inv = np.swapaxes(np.linalg.cholesky(matrix[..., ::-1, ::-1])[..., ::-1, ::-1], -2, -1)
    identity = np.broadcast_to(np.identity(matrix.shape[-1]), tril_inv.shape)
    return solve_triangular(tril_inv, identity, lower=True)


# TODO: move upstream to jax.nn
def binary_cross_entropy_with_logits(x, y):
    # compute -y * log(sigmoid(x)) - (1 - y) * log(1 - sigmoid(x))
    # Ref: https://www.tensorflow.org/api_docs/python/tf/nn/sigmoid_cross_entropy_with_logits
    return np.clip(x, 0) + np.log1p(np.exp(-np.abs(x))) - x * y


@custom_transforms
def cumsum(x):
    return np.cumsum(x, axis=-1)


defjvp(cumsum, lambda g, ans, x: np.cumsum(g, axis=-1))


@custom_transforms
def cumprod(x):
    return np.cumprod(x, axis=-1)


# XXX this implementation does not address the case x=0, hence the result in that case will be nan
# Ref: https://stackoverflow.com/questions/40916955/how-to-compute-gradient-of-cumprod-safely
defjvp(cumprod, lambda g, ans, x: np.cumsum(g / x, axis=-1) * ans)


def promote_shapes(*args, shape=()):
    # adapted from lax.lax_numpy
    if len(args) < 2 and not shape:
        return args
    else:
        shapes = [np.shape(arg) for arg in args]
        num_dims = len(lax.broadcast_shapes(shape, *shapes))
        return [lax.reshape(arg, (1,) * (num_dims - len(s)) + s)
                if len(s) < num_dims else arg for arg, s in zip(args, shapes)]


def get_dtype(x):
    return canonicalize_dtype(lax.dtype(x))


def sum_rightmost(x, dim):
    """
    Sum out ``dim`` many rightmost dimensions of a given tensor.
    """
    out_dim = np.ndim(x) - dim
    x = np.reshape(x[..., np.newaxis], np.shape(x)[:out_dim] + (-1,))
    return np.sum(x, axis=-1)


def matrix_to_tril_vec(x, diagonal=0):
    idxs = np.tril_indices(x.shape[-1], diagonal)
    return x[..., idxs[0], idxs[1]]


def vec_to_tril_matrix(t, diagonal=0):
    # NB: the following formula only works for diagonal <= 0
    n = round((math.sqrt(1 + 8 * t.shape[-1]) - 1) / 2) - diagonal
    n2 = n * n
    idx = np.reshape(np.arange(n2), (n, n))[np.tril_indices(n, diagonal)]
    x = lax.scatter_add(np.zeros(t.shape[:-1] + (n2,)), np.expand_dims(idx, axis=-1), t,
                        lax.ScatterDimensionNumbers(update_window_dims=range(t.ndim - 1),
                                                    inserted_window_dims=(t.ndim - 1,),
                                                    scatter_dims_to_operand_dims=(t.ndim - 1,)))
    return np.reshape(x, x.shape[:-1] + (n, n))


def signed_stick_breaking_tril(t):
    # make sure that t in (-1, 1)
    eps = np.finfo(t.dtype).eps
    t = np.clip(t, a_min=(-1 + eps), a_max=(1 - eps))
    # transform t to tril matrix with identity diagonal
    r = vec_to_tril_matrix(t, diagonal=-1)

    # apply stick-breaking on the squared values;
    # we omit the step of computing s = z * z_cumprod by using the fact:
    #     y = sign(r) * s = sign(r) * sqrt(z * z_cumprod) = r * sqrt(z_cumprod)
    z = r ** 2
    z1m_cumprod = cumprod(1 - z)
    z1m_cumprod_sqrt = np.sqrt(z1m_cumprod)

    pad_width = [(0, 0)] * z.ndim
    pad_width[-1] = (1, 0)
    z1m_cumprod_sqrt_shifted = np.pad(z1m_cumprod_sqrt[..., :-1], pad_width,
                                      mode="constant", constant_values=1.)
    y = (r + np.identity(r.shape[-1])) * z1m_cumprod_sqrt_shifted
    return y


<<<<<<< HEAD
def logmatmulexp(x, y):
    """
    Numerically stable version of ``(x.log() @ y.log()).exp()``.
    """
    x_shift = np.amax(x, -1, keepdims=True)
    y_shift = np.amax(y, -2, keepdims=True)
    xy = np.log(np.matmul(np.exp(x - x_shift), np.exp(y - y_shift)))
    return xy + x_shift + y_shift
=======
def clamp_probs(probs):
    finfo = np.finfo(get_dtype(probs))
    return np.clip(probs, a_min=finfo.tiny, a_max=1. - finfo.eps)
>>>>>>> a75361c6


# The is sourced from: torch.distributions.util.py
#
# Copyright (c) 2016-     Facebook, Inc            (Adam Paszke)
# Copyright (c) 2014-     Facebook, Inc            (Soumith Chintala)
# Copyright (c) 2011-2014 Idiap Research Institute (Ronan Collobert)
# Copyright (c) 2012-2014 Deepmind Technologies    (Koray Kavukcuoglu)
# Copyright (c) 2011-2012 NEC Laboratories America (Koray Kavukcuoglu)
# Copyright (c) 2011-2013 NYU                      (Clement Farabet)
# Copyright (c) 2006-2010 NEC Laboratories America (Ronan Collobert, Leon Bottou, Iain Melvin, Jason Weston)
# Copyright (c) 2006      Idiap Research Institute (Samy Bengio)
# Copyright (c) 2001-2004 Idiap Research Institute (Ronan Collobert, Samy Bengio, Johnny Mariethoz)
#
# THIS SOFTWARE IS PROVIDED BY THE COPYRIGHT HOLDERS AND CONTRIBUTORS "AS IS"
# AND ANY EXPRESS OR IMPLIED WARRANTIES, INCLUDING, BUT NOT LIMITED TO, THE
# IMPLIED WARRANTIES OF MERCHANTABILITY AND FITNESS FOR A PARTICULAR PURPOSE
# ARE DISCLAIMED. IN NO EVENT SHALL THE COPYRIGHT OWNER OR CONTRIBUTORS BE
# LIABLE FOR ANY DIRECT, INDIRECT, INCIDENTAL, SPECIAL, EXEMPLARY, OR
# CONSEQUENTIAL DAMAGES (INCLUDING, BUT NOT LIMITED TO, PROCUREMENT OF
# SUBSTITUTE GOODS OR SERVICES; LOSS OF USE, DATA, OR PROFITS; OR BUSINESS
# INTERRUPTION) HOWEVER CAUSED AND ON ANY THEORY OF LIABILITY, WHETHER IN
# CONTRACT, STRICT LIABILITY, OR TORT (INCLUDING NEGLIGENCE OR OTHERWISE)
# ARISING IN ANY WAY OUT OF THE USE OF THIS SOFTWARE, EVEN IF ADVISED OF THE
# POSSIBILITY OF SUCH DAMAGE.
class lazy_property(object):
    r"""
    Used as a decorator for lazy loading of class attributes. This uses a
    non-data descriptor that calls the wrapped method to compute the property on
    first call; thereafter replacing the wrapped method into an instance
    attribute.
    """
    def __init__(self, wrapped):
        self.wrapped = wrapped
        update_wrapper(self, wrapped)

    def __get__(self, instance, obj_type=None):
        if instance is None:
            return self
        value = self.wrapped(instance)
        setattr(instance, self.wrapped.__name__, value)
        return value


def validate_sample(log_prob_fn):
    def wrapper(self, *args, **kwargs):
        log_prob = log_prob_fn(self, *args, *kwargs)
        if self._validate_args:
            value = kwargs['value'] if 'value' in kwargs else args[0]
            mask = self._validate_sample(value)
            log_prob = np.where(mask, log_prob, -np.inf)
        return log_prob

    return wrapper<|MERGE_RESOLUTION|>--- conflicted
+++ resolved
@@ -255,7 +255,6 @@
     return y
 
 
-<<<<<<< HEAD
 def logmatmulexp(x, y):
     """
     Numerically stable version of ``(x.log() @ y.log()).exp()``.
@@ -264,11 +263,11 @@
     y_shift = np.amax(y, -2, keepdims=True)
     xy = np.log(np.matmul(np.exp(x - x_shift), np.exp(y - y_shift)))
     return xy + x_shift + y_shift
-=======
+
+
 def clamp_probs(probs):
     finfo = np.finfo(get_dtype(probs))
     return np.clip(probs, a_min=finfo.tiny, a_max=1. - finfo.eps)
->>>>>>> a75361c6
 
 
 # The is sourced from: torch.distributions.util.py
