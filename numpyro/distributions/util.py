--- conflicted
+++ resolved
@@ -326,7 +326,6 @@
     return np.sum(mask * lax.lt(uniforms, p), axis=-1, keepdims=False)
 
 
-<<<<<<< HEAD
 @partial(jit, static_argnums=(2,))
 def categorical_rvs(key, p, shape=()):
     # this implementation is fast when event shape is small, and slow otherwise
@@ -354,7 +353,8 @@
                                                    np.expand_dims(indices_2D, axis=-1),
                                                    np.ones(indices_2D.shape, dtype=indices.dtype))
     return samples_2D.reshape(indices.shape[:-1] + (p.shape[-1],))
-=======
+
+
 def sum_rightmost(x, dim):
     return np.sum(x, axis=-1) if dim == 1 else x
 
@@ -398,5 +398,4 @@
             return self
         value = self.wrapped(instance)
         setattr(instance, self.wrapped.__name__, value)
-        return value
->>>>>>> c00faec8
+        return value