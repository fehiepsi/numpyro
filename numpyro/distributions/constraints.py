--- conflicted
+++ resolved
@@ -27,7 +27,6 @@
 from jax import ops
 from jax.lib.xla_bridge import canonicalize_dtype
 import jax.numpy as np
-from jax import ops
 from jax.scipy.special import expit, logit
 
 from numpyro.distributions.util import (
@@ -431,13 +430,9 @@
         return x[..., -n:].sum(-1)
 
 
-<<<<<<< HEAD
-class PermuteTransfrom(torch.nn.Module):
-=======
 class PermuteTransform(Transform):
     domain = real_vector
     codomain = real_vector
->>>>>>> dcff40c7
     event_dim = 1
 
     def __init__(self, permutation):
@@ -448,21 +443,12 @@
 
     def inv(self, y):
         size = self.permutation.size
-<<<<<<< HEAD
-        permutation_inv = ops.index_update(np.zeros(size, dtype=np.int64),
-                                           np.arange(size),
-                                           np.arange(size))
-        return x[..., permutation_inv]
-
-    def log_abs_det_jacobian(self, x, y):
-=======
         permutation_inv = ops.index_update(np.zeros(size, dtype=canonicalize_dtype(np.int64)),
                                            self.permutation,
                                            np.arange(size))
         return y[..., permutation_inv]
 
     def log_abs_det_jacobian(self, x, y, intermediates=None):
->>>>>>> dcff40c7
         return np.full(np.shape(x)[:-1], 0.)
 
 
