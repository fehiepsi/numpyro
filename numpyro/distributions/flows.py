--- conflicted
+++ resolved
@@ -109,13 +109,8 @@
         return y, logdet
 
     def inv(self, y):
-<<<<<<< HEAD
-        raise RuntimeError("Block neural autoregressive transform does not have an analytic"
-                           " inverse implemented.")
-=======
         raise NotImplementedError("Block neural autoregressive transform does not have an analytic"
                                   " inverse implemented.")
->>>>>>> 956789be
 
     def log_abs_det_jacobian(self, x, y, intermediates=None):
         """
