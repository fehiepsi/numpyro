--- conflicted
+++ resolved
@@ -35,10 +35,7 @@
     Normal,
     Pareto,
     RelaxedBernoulli,
-<<<<<<< HEAD
-=======
     RelaxedBernoulliLogits,
->>>>>>> d8ea0b26
     SoftLaplace,
     StudentT,
     Uniform,
@@ -163,10 +160,7 @@
     "ProjectedNormal",
     "PRNGIdentity",
     "RelaxedBernoulli",
-<<<<<<< HEAD
-=======
     "RelaxedBernoulliLogits",
->>>>>>> d8ea0b26
     "RightTruncatedDistribution",
     "SineBivariateVonMises",
     "SineSkewed",
