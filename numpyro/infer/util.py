--- conflicted
+++ resolved
@@ -176,7 +176,7 @@
             mask = site['mask']
             # scale = site['scale']  # TODO handle scaling
             # Early exit when all elements are masked
-            if not_jax_tracer(mask) and mask is not None and not np.any(mask):
+            if not_jax_tracer(mask) and mask is not None and not jnp.any(mask):
                 continue
             if intermediates:
                 log_prob = site['fn'].base_dist.log_prob(intermediates[0][0])
@@ -185,7 +185,7 @@
 
             # TODO handle masking and scaling together
             if mask is not None:
-                log_prob = np.where(mask, log_prob, 0.)
+                log_prob = jnp.where(mask, log_prob, 0.)
 
             log_prob = funsor.to_funsor(log_prob, output=funsor.reals(), dim_to_name=site['infer']['dim_to_name'])
             log_factors.append(log_prob)
@@ -406,16 +406,11 @@
         at `deterministic` sites in the model.
     """
     model_kwargs = {} if model_kwargs is None else model_kwargs
-<<<<<<< HEAD
-    inv_transforms, replay_model, model_trace = get_model_transforms(
-        model, model_args, model_kwargs)
-    enum = any(site['fn'].has_enumerate_support for site in model_trace.values() if site['type'] == 'sample')
-=======
     substituted_model = substitute(seed(model, rng_key if jnp.ndim(rng_key) == 1 else rng_key[0]),
                                    substitute_fn=init_strategy)
     inv_transforms, replay_model, model_trace = _get_model_transforms(
         substituted_model, model_args, model_kwargs)
->>>>>>> 35aeab75
+    enum = any(site['fn'].has_enumerate_support for site in model_trace.values() if site['type'] == 'sample')
     constrained_values = {k: v['value'] for k, v in model_trace.items()
                           if v['type'] == 'sample' and not v['is_observed']
                           and not v['fn'].is_discrete}
