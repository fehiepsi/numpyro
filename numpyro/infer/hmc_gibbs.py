--- conflicted
+++ resolved
@@ -6,11 +6,7 @@
 from functools import partial
 import warnings
 
-<<<<<<< HEAD
-from jax import device_put, jacfwd, jacobian, grad, hessian, ops, random, value_and_grad
-=======
-from jax import device_put, grad, jacfwd, ops, random, value_and_grad
->>>>>>> 16edc9f6
+from jax import device_put, grad, hessian, jacfwd, jacobian, ops, random, value_and_grad
 import jax.numpy as jnp
 from jax.scipy.special import expit
 
@@ -18,10 +14,7 @@
 from numpyro.handlers import block, condition, seed, substitute, trace
 from numpyro.infer.hmc import HMC
 from numpyro.infer.mcmc import MCMCKernel
-<<<<<<< HEAD
 from numpyro.infer.util import _unconstrain_reparam
-=======
->>>>>>> 16edc9f6
 from numpyro.util import cond, fori_loop, identity, ravel_pytree
 
 HMCGibbsState = namedtuple("HMCGibbsState", "z, hmc_state, rng_key")
@@ -377,7 +370,6 @@
     def sample(self, state, model_args, model_kwargs):
         model_kwargs = {} if model_kwargs is None else model_kwargs
         rng_key, rng_gibbs = random.split(state.rng_key)
-<<<<<<< HEAD
 
         def potential_fn(z_gibbs, z_hmc):
             return self.inner_kernel._potential_fn_gen(
@@ -388,24 +380,11 @@
         model_kwargs_ = model_kwargs.copy()
         model_kwargs_["_gibbs_sites"] = z_gibbs
 
-=======
-
-        def potential_fn(z_gibbs, z_hmc):
-            return self.inner_kernel._potential_fn_gen(
-                *model_args, _gibbs_sites=z_gibbs, **model_kwargs)(z_hmc)
-
-        z_gibbs = {k: v for k, v in state.z.items() if k not in state.hmc_state.z}
-        z_hmc = {k: v for k, v in state.z.items() if k in state.hmc_state.z}
-        model_kwargs_ = model_kwargs.copy()
-        model_kwargs_["_gibbs_sites"] = z_gibbs
-
->>>>>>> 16edc9f6
         # different from the implementation in HMCGibbs.sample, we feed the current potential energy
         # and get new potential energy from gibbs_fn
         gibbs_fn = _discrete_gibbs_fn(potential_fn, self._support_sizes, self._discrete_proposal_fn)
         z_gibbs, pe = gibbs_fn(rng_key=rng_gibbs, gibbs_sites=z_gibbs, hmc_sites=z_hmc,
                                pe=state.hmc_state.potential_energy)
-<<<<<<< HEAD
 
         if self.inner_kernel._forward_mode_differentiation:
             z_grad = jacfwd(partial(potential_fn, z_gibbs))(state.hmc_state.z)
@@ -418,20 +397,6 @@
 
         z = {**z_gibbs, **hmc_state.z}
 
-=======
-
-        if self.inner_kernel._forward_mode_differentiation:
-            z_grad = jacfwd(partial(potential_fn, z_gibbs))(state.hmc_state.z)
-        else:
-            z_grad = grad(partial(potential_fn, z_gibbs))(state.hmc_state.z)
-        hmc_state = state.hmc_state._replace(z_grad=z_grad, potential_energy=pe)
-
-        model_kwargs_["_gibbs_sites"] = z_gibbs
-        hmc_state = self.inner_kernel.sample(hmc_state, model_args, model_kwargs_)
-
-        z = {**z_gibbs, **hmc_state.z}
-
->>>>>>> 16edc9f6
         return HMCGibbsState(z, hmc_state, rng_key)
 
 
@@ -525,24 +490,16 @@
         model_kwargs = {} if model_kwargs is None else model_kwargs.copy()
         rng_key, key_u = random.split(rng_key)
         self._prototype_trace = trace(seed(self.model, key_u)).get_trace(*model_args, **model_kwargs)
-<<<<<<< HEAD
         self._subsample_plate_sizes = {
-=======
-        self._plate_sizes = {
->>>>>>> 16edc9f6
             name: site["args"]
             for name, site in self._prototype_trace.items()
             if site["type"] == "plate" and site["args"][0] > site["args"][1]  # i.e. size > subsample_size
         }
-<<<<<<< HEAD
         self._gibbs_sites = list(self._subsample_plate_sizes.keys())
         if self._reference_params is not None:
             estimator = taylor_estimator(self.model, model_args, model_kwargs,
                                          self._subsample_plate_sizes, self._reference_params, self._using_lookup)
             self.inner_kernel._model = control_variate(self.inner_kernel._model, estimator)
-=======
-        self._gibbs_sites = list(self._plate_sizes.keys())
->>>>>>> 16edc9f6
         return super().init(rng_key, num_warmup, init_params, model_args, model_kwargs)
 
     def sample(self, state, model_args, model_kwargs):
@@ -558,11 +515,7 @@
         model_kwargs_ = model_kwargs.copy()
         model_kwargs_["_gibbs_sites"] = z_gibbs
 
-<<<<<<< HEAD
         gibbs_fn = _subsample_gibbs_fn(potential_fn, self._subsample_plate_sizes, self._num_blocks)
-=======
-        gibbs_fn = _subsample_gibbs_fn(potential_fn, self._plate_sizes, self._num_blocks)
->>>>>>> 16edc9f6
         z_gibbs, pe = gibbs_fn(rng_key=rng_gibbs, gibbs_sites=z_gibbs, hmc_sites=z_hmc,
                                pe=state.hmc_state.potential_energy)
 
@@ -577,7 +530,6 @@
 
         z = {**z_gibbs, **hmc_state.z}
 
-<<<<<<< HEAD
         return HMCGibbsState(z, hmc_state, rng_key)
 
 
@@ -729,7 +681,4 @@
             log_lik_sum += unbiased_log_lik - 0.5 * variance
         return log_lik_sum
 
-    return estimator
-=======
-        return HMCGibbsState(z, hmc_state, rng_key)
->>>>>>> 16edc9f6
+    return estimator