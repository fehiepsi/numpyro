# Copyright Contributors to the Pyro project.
# SPDX-License-Identifier: Apache-2.0

<<<<<<< HEAD
from abc import ABCMeta, abstractmethod
=======
>>>>>>> 6802e525
import warnings

from jax import random, vmap
from jax.lax import stop_gradient
import jax.numpy as jnp
from jax.scipy.special import logsumexp

import numpyro.distributions as dist
from numpyro.distributions.kl import kl_divergence
from numpyro.distributions.util import scale_and_mask
from numpyro.handlers import replay, seed, substitute, trace
from numpyro.infer.util import log_density


class ELBO(object, metaclass=ABCMeta):
    """
    :class:`ELBO` is the top-level interface for stochastic variational
    inference via optimization of the evidence lower bound.

    :param int num_particles: The number of particles/samples used to form the ELBO
        (gradient) estimators.
    """
    def __init__(self, num_particles=1):
        self.num_particles = num_particles

    @abstractmethod
    def loss(self, rng_key, param_map, model, guide, *args, **kwargs):
        """
        Evaluates the ELBO with an estimator that uses num_particles many samples/particles.

        :param jax.random.PRNGKey rng_key: random number generator seed.
        :param dict param_map: dictionary of current parameter values keyed by site
            name.
        :param model: Python callable with NumPyro primitives for the model.
        :param guide: Python callable with NumPyro primitives for the guide.
        :param args: arguments to the model / guide (these can possibly vary during
            the course of fitting).
        :param kwargs: keyword arguments to the model / guide (these can possibly vary
            during the course of fitting).
        :return: negative of the Evidence Lower Bound (ELBO) to be minimized.
        """
        warnings.warn("Using ELBO directly in SVI is deprecated. Please using Trace_ELBO class instead.",
                      FutureWarning)

        # TODO: raise NotImplementedError error instead
        def single_particle_elbo(rng_key):
            model_seed, guide_seed = random.split(rng_key)
            seeded_model = seed(model, model_seed)
            seeded_guide = seed(guide, guide_seed)
            guide_log_density, guide_trace = log_density(seeded_guide, args, kwargs, param_map)
            seeded_model = replay(seeded_model, guide_trace)
            model_log_density, _ = log_density(seeded_model, args, kwargs, param_map)

            # log p(z) - log q(z)
            elbo = model_log_density - guide_log_density
            return elbo

        # Return (-elbo) since by convention we do gradient descent on a loss and
        # the ELBO is a lower bound that needs to be maximized.
        if self.num_particles == 1:
            return - single_particle_elbo(rng_key)
        else:
            rng_keys = random.split(rng_key, self.num_particles)
            return - jnp.mean(vmap(single_particle_elbo)(rng_keys))


class Trace_ELBO(ELBO):
    """
    A trace implementation of ELBO-based SVI. The estimator is constructed
    along the lines of references [1] and [2]. There are no restrictions on the
    dependency structure of the model or the guide.

    This is the most basic implementation of the Evidence Lower Bound, which is the
    fundamental objective in Variational Inference. This implementation has various
    limitations (for example it only supports random variables with reparameterized
    samplers) but can be used as a template to build more sophisticated loss
    objectives.

    For more details, refer to http://pyro.ai/examples/svi_part_i.html.

    **References:**

    1. *Automated Variational Inference in Probabilistic Programming*,
       David Wingate, Theo Weber
    2. *Black Box Variational Inference*,
       Rajesh Ranganath, Sean Gerrish, David M. Blei

    :param num_particles: The number of particles/samples used to form the ELBO
        (gradient) estimators.
    """

    def loss(self, rng_key, param_map, model, guide, *args, **kwargs):
        """
        Evaluates the ELBO with an estimator that uses num_particles many samples/particles.

        :param jax.random.PRNGKey rng_key: random number generator seed.
        :param dict param_map: dictionary of current parameter values keyed by site
            name.
        :param model: Python callable with NumPyro primitives for the model.
        :param guide: Python callable with NumPyro primitives for the guide.
        :param args: arguments to the model / guide (these can possibly vary during
            the course of fitting).
        :param kwargs: keyword arguments to the model / guide (these can possibly vary
            during the course of fitting).
        :return: negative of the Evidence Lower Bound (ELBO) to be minimized.
        """
        def single_particle_elbo(rng_key):
            model_seed, guide_seed = random.split(rng_key)
            seeded_model = seed(model, model_seed)
            seeded_guide = seed(guide, guide_seed)
            guide_log_density, guide_trace = log_density(seeded_guide, args, kwargs, param_map)
            seeded_model = replay(seeded_model, guide_trace)
            model_log_density, _ = log_density(seeded_model, args, kwargs, param_map)

            # log p(z) - log q(z)
            elbo = model_log_density - guide_log_density
            return elbo

        # Return (-elbo) since by convention we do gradient descent on a loss and
        # the ELBO is a lower bound that needs to be maximized.
        if self.num_particles == 1:
            return - single_particle_elbo(rng_key)
        else:
            rng_keys = random.split(rng_key, self.num_particles)
            return - jnp.mean(vmap(single_particle_elbo)(rng_keys))


def _get_log_prob_sum(site):
    if site['intermediates']:
        log_prob = site['fn'].log_prob(site['value'], site['intermediates'])
    else:
        log_prob = site['fn'].log_prob(site['value'])
    log_prob = scale_and_mask(log_prob, site['scale'])
    return jnp.sum(log_prob)


def _check_mean_field_requirement(model_trace, guide_trace):
    """
    Checks that the guide and model sample sites are ordered identically.
    This is sufficient but not necessary for correctness.
    """
    model_sites = [name for name, site in model_trace.items()
                   if site["type"] == "sample" and name in guide_trace]
    guide_sites = [name for name, site in guide_trace.items()
                   if site["type"] == "sample" and name in model_trace]
    assert set(model_sites) == set(guide_sites)
    if model_sites != guide_sites:
        warnings.warn("Failed to verify mean field restriction on the guide. "
                      "To eliminate this warning, ensure model and guide sites "
                      "occur in the same order.\n" +
                      "Model sites:\n  " + "\n  ".join(model_sites) +
                      "Guide sites:\n  " + "\n  ".join(guide_sites))


class TraceMeanField_ELBO(ELBO):
    """
    A trace implementation of ELBO-based SVI. This is currently the only
    ELBO estimator in NumPyro that uses analytic KL divergences when those
    are available.

    .. warning:: This estimator may give incorrect results if the mean-field
        condition is not satisfied.
        The mean field condition is a sufficient but not necessary condition for
        this estimator to be correct. The precise condition is that for every
        latent variable `z` in the guide, its parents in the model must not include
        any latent variables that are descendants of `z` in the guide. Here
        'parents in the model' and 'descendants in the guide' is with respect
        to the corresponding (statistical) dependency structure. For example, this
        condition is always satisfied if the model and guide have identical
        dependency structures.
    """
    def loss(self, rng_key, param_map, model, guide, *args, **kwargs):
        """
        Evaluates the ELBO with an estimator that uses num_particles many samples/particles.

        :param jax.random.PRNGKey rng_key: random number generator seed.
        :param dict param_map: dictionary of current parameter values keyed by site
            name.
        :param model: Python callable with NumPyro primitives for the model.
        :param guide: Python callable with NumPyro primitives for the guide.
        :param args: arguments to the model / guide (these can possibly vary during
            the course of fitting).
        :param kwargs: keyword arguments to the model / guide (these can possibly vary
            during the course of fitting).
        :return: negative of the Evidence Lower Bound (ELBO) to be minimized.
        """
        def single_particle_elbo(rng_key):
            model_seed, guide_seed = random.split(rng_key)
            seeded_model = seed(model, model_seed)
            seeded_guide = seed(guide, guide_seed)
            subs_guide = substitute(seeded_guide, data=param_map)
            guide_trace = trace(subs_guide).get_trace(*args, **kwargs)
            subs_model = substitute(replay(seeded_model, guide_trace), data=param_map)
            model_trace = trace(subs_model).get_trace(*args, **kwargs)
            _check_mean_field_requirement(model_trace, guide_trace)

            elbo_particle = 0
            for name, model_site in model_trace.items():
                if model_site["type"] == "sample" and not isinstance(model_site["fn"], dist.PRNGIdentity):
                    if model_site["is_observed"]:
                        elbo_particle = elbo_particle + _get_log_prob_sum(model_site)
                    else:
                        guide_site = guide_trace[name]
                        try:
                            kl_qp = kl_divergence(guide_site["fn"], model_site["fn"])
                            kl_qp = scale_and_mask(kl_qp, scale=guide_site["scale"])
                            elbo_particle = elbo_particle - jnp.sum(kl_qp)
                        except NotImplementedError:
                            elbo_particle = elbo_particle + _get_log_prob_sum(model_site) \
                                - _get_log_prob_sum(guide_site)

            # handle auxiliary sites in the guide
            for name, site in guide_trace.items():
                if site["type"] == "sample" and name not in model_trace:
                    assert site["infer"].get("is_auxiliary")
                    elbo_particle = elbo_particle - _get_log_prob_sum(site)

            return elbo_particle

        if self.num_particles == 1:
            return - single_particle_elbo(rng_key)
        else:
            rng_keys = random.split(rng_key, self.num_particles)
            return - jnp.mean(vmap(single_particle_elbo)(rng_keys))


class RenyiELBO(ELBO):
    r"""
    An implementation of Renyi's :math:`\alpha`-divergence
    variational inference following reference [1].
    In order for the objective to be a strict lower bound, we require
    :math:`\alpha \ge 0`. Note, however, that according to reference [1], depending
    on the dataset :math:`\alpha < 0` might give better results. In the special case
    :math:`\alpha = 0`, the objective function is that of the important weighted
    autoencoder derived in reference [2].

    .. note:: Setting :math:`\alpha < 1` gives a better bound than the usual ELBO.

    :param float alpha: The order of :math:`\alpha`-divergence.
        Here :math:`\alpha \neq 1`. Default is 0.
    :param num_particles: The number of particles/samples
        used to form the objective (gradient) estimator. Default is 2.

    **References:**

    1. *Renyi Divergence Variational Inference*, Yingzhen Li, Richard E. Turner
    2. *Importance Weighted Autoencoders*, Yuri Burda, Roger Grosse, Ruslan Salakhutdinov
    """
    def __init__(self, alpha=0, num_particles=2):
        if alpha == 1:
            raise ValueError("The order alpha should not be equal to 1. Please use ELBO class"
                             "for the case alpha = 1.")
        self.alpha = alpha
        super(RenyiELBO, self).__init__(num_particles=num_particles)

    def loss(self, rng_key, param_map, model, guide, *args, **kwargs):
        """
        Evaluates the Renyi ELBO with an estimator that uses num_particles many samples/particles.

        :param jax.random.PRNGKey rng_key: random number generator seed.
        :param dict param_map: dictionary of current parameter values keyed by site
            name.
        :param model: Python callable with NumPyro primitives for the model.
        :param guide: Python callable with NumPyro primitives for the guide.
        :param args: arguments to the model / guide (these can possibly vary during
            the course of fitting).
        :param kwargs: keyword arguments to the model / guide (these can possibly vary
            during the course of fitting).
        :returns: negative of the Renyi Evidence Lower Bound (ELBO) to be minimized.
        """
        def single_particle_elbo(rng_key):
            model_seed, guide_seed = random.split(rng_key)
            seeded_model = seed(model, model_seed)
            seeded_guide = seed(guide, guide_seed)
            guide_log_density, guide_trace = log_density(seeded_guide, args, kwargs, param_map)
            # NB: we only want to substitute params not available in guide_trace
            model_param_map = {k: v for k, v in param_map.items() if k not in guide_trace}
            seeded_model = replay(seeded_model, guide_trace)
            model_log_density, _ = log_density(seeded_model, args, kwargs, model_param_map)

            # log p(z) - log q(z)
            elbo = model_log_density - guide_log_density
            return elbo

        rng_keys = random.split(rng_key, self.num_particles)
        elbos = vmap(single_particle_elbo)(rng_keys)
        scaled_elbos = (1. - self.alpha) * elbos
        avg_log_exp = logsumexp(scaled_elbos) - jnp.log(self.num_particles)
        weights = jnp.exp(scaled_elbos - avg_log_exp)
        renyi_elbo = avg_log_exp / (1. - self.alpha)
        weighted_elbo = jnp.dot(stop_gradient(weights), elbos) / self.num_particles
        return - (stop_gradient(renyi_elbo - weighted_elbo) + weighted_elbo)<|MERGE_RESOLUTION|>--- conflicted
+++ resolved
@@ -1,10 +1,6 @@
 # Copyright Contributors to the Pyro project.
 # SPDX-License-Identifier: Apache-2.0
 
-<<<<<<< HEAD
-from abc import ABCMeta, abstractmethod
-=======
->>>>>>> 6802e525
 import warnings
 
 from jax import random, vmap
@@ -19,18 +15,31 @@
 from numpyro.infer.util import log_density
 
 
-class ELBO(object, metaclass=ABCMeta):
-    """
-    :class:`ELBO` is the top-level interface for stochastic variational
-    inference via optimization of the evidence lower bound.
-
-    :param int num_particles: The number of particles/samples used to form the ELBO
+class Trace_ELBO:
+    """
+    A trace implementation of ELBO-based SVI. The estimator is constructed
+    along the lines of references [1] and [2]. There are no restrictions on the
+    dependency structure of the model or the guide.
+
+    This is the most basic implementation of the Evidence Lower Bound, which is the
+    fundamental objective in Variational Inference. This implementation has various
+    limitations (for example it only supports random variables with reparameterized
+    samplers) but can be used as a template to build more sophisticated loss
+    objectives.
+
+    For more details, refer to http://pyro.ai/examples/svi_part_i.html.
+
+    **References:**
+
+    1. *Automated Variational Inference in Probabilistic Programming*,
+       David Wingate, Theo Weber
+    2. *Black Box Variational Inference*,
+       Rajesh Ranganath, Sean Gerrish, David M. Blei
+
+    :param num_particles: The number of particles/samples used to form the ELBO
         (gradient) estimators.
     """
-    def __init__(self, num_particles=1):
-        self.num_particles = num_particles
-
-    @abstractmethod
+
     def loss(self, rng_key, param_map, model, guide, *args, **kwargs):
         """
         Evaluates the ELBO with an estimator that uses num_particles many samples/particles.
@@ -46,10 +55,6 @@
             during the course of fitting).
         :return: negative of the Evidence Lower Bound (ELBO) to be minimized.
         """
-        warnings.warn("Using ELBO directly in SVI is deprecated. Please using Trace_ELBO class instead.",
-                      FutureWarning)
-
-        # TODO: raise NotImplementedError error instead
         def single_particle_elbo(rng_key):
             model_seed, guide_seed = random.split(rng_key)
             seeded_model = seed(model, model_seed)
@@ -71,65 +76,11 @@
             return - jnp.mean(vmap(single_particle_elbo)(rng_keys))
 
 
-class Trace_ELBO(ELBO):
-    """
-    A trace implementation of ELBO-based SVI. The estimator is constructed
-    along the lines of references [1] and [2]. There are no restrictions on the
-    dependency structure of the model or the guide.
-
-    This is the most basic implementation of the Evidence Lower Bound, which is the
-    fundamental objective in Variational Inference. This implementation has various
-    limitations (for example it only supports random variables with reparameterized
-    samplers) but can be used as a template to build more sophisticated loss
-    objectives.
-
-    For more details, refer to http://pyro.ai/examples/svi_part_i.html.
-
-    **References:**
-
-    1. *Automated Variational Inference in Probabilistic Programming*,
-       David Wingate, Theo Weber
-    2. *Black Box Variational Inference*,
-       Rajesh Ranganath, Sean Gerrish, David M. Blei
-
-    :param num_particles: The number of particles/samples used to form the ELBO
-        (gradient) estimators.
-    """
-
-    def loss(self, rng_key, param_map, model, guide, *args, **kwargs):
-        """
-        Evaluates the ELBO with an estimator that uses num_particles many samples/particles.
-
-        :param jax.random.PRNGKey rng_key: random number generator seed.
-        :param dict param_map: dictionary of current parameter values keyed by site
-            name.
-        :param model: Python callable with NumPyro primitives for the model.
-        :param guide: Python callable with NumPyro primitives for the guide.
-        :param args: arguments to the model / guide (these can possibly vary during
-            the course of fitting).
-        :param kwargs: keyword arguments to the model / guide (these can possibly vary
-            during the course of fitting).
-        :return: negative of the Evidence Lower Bound (ELBO) to be minimized.
-        """
-        def single_particle_elbo(rng_key):
-            model_seed, guide_seed = random.split(rng_key)
-            seeded_model = seed(model, model_seed)
-            seeded_guide = seed(guide, guide_seed)
-            guide_log_density, guide_trace = log_density(seeded_guide, args, kwargs, param_map)
-            seeded_model = replay(seeded_model, guide_trace)
-            model_log_density, _ = log_density(seeded_model, args, kwargs, param_map)
-
-            # log p(z) - log q(z)
-            elbo = model_log_density - guide_log_density
-            return elbo
-
-        # Return (-elbo) since by convention we do gradient descent on a loss and
-        # the ELBO is a lower bound that needs to be maximized.
-        if self.num_particles == 1:
-            return - single_particle_elbo(rng_key)
-        else:
-            rng_keys = random.split(rng_key, self.num_particles)
-            return - jnp.mean(vmap(single_particle_elbo)(rng_keys))
+class ELBO(Trace_ELBO):
+    def __init_subclass__(cls, **kwargs):
+        warnings.warn("Using ELBO directly in SVI is deprecated. Please use Trace_ELBO class instead.",
+                      FutureWarning)
+        super().__init_subclass__(**kwargs)
 
 
 def _get_log_prob_sum(site):
@@ -159,7 +110,7 @@
                       "Guide sites:\n  " + "\n  ".join(guide_sites))
 
 
-class TraceMeanField_ELBO(ELBO):
+class TraceMeanField_ELBO(Trace_ELBO):
     """
     A trace implementation of ELBO-based SVI. This is currently the only
     ELBO estimator in NumPyro that uses analytic KL divergences when those
@@ -231,7 +182,7 @@
             return - jnp.mean(vmap(single_particle_elbo)(rng_keys))
 
 
-class RenyiELBO(ELBO):
+class RenyiELBO(Trace_ELBO):
     r"""
     An implementation of Renyi's :math:`\alpha`-divergence
     variational inference following reference [1].
