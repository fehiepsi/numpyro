# Copyright Contributors to the Pyro project.
# SPDX-License-Identifier: Apache-2.0

# Adapted from pyro.infer.autoguide
from abc import ABC, abstractmethod
from collections import namedtuple
from contextlib import ExitStack
from functools import partial
import warnings

import numpy as np

import jax
from jax import grad, hessian, lax, random
from jax.tree_util import tree_map
from jax.lax import stop_gradient, select

from numpyro.infer.hmc_util import dual_averaging
from numpyro.util import _versiontuple, find_stack_level

if _versiontuple(jax.__version__) >= (0, 2, 25):
    from jax.example_libraries import stax
else:
    from jax.experimental import stax

import jax.numpy as jnp
from jax.scipy.special import logsumexp
from jax.nn import log_sigmoid, sigmoid

import numpyro
from numpyro import handlers
import numpyro.distributions as dist
from numpyro.distributions import constraints
from numpyro.distributions.flows import (
    BlockNeuralAutoregressiveTransform,
    InverseAutoregressiveTransform,
)
from numpyro.distributions.transforms import (
    AffineTransform,
    ComposeTransform,
    IndependentTransform,
    LowerCholeskyAffine,
    PermuteTransform,
    UnpackTransform,
    biject_to,
)
from numpyro.distributions.util import (
    cholesky_of_inverse,
    periodic_repeat,
    sum_rightmost,
)
from numpyro.infer import Predictive
from numpyro.infer.elbo import Trace_ELBO
from numpyro.infer.initialization import init_to_median, init_to_uniform
<<<<<<< HEAD
from numpyro.infer.util import helpful_support_errors, initialize_model, log_density
=======
from numpyro.infer.util import (
    helpful_support_errors,
    initialize_model,
    potential_energy,
)
>>>>>>> 063b604f
from numpyro.nn.auto_reg_nn import AutoregressiveNN
from numpyro.nn.block_neural_arn import BlockNeuralAutoregressiveNN
from numpyro.util import not_jax_tracer

__all__ = [
    "AutoContinuous",
    "AutoGuide",
    "AutoDAIS",
    "AutoDiagonalNormal",
    "AutoLaplaceApproximation",
    "AutoLowRankMultivariateNormal",
    "AutoNormal",
    "AutoMultivariateNormal",
    "AutoBNAFNormal",
    "AutoIAFNormal",
    "AutoDelta",
    "AutoSemiDAIS",
    "AutoSurrogateLikelihoodDAIS",
]


class AutoGuide(ABC):
    """
    Base class for automatic guides.

    Derived classes must implement the :meth:`__call__` method.

    :param callable model: a pyro model
    :param str prefix: a prefix that will be prefixed to all param internal sites
    :param callable init_loc_fn: A per-site initialization function.
        See :ref:`init_strategy` section for available functions.
    :param callable create_plates: An optional function inputing the same
        ``*args,**kwargs`` as ``model()`` and returning a :class:`numpyro.plate`
        or iterable of plates. Plates not returned will be created
        automatically as usual. This is useful for data subsampling.
    """

    def __init__(
        self, model, *, prefix="auto", init_loc_fn=init_to_uniform, create_plates=None
    ):
        self.model = model
        self.prefix = prefix
        self.init_loc_fn = init_loc_fn
        self.create_plates = create_plates
        self.prototype_trace = None
        self._prototype_frames = {}
        self._prototype_frame_full_sizes = {}

    def _create_plates(self, *args, **kwargs):
        if self.create_plates is None:
            self.plates = {}
        else:
            plates = self.create_plates(*args, **kwargs)
            if isinstance(plates, numpyro.plate):
                plates = [plates]
            assert all(
                isinstance(p, numpyro.plate) for p in plates
            ), "create_plates() returned a non-plate"
            self.plates = {p.name: p for p in plates}
        for name, frame in sorted(self._prototype_frames.items()):
            if name not in self.plates:
                full_size = self._prototype_frame_full_sizes[name]
                self.plates[name] = numpyro.plate(
                    name, full_size, dim=frame.dim, subsample_size=frame.size
                )
        return self.plates

    def __getstate__(self):
        state = self.__dict__.copy()
        state.pop("plates", None)
        return state

    @abstractmethod
    def __call__(self, *args, **kwargs):
        """
        A guide with the same ``*args, **kwargs`` as the base ``model``.

        :return: A dict mapping sample site name to sampled value.
        :rtype: dict
        """
        raise NotImplementedError

    @abstractmethod
    def sample_posterior(self, rng_key, params, sample_shape=()):
        """
        Generate samples from the approximate posterior over the latent
        sites in the model.

        :param jax.random.PRNGKey rng_key: random key to be used draw samples.
        :param dict params: Current parameters of model and autoguide.
            The parameters can be obtained using :meth:`~numpyro.infer.svi.SVI.get_params`
            method from :class:`~numpyro.infer.svi.SVI`.
        :param tuple sample_shape: sample shape of each latent site, defaults to ().
        :return: a dict containing samples drawn the this guide.
        :rtype: dict
        """
        raise NotImplementedError

    def _setup_prototype(self, *args, **kwargs):
        rng_key = numpyro.prng_key()
        with handlers.block():
            (
                init_params,
                self._potential_fn_gen,
                postprocess_fn_gen,
                self.prototype_trace,
            ) = initialize_model(
                rng_key,
                self.model,
                init_strategy=self.init_loc_fn,
                dynamic_args=True,
                model_args=args,
                model_kwargs=kwargs,
            )
        self._potential_fn = self._potential_fn_gen(*args, **kwargs)
        postprocess_fn = postprocess_fn_gen(*args, **kwargs)
        # We apply a fixed seed just in case postprocess_fn requires
        # a random key to generate subsample indices. It does not matter
        # because we only collect deterministic sites.
        self._postprocess_fn = handlers.seed(postprocess_fn, rng_seed=0)
        self._init_locs = init_params[0]

        self._prototype_frames = {}
        self._prototype_plate_sizes = {}
        for name, site in self.prototype_trace.items():
            if site["type"] == "sample":
                if not site["is_observed"] and site["fn"].support.is_discrete:
                    # raise support errors early for discrete sites
                    with helpful_support_errors(site):
                        biject_to(site["fn"].support)
                for frame in site["cond_indep_stack"]:
                    if frame.name in self._prototype_frames:
                        assert (
                            frame == self._prototype_frames[frame.name]
                        ), f"The plate {frame.name} has inconsistent dim or size. Please check your model again."
                    else:
                        self._prototype_frames[frame.name] = frame
            elif site["type"] == "plate":
                self._prototype_frame_full_sizes[name] = site["args"][0]

    def median(self, params):
        """
        Returns the posterior median value of each latent variable.

        :param dict params: A dict containing parameter values.
            The parameters can be obtained using :meth:`~numpyro.infer.svi.SVI.get_params`
            method from :class:`~numpyro.infer.svi.SVI`.
        :return: A dict mapping sample site name to median value.
        :rtype: dict
        """
        raise NotImplementedError

    def quantiles(self, params, quantiles):
        """
        Returns posterior quantiles each latent variable. Example::

            print(guide.quantiles(params, [0.05, 0.5, 0.95]))

        :param dict params: A dict containing parameter values.
            The parameters can be obtained using :meth:`~numpyro.infer.svi.SVI.get_params`
            method from :class:`~numpyro.infer.svi.SVI`.
        :param list quantiles: A list of requested quantiles between 0 and 1.
        :return: A dict mapping sample site name to an array of quantile values.
        :rtype: dict
        """
        raise NotImplementedError


class AutoNormal(AutoGuide):
    """
    This implementation of :class:`AutoGuide` uses Normal distributions
    to construct a guide over the entire latent space. The guide does not
    depend on the model's ``*args, **kwargs``.

    This should be equivalent to :class:`AutoDiagonalNormal` , but with
    more convenient site names and with better support for mean field ELBO.

    Usage::

        guide = AutoNormal(model)
        svi = SVI(model, guide, ...)

    :param callable model: A NumPyro model.
    :param str prefix: a prefix that will be prefixed to all param internal sites.
    :param callable init_loc_fn: A per-site initialization function.
        See :ref:`init_strategy` section for available functions.
    :param float init_scale: Initial scale for the standard deviation of each
        (unconstrained transformed) latent variable.
    :param callable create_plates: An optional function inputing the same
        ``*args,**kwargs`` as ``model()`` and returning a :class:`numpyro.plate`
        or iterable of plates. Plates not returned will be created
        automatically as usual. This is useful for data subsampling.
    """

    scale_constraint = constraints.softplus_positive

    def __init__(
        self,
        model,
        *,
        prefix="auto",
        init_loc_fn=init_to_uniform,
        init_scale=0.1,
        create_plates=None,
    ):
        self._init_scale = init_scale
        self._event_dims = {}
        super().__init__(
            model, prefix=prefix, init_loc_fn=init_loc_fn, create_plates=create_plates
        )

    def _setup_prototype(self, *args, **kwargs):
        super()._setup_prototype(*args, **kwargs)

        for name, site in self.prototype_trace.items():
            if site["type"] != "sample" or site["is_observed"]:
                continue

            event_dim = (
                site["fn"].event_dim
                + jnp.ndim(self._init_locs[name])
                - jnp.ndim(site["value"])
            )
            self._event_dims[name] = event_dim

            # If subsampling, repeat init_value to full size.
            for frame in site["cond_indep_stack"]:
                full_size = self._prototype_frame_full_sizes[frame.name]
                if full_size != frame.size:
                    dim = frame.dim - event_dim
                    self._init_locs[name] = periodic_repeat(
                        self._init_locs[name], full_size, dim
                    )

    def __call__(self, *args, **kwargs):
        if self.prototype_trace is None:
            # run model to inspect the model structure
            self._setup_prototype(*args, **kwargs)

        plates = self._create_plates(*args, **kwargs)
        result = {}
        for name, site in self.prototype_trace.items():
            if site["type"] != "sample" or site["is_observed"]:
                continue

            event_dim = self._event_dims[name]
            init_loc = self._init_locs[name]
            with ExitStack() as stack:
                for frame in site["cond_indep_stack"]:
                    stack.enter_context(plates[frame.name])

                site_loc = numpyro.param(
                    "{}_{}_loc".format(name, self.prefix), init_loc, event_dim=event_dim
                )
                site_scale = numpyro.param(
                    "{}_{}_scale".format(name, self.prefix),
                    jnp.full(jnp.shape(init_loc), self._init_scale),
                    constraint=self.scale_constraint,
                    event_dim=event_dim,
                )

                site_fn = dist.Normal(site_loc, site_scale).to_event(event_dim)
                if site["fn"].support is constraints.real or (
                    isinstance(site["fn"].support, constraints.independent)
                    and site["fn"].support.base_constraint is constraints.real
                ):
                    result[name] = numpyro.sample(name, site_fn)
                else:
                    with helpful_support_errors(site):
                        transform = biject_to(site["fn"].support)
                    guide_dist = dist.TransformedDistribution(site_fn, transform)
                    result[name] = numpyro.sample(name, guide_dist)

        return result

    def _constrain(self, latent_samples):
        name = list(latent_samples)[0]
        sample_shape = jnp.shape(latent_samples[name])[
            : jnp.ndim(latent_samples[name]) - jnp.ndim(self._init_locs[name])
        ]
        if sample_shape:
            flatten_samples = tree_map(
                lambda x: jnp.reshape(x, (-1,) + jnp.shape(x)[len(sample_shape) :]),
                latent_samples,
            )
            contrained_samples = lax.map(self._postprocess_fn, flatten_samples)
            return tree_map(
                lambda x: jnp.reshape(x, sample_shape + jnp.shape(x)[1:]),
                contrained_samples,
            )
        else:
            return self._postprocess_fn(latent_samples)

    def sample_posterior(self, rng_key, params, sample_shape=()):
        locs = {k: params["{}_{}_loc".format(k, self.prefix)] for k in self._init_locs}
        scales = {k: params["{}_{}_scale".format(k, self.prefix)] for k in locs}
        with handlers.seed(rng_seed=rng_key):
            latent_samples = {}
            for k in locs:
                latent_samples[k] = numpyro.sample(
                    k, dist.Normal(locs[k], scales[k]).expand_by(sample_shape)
                )
        return self._constrain(latent_samples)

    def median(self, params):
        locs = {
            k: params["{}_{}_loc".format(k, self.prefix)]
            for k, v in self._init_locs.items()
        }
        return self._constrain(locs)

    def quantiles(self, params, quantiles):
        quantiles = jnp.array(quantiles)
        locs = {k: params["{}_{}_loc".format(k, self.prefix)] for k in self._init_locs}
        scales = {k: params["{}_{}_scale".format(k, self.prefix)] for k in locs}
        latent = {
            k: dist.Normal(locs[k], scales[k]).icdf(
                quantiles.reshape((-1,) + (1,) * jnp.ndim(locs[k]))
            )
            for k in locs
        }
        return self._constrain(latent)


class AutoDelta(AutoGuide):
    """
    This implementation of :class:`AutoGuide` uses Delta distributions to
    construct a MAP guide over the entire latent space. The guide does not
    depend on the model's ``*args, **kwargs``.

    .. note:: This class does MAP inference in constrained space.

    Usage::

        guide = AutoDelta(model)
        svi = SVI(model, guide, ...)

    :param callable model: A NumPyro model.
    :param str prefix: a prefix that will be prefixed to all param internal sites.
    :param callable init_loc_fn: A per-site initialization function.
        See :ref:`init_strategy` section for available functions.
    :param callable create_plates: An optional function inputing the same
        ``*args,**kwargs`` as ``model()`` and returning a :class:`numpyro.plate`
        or iterable of plates. Plates not returned will be created
        automatically as usual. This is useful for data subsampling.
    """

    def __init__(
        self, model, *, prefix="auto", init_loc_fn=init_to_median, create_plates=None
    ):
        self._event_dims = {}
        super().__init__(
            model, prefix=prefix, init_loc_fn=init_loc_fn, create_plates=create_plates
        )

    def _setup_prototype(self, *args, **kwargs):
        super()._setup_prototype(*args, **kwargs)
        with numpyro.handlers.block():
            self._init_locs = {
                k: v
                for k, v in self._postprocess_fn(self._init_locs).items()
                if k in self._init_locs
            }
        for name, site in self.prototype_trace.items():
            if site["type"] != "sample" or site["is_observed"]:
                continue

            event_dim = site["fn"].event_dim
            self._event_dims[name] = event_dim

            # If subsampling, repeat init_value to full size.
            for frame in site["cond_indep_stack"]:
                full_size = self._prototype_frame_full_sizes[frame.name]
                if full_size != frame.size:
                    dim = frame.dim - event_dim
                    self._init_locs[name] = periodic_repeat(
                        self._init_locs[name], full_size, dim
                    )

    def __call__(self, *args, **kwargs):
        if self.prototype_trace is None:
            # run model to inspect the model structure
            self._setup_prototype(*args, **kwargs)

        plates = self._create_plates(*args, **kwargs)
        result = {}
        for name, site in self.prototype_trace.items():
            if site["type"] != "sample" or site["is_observed"]:
                continue

            event_dim = self._event_dims[name]
            init_loc = self._init_locs[name]
            with ExitStack() as stack:
                for frame in site["cond_indep_stack"]:
                    stack.enter_context(plates[frame.name])

                site_loc = numpyro.param(
                    "{}_{}_loc".format(name, self.prefix),
                    init_loc,
                    constraint=site["fn"].support,
                    event_dim=event_dim,
                )

                site_fn = dist.Delta(site_loc).to_event(event_dim)
                result[name] = numpyro.sample(name, site_fn)

        return result

    def sample_posterior(self, rng_key, params, *args, sample_shape=(), **kwargs):
        locs = {k: params["{}_{}_loc".format(k, self.prefix)] for k in self._init_locs}
        latent_samples = {
            k: jnp.broadcast_to(v, sample_shape + jnp.shape(v)) for k, v in locs.items()
        }
        deterministic_vars = [
            k for k, v in self.prototype_trace.items() if v["type"] == "deterministic"
        ]
        if not deterministic_vars:
            return latent_samples
        else:
            predictive = Predictive(
                model=self.model,
                posterior_samples=latent_samples,
                return_sites=deterministic_vars,
                batch_ndims=len(sample_shape),
            )
            deterministic_samples = predictive(rng_key, *args, **kwargs)
            return {**latent_samples, **deterministic_samples}

    def median(self, params):
        locs = {k: params["{}_{}_loc".format(k, self.prefix)] for k in self._init_locs}
        return locs


def _unravel_dict(x_flat, shape_dict):
    """Return `x` from the flatten version `x_flat`. Shape information
    of each item in `x` is defined in `shape_dict`.
    """
    assert jnp.ndim(x_flat) == 1
    assert isinstance(shape_dict, dict)
    x = {}
    curr_pos = next_pos = 0
    for name, shape in shape_dict.items():
        next_pos = curr_pos + int(np.prod(shape))
        x[name] = x_flat[curr_pos:next_pos].reshape(shape)
        curr_pos = next_pos
    assert next_pos == x_flat.shape[0]
    return x


def _ravel_dict(x):
    """Return the flatten version of `x` and shapes of each item in `x`."""
    assert isinstance(x, dict)
    shape_dict = {}
    x_flat = []
    for name, value in x.items():
        shape_dict[name] = jnp.shape(value)
        x_flat.append(jnp.reshape(value, -1))
    x_flat = jnp.concatenate(x_flat) if x_flat else jnp.zeros((0,))
    return x_flat, shape_dict


class AutoContinuous(AutoGuide):
    """
    Base class for implementations of continuous-valued Automatic
    Differentiation Variational Inference [1].

    Each derived class implements its own :meth:`_get_posterior` method.

    Assumes model structure and latent dimension are fixed, and all latent
    variables are continuous.

    **Reference:**

    1. *Automatic Differentiation Variational Inference*,
       Alp Kucukelbir, Dustin Tran, Rajesh Ranganath, Andrew Gelman, David M.
       Blei

    :param callable model: A NumPyro model.
    :param str prefix: a prefix that will be prefixed to all param internal sites.
    :param callable init_loc_fn: A per-site initialization function.
        See :ref:`init_strategy` section for available functions.
    """

    def _setup_prototype(self, *args, **kwargs):
        super()._setup_prototype(*args, **kwargs)
        self._init_latent, shape_dict = _ravel_dict(self._init_locs)
        unpack_latent = partial(_unravel_dict, shape_dict=shape_dict)
        # this is to match the behavior of Pyro, where we can apply
        # unpack_latent for a batch of samples
        self._unpack_latent = UnpackTransform(unpack_latent)
        self.latent_dim = jnp.size(self._init_latent)
        if self.latent_dim == 0:
            raise RuntimeError(
                "{} found no latent variables; Use an empty guide instead".format(
                    type(self).__name__
                )
            )
        for site in self.prototype_trace.values():
            if site["type"] == "sample" and not site["is_observed"]:
                for frame in site["cond_indep_stack"]:
                    if frame.size != self._prototype_frame_full_sizes[frame.name]:
                        raise ValueError(
                            "AutoContinuous guide does not support"
                            " local latent variables."
                        )

    @abstractmethod
    def _get_posterior(self):
        raise NotImplementedError

    def _sample_latent(self, *args, **kwargs):
        sample_shape = kwargs.pop("sample_shape", ())
        posterior = self._get_posterior()
        return numpyro.sample(
            "_{}_latent".format(self.prefix),
            posterior.expand_by(sample_shape),
            infer={"is_auxiliary": True},
        )

    def __call__(self, *args, **kwargs):
        if self.prototype_trace is None:
            # run model to inspect the model structure
            self._setup_prototype(*args, **kwargs)

        latent = self._sample_latent(*args, **kwargs)

        # unpack continuous latent samples
        result = {}

        for name, unconstrained_value in self._unpack_latent(latent).items():
            site = self.prototype_trace[name]
            with helpful_support_errors(site):
                transform = biject_to(site["fn"].support)
            value = transform(unconstrained_value)
            event_ndim = site["fn"].event_dim
            if numpyro.get_mask() is False:
                log_density = 0.0
            else:
                log_density = -transform.log_abs_det_jacobian(
                    unconstrained_value, value
                )
                log_density = sum_rightmost(
                    log_density, jnp.ndim(log_density) - jnp.ndim(value) + event_ndim
                )
            delta_dist = dist.Delta(
                value, log_density=log_density, event_dim=event_ndim
            )
            result[name] = numpyro.sample(name, delta_dist)

        return result

    def _unpack_and_constrain(self, latent_sample, params):
        def unpack_single_latent(latent):
            unpacked_samples = self._unpack_latent(latent)
            # XXX: we need to add param here to be able to replay model
            unpacked_samples.update(
                {
                    k: v
                    for k, v in params.items()
                    if k in self.prototype_trace
                    and self.prototype_trace[k]["type"] == "param"
                }
            )
            samples = self._postprocess_fn(unpacked_samples)
            # filter out param sites
            return {
                k: v
                for k, v in samples.items()
                if k in self.prototype_trace
                and self.prototype_trace[k]["type"] != "param"
            }

        sample_shape = jnp.shape(latent_sample)[:-1]
        if sample_shape:
            latent_sample = jnp.reshape(
                latent_sample, (-1, jnp.shape(latent_sample)[-1])
            )
            unpacked_samples = lax.map(unpack_single_latent, latent_sample)
            return tree_map(
                lambda x: jnp.reshape(x, sample_shape + jnp.shape(x)[1:]),
                unpacked_samples,
            )
        else:
            return unpack_single_latent(latent_sample)

    def get_base_dist(self):
        """
        Returns the base distribution of the posterior when reparameterized
        as a :class:`~numpyro.distributions.distribution.TransformedDistribution`. This
        should not depend on the model's `*args, **kwargs`.
        """
        raise NotImplementedError

    def get_transform(self, params):
        """
        Returns the transformation learned by the guide to generate samples from the unconstrained
        (approximate) posterior.

        :param dict params: Current parameters of model and autoguide.
            The parameters can be obtained using :meth:`~numpyro.infer.svi.SVI.get_params`
            method from :class:`~numpyro.infer.svi.SVI`.
        :return: the transform of posterior distribution
        :rtype: :class:`~numpyro.distributions.transforms.Transform`
        """
        posterior = handlers.substitute(self._get_posterior, params)()
        assert isinstance(
            posterior, dist.TransformedDistribution
        ), "posterior is not a transformed distribution"
        if len(posterior.transforms) > 0:
            return ComposeTransform(posterior.transforms)
        else:
            return posterior.transforms[0]

    def get_posterior(self, params):
        """
        Returns the posterior distribution.

        :param dict params: Current parameters of model and autoguide.
            The parameters can be obtained using :meth:`~numpyro.infer.svi.SVI.get_params`
            method from :class:`~numpyro.infer.svi.SVI`.
        """
        base_dist = self.get_base_dist()
        transform = self.get_transform(params)
        return dist.TransformedDistribution(base_dist, transform)

    def sample_posterior(self, rng_key, params, sample_shape=()):
        latent_sample = handlers.substitute(
            handlers.seed(self._sample_latent, rng_key), params
        )(sample_shape=sample_shape)
        return self._unpack_and_constrain(latent_sample, params)


class AutoDAIS(AutoContinuous):
    """
    This implementation of :class:`AutoDAIS` uses Differentiable Annealed
    Importance Sampling (DAIS) [1, 2] to construct a guide over the entire
    latent space. Samples from the variational distribution (i.e. guide)
    are generated using a combination of (uncorrected) Hamiltonian Monte Carlo
    and Annealed Importance Sampling. The same algorithm is called Uncorrected
    Hamiltonian Annealing in [1].

    Note that AutoDAIS cannot be used in conjunction with data subsampling.

    **Reference:**

    1. *MCMC Variational Inference via Uncorrected Hamiltonian Annealing*,
       Tomas Geffner, Justin Domke
    2. *Differentiable Annealed Importance Sampling and the Perils of Gradient Noise*,
       Guodong Zhang, Kyle Hsu, Jianing Li, Chelsea Finn, Roger Grosse

    Usage::

        guide = AutoDAIS(model)
        svi = SVI(model, guide, ...)

    :param callable model: A NumPyro model.
    :param str prefix: A prefix that will be prefixed to all param internal sites.
    :param int K: A positive integer that controls the number of HMC steps used.
        Defaults to 4.
    :param str base_dist: Controls whether the base Normal variational distribution
       is parameterized by a "diagonal" covariance matrix or a full-rank covariance
       matrix parameterized by a lower-triangular "cholesky" factor. Defaults to "diagonal".
    :param float eta_init: The initial value of the step size used in HMC. Defaults
        to 0.01.
    :param float eta_max: The maximum value of the learnable step size used in HMC.
        Defaults to 0.1.
    :param float gamma_init: The initial value of the learnable damping factor used
        during partial momentum refreshments in HMC. Defaults to 0.9.
    :param callable init_loc_fn: A per-site initialization function.
        See :ref:`init_strategy` section for available functions.
    :param float init_scale: Initial scale for the standard deviation of
        the base variational distribution for each (unconstrained transformed)
        latent variable. Defaults to 0.1.
    """

    def __init__(
        self,
        model,
        *,
        K=4,
        base_dist="diagonal",
        eta_init=0.01,
        eta_max=0.1,
        gamma_init=0.9,
        prefix="auto",
        init_loc_fn=init_to_uniform,
        init_scale=0.1,
        init_loc=None,
    ):
        if K < 1:
            raise ValueError("K must satisfy K >= 1 (got K = {})".format(K))
        if base_dist not in ["diagonal", "cholesky"]:
            raise ValueError('base_dist must be one of "diagonal" or "cholesky".')
        if eta_init <= 0.0 or eta_init >= eta_max:
            raise ValueError(
                "eta_init must be positive and satisfy eta_init < eta_max."
            )
        if eta_max <= 0.0:
            raise ValueError("eta_max must be positive.")
        if gamma_init <= 0.0 or gamma_init >= 1.0:
            raise ValueError("gamma_init must be in the open interval (0, 1).")
        #if init_scale <= 0.0:
        #    raise ValueError("init_scale must be positive.")

        self.eta_init = eta_init
        self.eta_max = eta_max
        self.gamma_init = gamma_init
        self.K = K
        self.base_dist = base_dist
        self._init_scale = init_scale
        self.init_loc = init_loc
        super().__init__(model, prefix=prefix, init_loc_fn=init_loc_fn)

    def _setup_prototype(self, *args, **kwargs):
        super()._setup_prototype(*args, **kwargs)

        for name, site in self.prototype_trace.items():
            if (
                site["type"] == "plate"
                and isinstance(site["args"][1], int)
                and site["args"][0] > site["args"][1]
            ):
                raise NotImplementedError(
                    "AutoDAIS cannot be used in conjunction with data subsampling."
                )

    def _get_posterior(self):
        raise NotImplementedError

    def _sample_latent(self, *args, **kwargs):
        def log_density(x):
            x_unpack = self._unpack_latent(x)
            with numpyro.handlers.block():
                return -self._potential_fn(x_unpack)

        eta0 = numpyro.param(
            "{}_eta0".format(self.prefix),
            self.eta_init,
            constraint=constraints.interval(0, self.eta_max),
        )
        eta_coeff = numpyro.param("{}_eta_coeff".format(self.prefix), 0.00)

        gamma = numpyro.param(
            "{}_gamma".format(self.prefix),
            self.gamma_init,
            constraint=constraints.interval(0, 1),
        )
        betas = numpyro.param(
            "{}_beta_increments".format(self.prefix),
            jnp.ones(self.K),
            constraint=constraints.positive,
        )
        betas = jnp.cumsum(betas)
        betas = betas / betas[-1]  # K-dimensional with betas[-1] = 1

        mass_matrix = numpyro.param(
            "{}_mass_matrix".format(self.prefix),
            jnp.ones(self.latent_dim),
            constraint=constraints.positive,
        )
        inv_mass_matrix = 0.5 / mass_matrix

        init_loc = self.init_loc if self.init_loc is not None else self._init_latent
        init_z_loc = numpyro.param(
            "{}_z_0_loc".format(self.prefix),
            init_loc
        )

        if self.base_dist == "diagonal":
            init_scale = jnp.full(self.latent_dim, self._init_scale) if isinstance(self._init_scale, float) else self._init_scale
            init_z_scale = numpyro.param(
                "{}_z_0_scale".format(self.prefix),
                init_scale,
                constraint=constraints.positive,
            )
            base_z_dist = dist.Normal(init_z_loc, init_z_scale).to_event()
        elif self.base_dist == "cholesky":
            init_scale_tril = jnp.identity(self.latent_dim) * self._init_scale if isinstance(self._init_scale, float) else self._init_scale
            scale_tril = numpyro.param(
                "{}_z_0_scale_tril".format(self.prefix),
                init_scale_tril,
                constraint=constraints.scaled_unit_lower_cholesky,
            )
            base_z_dist = dist.MultivariateNormal(init_z_loc, scale_tril=scale_tril)

        z_0 = numpyro.sample(
            "{}_z_0".format(self.prefix),
            base_z_dist,
            infer={"is_auxiliary": True},
        )
        momentum_dist = dist.Normal(0, mass_matrix).to_event()
        eps = numpyro.sample(
            "{}_momentum".format(self.prefix),
            momentum_dist.expand((self.K,)).to_event().mask(False),
            infer={"is_auxiliary": True},
        )

        def scan_body(carry, eps_beta):
            eps, beta = eps_beta
            eta = eta0 + eta_coeff * beta
            eta = jnp.clip(eta, a_min=0.0, a_max=self.eta_max)
            z_prev, v_prev, log_factor = carry
            z_half = z_prev + v_prev * eta * inv_mass_matrix
            q_grad = (1.0 - beta) * grad(base_z_dist.log_prob)(z_half)
            p_grad = beta * grad(log_density)(z_half)
            v_hat = v_prev + eta * (q_grad + p_grad)
            z = z_half + v_hat * eta * inv_mass_matrix
            v = gamma * v_hat + jnp.sqrt(1 - gamma**2) * eps
            delta_ke = momentum_dist.log_prob(v_prev) - momentum_dist.log_prob(v_hat)
            log_factor = log_factor + delta_ke
            return (z, v, log_factor), None

        v_0 = eps[-1]  # note the return value of scan doesn't depend on eps[-1]
        (z, _, log_factor), _ = jax.lax.scan(scan_body, (z_0, v_0, 0.0), (eps, betas))

        numpyro.factor("{}_factor".format(self.prefix), log_factor)

        return z

    def sample_posterior(self, rng_key, params, sample_shape=()):
        def _single_sample(_rng_key):
            latent_sample = handlers.substitute(
                handlers.seed(self._sample_latent, _rng_key), params
            )(sample_shape=())
            return self._unpack_and_constrain(latent_sample, params)

        if sample_shape:
            rng_key = random.split(rng_key, int(np.prod(sample_shape)))
            samples = lax.map(_single_sample, rng_key)
            return tree_map(
                lambda x: jnp.reshape(x, sample_shape + jnp.shape(x)[1:]),
                samples,
            )
        else:
            return _single_sample(rng_key)


class AutoSurrogateLikelihoodDAIS(AutoDAIS):
    """
    This implementation of :class:`AutoSurrogateLikelihoodDAIS` provides a
    mini-batchable family of variational distributions as described in [1].
    It combines a user-provided surrogate likelihood with Differentiable Annealed
    Importance Sampling (DAIS) [2, 3]. It is not applicable to models with local
    latent variables (see :class:`AutoSemiDAIS`), but unlike :class:`AutoDAIS`, it
    *can* be used in conjunction with data subsampling.

    **Reference:**

    1. *Surrogate likelihoods for variational annealed importance sampling*,
       Martin Jankowiak, Du Phan
    2. *MCMC Variational Inference via Uncorrected Hamiltonian Annealing*,
       Tomas Geffner, Justin Domke
    3. *Differentiable Annealed Importance Sampling and the Perils of Gradient Noise*,
       Guodong Zhang, Kyle Hsu, Jianing Li, Chelsea Finn, Roger Grosse

    Usage::

        # logistic regression model for data {X, Y}
        def model(X, Y):
            theta = numpyro.sample(
                "theta", dist.Normal(jnp.zeros(2), jnp.ones(2)).to_event(1)
            )
            with numpyro.plate("N", 100, subsample_size=10):
                X_batch = numpyro.subsample(X, event_dim=1)
                Y_batch = numpyro.subsample(Y, event_dim=0)
                numpyro.sample("obs", dist.Bernoulli(logits=theta @ X_batch.T), obs=Y_batch)

        # surrogate model defined by prior and surrogate likelihood.
        # a convenient choice for specifying the latter is to compute the likelihood on
        # a randomly chosen data subset (here {X_surr, Y_surr} of size 20) and then use
        # handlers.scale to scale the log likelihood by a vector of learnable weights.
        def surrogate_model(X_surr, Y_surr):
            theta = numpyro.sample(
                "theta", dist.Normal(jnp.zeros(2), jnp.ones(2)).to_event(1)
            )
            omegas = numpyro.param(
                "omegas", 5.0 * jnp.ones(20), constraint=dist.constraints.positive
            )
            with numpyro.plate("N", 20), numpyro.handlers.scale(scale=omegas):
                numpyro.sample("obs", dist.Bernoulli(logits=theta @ X_surr.T), obs=Y_surr)

        guide = AutoSurrogateLikelihoodDAIS(model, surrogate_model)
        svi = SVI(model, guide, ...)

    :param callable model: A NumPyro model.
    :param callable surrogate_model: A NumPyro model that is used as a surrogate model
        for guiding the HMC dynamics that define the variational distribution. In particular
        `surrogate_model` should contain the same prior as `model` but should contain a
        cheap-to-evaluate parametric ansatz for the likelihood. A simple ansatz for the latter
        involves computing the likelihood for a fixed subset of the data and scaling the resulting
        log likelihood by a learnable vector of positive weights. See the usage example above.
    :param str prefix: A prefix that will be prefixed to all param internal sites.
    :param int K: A positive integer that controls the number of HMC steps used.
        Defaults to 4.
    :param str base_dist: Controls whether the base Normal variational distribution
       is parameterized by a "diagonal" covariance matrix or a full-rank covariance
       matrix parameterized by a lower-triangular "cholesky" factor. Defaults to "diagonal".
    :param float eta_init: The initial value of the step size used in HMC. Defaults
        to 0.01.
    :param float eta_max: The maximum value of the learnable step size used in HMC.
        Defaults to 0.1.
    :param float gamma_init: The initial value of the learnable damping factor used
        during partial momentum refreshments in HMC. Defaults to 0.9.
    :param callable init_loc_fn: A per-site initialization function.
        See :ref:`init_strategy` section for available functions.
    :param float init_scale: Initial scale for the standard deviation of
        the base variational distribution for each (unconstrained transformed)
        latent variable. Defaults to 0.1.
    """

    def __init__(
        self,
        model,
        surrogate_model,
        *,
        K=4,
        eta_init=0.01,
        eta_max=0.1,
        gamma_init=0.9,
        prefix="auto",
        base_dist="diagonal",
        init_loc_fn=init_to_uniform,
        init_scale=0.1,
    ):
        super().__init__(
            model,
            K=K,
            eta_init=eta_init,
            eta_max=eta_max,
            gamma_init=gamma_init,
            prefix=prefix,
            init_loc_fn=init_loc_fn,
            init_scale=init_scale,
            base_dist=base_dist,
        )

        self.surrogate_model = surrogate_model

    def _setup_prototype(self, *args, **kwargs):
        AutoContinuous._setup_prototype(self, *args, **kwargs)

        rng_key = numpyro.prng_key()

        with numpyro.handlers.block():
            (_, self._surrogate_potential_fn, _, _) = initialize_model(
                rng_key,
                self.surrogate_model,
                init_strategy=self.init_loc_fn,
                dynamic_args=False,
                model_args=(),
                model_kwargs={},
            )

    def _sample_latent(self, *args, **kwargs):
        def blocked_surrogate_model(x):
            x_unpack = self._unpack_latent(x)
            with numpyro.handlers.block(expose_types=["param"]):
                return -self._surrogate_potential_fn(x_unpack)

        eta0 = numpyro.param(
            "{}_eta0".format(self.prefix),
            self.eta_init,
            constraint=constraints.interval(0, self.eta_max),
        )
        eta_coeff = numpyro.param("{}_eta_coeff".format(self.prefix), 0.0)

        gamma = numpyro.param(
            "{}_gamma".format(self.prefix),
            self.gamma_init,
            constraint=constraints.interval(0, 1),
        )
        betas = numpyro.param(
            "{}_beta_increments".format(self.prefix),
            jnp.ones(self.K),
            constraint=constraints.positive,
        )
        betas = jnp.cumsum(betas)
        betas = betas / betas[-1]  # K-dimensional with betas[-1] = 1

        mass_matrix = numpyro.param(
            "{}_mass_matrix".format(self.prefix),
            jnp.ones(self.latent_dim),
            constraint=constraints.positive,
        )
        inv_mass_matrix = 0.5 / mass_matrix

        init_z_loc = numpyro.param("{}_z_0_loc".format(self.prefix), self._init_latent)

        if self.base_dist == "diagonal":
            init_z_scale = numpyro.param(
                "{}_z_0_scale".format(self.prefix),
                jnp.full(self.latent_dim, self._init_scale),
                constraint=constraints.positive,
            )
            base_z_dist = dist.Normal(init_z_loc, init_z_scale).to_event()
        else:
            scale_tril = numpyro.param(
                "{}_scale_tril".format(self.prefix),
                jnp.identity(self.latent_dim) * self._init_scale,
                constraint=constraints.scaled_unit_lower_cholesky,
            )
            base_z_dist = dist.MultivariateNormal(init_z_loc, scale_tril=scale_tril)

        z_0 = numpyro.sample(
            "{}_z_0".format(self.prefix), base_z_dist, infer={"is_auxiliary": True}
        )

        base_z_dist_log_prob = base_z_dist.log_prob

        momentum_dist = dist.Normal(0, mass_matrix).to_event()
        eps = numpyro.sample(
            "{}_momentum".format(self.prefix),
            momentum_dist.expand((self.K,)).to_event().mask(False),
            infer={"is_auxiliary": True},
        )

        def scan_body(carry, eps_beta):
            eps, beta = eps_beta
            eta = eta0 + eta_coeff * beta
            eta = jnp.clip(eta, a_min=0.0, a_max=self.eta_max)
            z_prev, v_prev, log_factor = carry
            z_half = z_prev + v_prev * eta * inv_mass_matrix
            q_grad = (1.0 - beta) * grad(base_z_dist_log_prob)(z_half)
            p_grad = beta * grad(blocked_surrogate_model)(z_half)
            v_hat = v_prev + eta * (q_grad + p_grad)
            z = z_half + v_hat * eta * inv_mass_matrix
            v = gamma * v_hat + jnp.sqrt(1 - gamma**2) * eps
            delta_ke = momentum_dist.log_prob(v_prev) - momentum_dist.log_prob(v_hat)
            log_factor = log_factor + delta_ke
            return (z, v, log_factor), None

        v_0 = eps[-1]  # note the return value of scan doesn't depend on eps[-1]
        (z, _, log_factor), _ = jax.lax.scan(scan_body, (z_0, v_0, 0.0), (eps, betas))

        numpyro.factor("{}_factor".format(self.prefix), log_factor)

        return z


def _subsample_model(model, *args, **kwargs):
    data = kwargs.pop("_subsample_idx", {})
    with handlers.substitute(data=data):
        return model(*args, **kwargs)


class AutoSemiDAIS(AutoGuide):
    r"""
    This implementation of :class:`AutoSemiDAIS` [1] combines a parametric
    variational distribution over global latent variables with Differentiable
    Annealed Importance Sampling (DAIS) [2, 3] to infer local latent variables.
    Unlike :class:`AutoDAIS` this guide can be used in conjunction with data subsampling.
    Note that the resulting ELBO can be understood as a particular realization of a
    'locally enhanced bound' as described in reference [4].

    **References:**

    1. *Surrogate Likelihoods for Variational Annealed Importance Sampling*,
       Martin Jankowiak, Du Phan
    2. *MCMC Variational Inference via Uncorrected Hamiltonian Annealing*,
       Tomas Geffner, Justin Domke
    3. *Differentiable Annealed Importance Sampling and the Perils of Gradient Noise*,
       Guodong Zhang, Kyle Hsu, Jianing Li, Chelsea Finn, Roger Grosse
    4. *Variational Inference with Locally Enhanced Bounds for Hierarchical Models*,
       Tomas Geffner, Justin Domke

    Usage::

        def global_model():
            return numpyro.sample("theta", dist.Normal(0, 1))

        def local_model(theta):
            with numpyro.plate("data", 8, subsample_size=2):
                tau = numpyro.sample("tau", dist.Gamma(5.0, 5.0))
                numpyro.sample("obs", dist.Normal(0.0, tau), obs=jnp.ones(2))

        model = lambda: local_model(global_model())
        global_guide = AutoNormal(global_model)
        guide = AutoSemiDAIS(model, local_model, global_guide, K=4)
        svi = SVI(model, guide, ...)

        # sample posterior for particular data subset {3, 7}
        with handlers.substitute(data={"data": jnp.array([3, 7])}):
            samples = guide.sample_posterior(random.PRNGKey(1), params)

    :param callable model: A NumPyro model with global and local latent variables.
    :param callable local_model: The portion of `model` that includes the local latent variables only.
        The signature of `local_model` should be the return type of the global model with global latent
        variables only.
    :param callable global_guide: A guide for the global latent variables, e.g. an autoguide.
        The return type should be a dictionary of latent sample sites names and corresponding samples.
        If there is no global variable in the model, we can set this to None.
    :param str prefix: A prefix that will be prefixed to all internal sites.
    :param int K: A positive integer that controls the number of HMC steps used.
        Defaults to 4.
    :param float eta_init: The initial value of the step size used in HMC. Defaults
        to 0.01.
    :param float eta_max: The maximum value of the learnable step size used in HMC.
        Defaults to 0.1.
    :param float gamma_init: The initial value of the learnable damping factor used
        during partial momentum refreshments in HMC. Defaults to 0.9.
    :param float init_scale: Initial scale for the standard deviation of the variational
        distribution for each (unconstrained transformed) local latent variable. Defaults to 0.1.
    """

    def __init__(
        self,
        model,
        local_model,
        global_guide,
        local_guide=None,
        *,
        prefix="auto",
        K=4,
        eta_init=0.01,
        eta_max=0.1,
        gamma_init=0.9,
        init_scale=0.1,
        init_loc=None,
    ):
        # init_loc_fn is only used to inspect the model.
        super().__init__(model, prefix=prefix, init_loc_fn=init_to_uniform)
        if K < 1:
            raise ValueError("K must satisfy K >= 1 (got K = {})".format(K))
        if eta_init <= 0.0 or eta_init >= eta_max:
            raise ValueError(
                "eta_init must be positive and satisfy eta_init < eta_max."
            )
        if eta_max <= 0.0:
            raise ValueError("eta_max must be positive.")
        if gamma_init <= 0.0 or gamma_init >= 1.0:
            raise ValueError("gamma_init must be in the open interval (0, 1).")
        # if init_scale <= 0.0:
        #     raise ValueError("init_scale must be positive.")

        self.local_model = local_model
        self.global_guide = global_guide
        self.local_guide = local_guide
        self.eta_init = eta_init
        self.eta_max = eta_max
        self.gamma_init = gamma_init
        self.K = K
        self.init_scale = init_scale
        self.init_loc = init_loc

    def _setup_prototype(self, *args, **kwargs):
        super()._setup_prototype(*args, **kwargs)
        # extract global/local/local_dim/plates
        assert self.prototype_trace is not None
        subsample_plates = {
            name: site
            for name, site in self.prototype_trace.items()
            if site["type"] == "plate"
            and isinstance(site["args"][1], int)
            and site["args"][0] > site["args"][1]
        }
        num_plates = len(subsample_plates)
        assert (
            num_plates == 1
        ), f"AutoSemiDAIS assumes that the model contains exactly 1 plate with data subsampling but got {num_plates}."
        plate_name = list(subsample_plates.keys())[0]
        local_vars = []
        subsample_axes = {}
        plate_dim = None
        for name, site in self.prototype_trace.items():
            if site["type"] == "sample" and not site["is_observed"]:
                for frame in site["cond_indep_stack"]:
                    if frame.name == plate_name:
                        if plate_dim is None:
                            plate_dim = frame.dim
                        local_vars.append(name)
                        subsample_axes[name] = plate_dim - site["fn"].event_dim
                        break
        if len(local_vars) == 0:
            raise RuntimeError(
                "There are no local variables in the `{plate_name}` plate."
                " AutoSemiDAIS is appropriate for models with local variables."
            )

        local_init_locs = {
            name: value for name, value in self._init_locs.items() if name in local_vars
        }

        one_sample = {
            k: jnp.take(v, 0, axis=subsample_axes[k])
            for k, v in local_init_locs.items()
        }
        _, shape_dict = _ravel_dict(one_sample)
        self._pack_local_latent = jax.vmap(
            lambda x: _ravel_dict(x)[0], in_axes=(subsample_axes,)
        )
        local_init_latent = self._pack_local_latent(local_init_locs)
        unpack_latent = partial(_unravel_dict, shape_dict=shape_dict)
        # this is to match the behavior of Pyro, where we can apply
        # unpack_latent for a batch of samples
        self._unpack_local_latent = jax.vmap(
            UnpackTransform(unpack_latent), out_axes=subsample_axes
        )
        plate_full_size, plate_subsample_size = subsample_plates[plate_name]["args"]
        self._local_latent_dim = jnp.size(local_init_latent) // plate_subsample_size
        self._local_plate = (plate_name, plate_full_size, plate_subsample_size)

        if self.global_guide is not None:
            with handlers.block(), handlers.seed(rng_seed=0):
                local_args = (self.global_guide.model(*args, **kwargs),)
                local_kwargs = {}
        else:
            local_args = args
            local_kwargs = kwargs.copy()

        if self.local_guide is not None:
            with handlers.block(), handlers.trace() as tr, handlers.seed(rng_seed=0):
                self.local_guide(*local_args, **local_kwargs)
            self.prototype_local_guide_trace = tr

    def __call__(self, *args, **kwargs):
        if self.prototype_trace is None:
            # run model to inspect the model structure
            self._setup_prototype(*args, **kwargs)

        global_latents, local_latent_flat = self._sample_latent(*args, **kwargs)

        # unpack continuous latent samples
        result = global_latents.copy()
        _, N, subsample_size = self._local_plate

        for name, unconstrained_value in self._unpack_local_latent(
            local_latent_flat
        ).items():
            site = self.prototype_trace[name]
            with helpful_support_errors(site):
                transform = biject_to(site["fn"].support)
            value = transform(unconstrained_value)
            event_ndim = site["fn"].event_dim
            if numpyro.get_mask() is False:
                log_density = 0.0
            else:
                log_density = -transform.log_abs_det_jacobian(
                    unconstrained_value, value
                )
                log_density = (N / subsample_size) * sum_rightmost(
                    log_density, jnp.ndim(log_density) - jnp.ndim(value) + event_ndim
                )
            delta_dist = dist.Delta(
                value, log_density=log_density, event_dim=event_ndim
            )
            result[name] = numpyro.sample(name, delta_dist)

        return result

    def _get_posterior(self):
        raise NotImplementedError

    def _sample_latent(self, *args, **kwargs):
        kwargs.pop("sample_shape", ())

        def make_local_log_density(*local_args, **local_kwargs):
            def fn(x):
                x_unpack = self._unpack_local_latent(x)
                with numpyro.handlers.block():
                    return -potential_energy(
                        partial(_subsample_model, self.local_model),
                        local_args,
                        local_kwargs,
                        x_unpack,
                    )

            return fn

        if self.global_guide is not None:
            global_latents = self.global_guide(*args, **kwargs)
            rng_key = numpyro.prng_key()
            with handlers.block(), handlers.seed(rng_seed=rng_key), handlers.substitute(
                data=global_latents
            ):
                global_outputs = self.global_guide.model(*args, **kwargs)
            local_args = (global_outputs,)
            local_kwargs = {}
        else:
            global_latents = {}
            local_args = args
            local_kwargs = kwargs.copy()

        local_guide_params = {}
        if self.local_guide is not None:
            for name, site in self.prototype_local_guide_trace.items():
                if site["type"] == "param":
                    local_guide_params[name] = numpyro.param(
                        name, site["value"], **site["kwargs"]
                    )

        plate_name, N, subsample_size = self._local_plate
        D, K = self._local_latent_dim, self.K

        with numpyro.plate(plate_name, N, subsample_size=subsample_size) as idx:
            eta0 = numpyro.param(
                "{}_eta0".format(self.prefix),
                jnp.ones(N) * self.eta_init,
                constraint=constraints.interval(0, self.eta_max),
                event_dim=0,
            )
            eta_coeff = numpyro.param(
                "{}_eta_coeff".format(self.prefix), jnp.zeros(N), event_dim=0
            )

            gamma = numpyro.param(
                "{}_gamma".format(self.prefix),
                jnp.ones(N) * 0.9,
                constraint=constraints.interval(0, 1),
                event_dim=0,
            )
            betas = numpyro.param(
                "{}_beta_increments".format(self.prefix),
                jnp.ones((N, K)),
                constraint=constraints.positive,
                event_dim=1,
            )
            betas = jnp.cumsum(betas, axis=-1)
            betas = betas / betas[..., -1:]

            mass_matrix = numpyro.param(
                "{}_mass_matrix".format(self.prefix),
                jnp.ones((N, D)),
                constraint=constraints.positive,
                event_dim=1,
            )
            inv_mass_matrix = 0.5 / mass_matrix
            assert inv_mass_matrix.shape == (subsample_size, D)
<<<<<<< HEAD
            z_0_loc_init = self.init_loc if self.init_loc is not None else jnp.zeros((N, D))
            z_0_loc = numpyro.param(
                "{}_z_0_loc".format(self.prefix), z_0_loc_init, event_dim=1
            )
            z_0_scale_init = jnp.ones((N, D)) * self.init_scale if isinstance(self.init_scale, float) else self.init_scale
            z_0_scale = numpyro.param(
                "{}_z_0_scale".format(self.prefix),
                z_0_scale_init,
                constraint=constraints.positive,
                event_dim=1,
            )
            base_z_dist = dist.Normal(z_0_loc, z_0_scale).to_event(1)
            assert base_z_dist.shape() == (subsample_size, D)
            z_0 = numpyro.sample(
                "{}_z_0".format(self.prefix), base_z_dist, infer={"is_auxiliary": True}
            )
=======
>>>>>>> 063b604f

            local_kwargs["_subsample_idx"] = {plate_name: idx}
            if self.local_guide is not None:
                key = numpyro.prng_key()
                subsample_guide = partial(_subsample_model, self.local_guide)
                with handlers.block(), handlers.trace() as tr, handlers.seed(
                    rng_seed=key
                ), handlers.substitute(data=local_guide_params):
                    with warnings.catch_warnings():
                        warnings.simplefilter("ignore")
                        subsample_guide(*local_args, **local_kwargs)
                    latent = {
                        name: biject_to(site["fn"].support).inv(site["value"])
                        for name, site in tr.items()
                        if site["type"] == "sample"
                        and not site.get("is_observed", False)
                    }
                    z_0 = self._pack_local_latent(latent)

                def base_z_dist_log_prob(z):
                    latent = self._unpack_local_latent(z)
                    assert isinstance(latent, dict)
                    with handlers.block():
                        with warnings.catch_warnings():
                            warnings.simplefilter("ignore")
                            scale = N / idx.shape[0]
                            return (
                                -potential_energy(
                                    subsample_guide,
                                    local_args,
                                    local_kwargs,
                                    {**local_guide_params, **latent},
                                )
                                / scale
                            )

                numpyro.sample(
                    "{}_z_0".format(self.prefix),
                    dist.Delta(z_0, base_z_dist_log_prob(z_0)),
                    infer={"is_auxiliary": True},
                )
            else:
                z_0_loc_init = jnp.zeros((N, D))
                z_0_loc = numpyro.param(
                    "{}_z_0_loc".format(self.prefix), z_0_loc_init, event_dim=1
                )
                z_0_scale_init = jnp.ones((N, D)) * self.init_scale
                z_0_scale = numpyro.param(
                    "{}_z_0_scale".format(self.prefix),
                    z_0_scale_init,
                    constraint=constraints.positive,
                    event_dim=1,
                )
                base_z_dist = dist.Normal(z_0_loc, z_0_scale).to_event(1)
                assert base_z_dist.shape() == (subsample_size, D)
                z_0 = numpyro.sample(
                    "{}_z_0".format(self.prefix),
                    base_z_dist,
                    infer={"is_auxiliary": True},
                )

                def base_z_dist_log_prob(x):
                    return base_z_dist.log_prob(x).sum()

            momentum_dist = dist.Normal(0, mass_matrix).to_event(1)
            eps = numpyro.sample(
                "{}_momentum".format(self.prefix),
                dist.Normal(0, mass_matrix[..., None])
                .expand([subsample_size, D, K])
                .to_event(2)
                .mask(False),
                infer={"is_auxiliary": True},
            )

            local_log_density = make_local_log_density(*local_args, **local_kwargs)

            def scan_body(carry, eps_beta):
                eps, beta = eps_beta
                eta = eta0 + eta_coeff * beta
                eta = jnp.clip(eta, a_min=0.0, a_max=self.eta_max)
                assert eps.shape == (subsample_size, D)
                assert eta.shape == beta.shape == (subsample_size,)
                z_prev, v_prev, log_factor = carry
                z_half = z_prev + v_prev * eta[:, None] * inv_mass_matrix
                q_grad = (1.0 - beta[:, None]) * grad(base_z_dist_log_prob)(z_half)
                p_grad = (
                    beta[:, None]
                    * (subsample_size / N)
                    * grad(local_log_density)(z_half)
                )
                assert q_grad.shape == p_grad.shape == (subsample_size, D)
                v_hat = v_prev + eta[:, None] * (q_grad + p_grad)
                z = z_half + v_hat * eta[:, None] * inv_mass_matrix
                v = gamma[:, None] * v_hat + jnp.sqrt(1 - gamma[:, None] ** 2) * eps
                delta_ke = momentum_dist.log_prob(v_prev) - momentum_dist.log_prob(
                    v_hat
                )
                assert delta_ke.shape == (subsample_size,)
                log_factor = log_factor + delta_ke
                return (z, v, log_factor), None

            v_0 = eps[
                :, :, -1
            ]  # note the return value of scan doesn't depend on eps[:, :, -1]
            assert eps.shape == (subsample_size, D, K)
            assert betas.shape == (subsample_size, K)

            eps_T = jnp.moveaxis(eps, -1, 0)
            (z, _, log_factor), _ = jax.lax.scan(
                scan_body, (z_0, v_0, jnp.zeros(subsample_size)), (eps_T, betas.T)
            )
            assert log_factor.shape == (subsample_size,)

            numpyro.factor("{}_local_dais_factor".format(self.prefix), log_factor)
            return global_latents, z

    def sample_posterior(self, rng_key, params, *args, sample_shape=(), **kwargs):
        def _single_sample(_rng_key):
            global_latents, local_flat = handlers.substitute(
                handlers.seed(self._sample_latent, _rng_key), params
            )(*args, **kwargs)
            results = global_latents.copy()
            for name, unconstrained_value in self._unpack_local_latent(
                local_flat
            ).items():
                site = self.prototype_trace[name]
                transform = biject_to(site["fn"].support)
                value = transform(unconstrained_value)
                results[name] = value
            return results

        if sample_shape:
            rng_key = random.split(rng_key, int(np.prod(sample_shape)))
            samples = lax.map(_single_sample, rng_key)
            return tree_map(
                lambda x: jnp.reshape(x, sample_shape + jnp.shape(x)[1:]),
                samples,
            )
        else:
            return _single_sample(rng_key)


class AutoDiagonalNormal(AutoContinuous):
    """
    This implementation of :class:`AutoContinuous` uses a Normal distribution
    with a diagonal covariance matrix to construct a guide over the entire
    latent space. The guide does not depend on the model's ``*args, **kwargs``.

    Usage::

        guide = AutoDiagonalNormal(model, ...)
        svi = SVI(model, guide, ...)
    """

    scale_constraint = constraints.softplus_positive

    def __init__(
        self,
        model,
        *,
        prefix="auto",
        init_loc_fn=init_to_uniform,
        init_scale=0.1,
    ):
        if init_scale <= 0:
            raise ValueError("Expected init_scale > 0. but got {}".format(init_scale))
        self._init_scale = init_scale
        super().__init__(model, prefix=prefix, init_loc_fn=init_loc_fn)

    def _get_posterior(self):
        loc = numpyro.param("{}_loc".format(self.prefix), self._init_latent)
        scale = numpyro.param(
            "{}_scale".format(self.prefix),
            jnp.full(self.latent_dim, self._init_scale),
            constraint=self.scale_constraint,
        )
        return dist.Normal(loc, scale)

    def get_base_dist(self):
        return dist.Normal(jnp.zeros(self.latent_dim), 1).to_event(1)

    def get_transform(self, params):
        loc = params["{}_loc".format(self.prefix)]
        scale = params["{}_scale".format(self.prefix)]
        return IndependentTransform(AffineTransform(loc, scale), 1)

    def get_posterior(self, params):
        """
        Returns a diagonal Normal posterior distribution.
        """
        transform = self.get_transform(params).base_transform
        return dist.Normal(transform.loc, transform.scale)

    def median(self, params):
        loc = params["{}_loc".format(self.prefix)]
        return self._unpack_and_constrain(loc, params)

    def quantiles(self, params, quantiles):
        quantiles = jnp.array(quantiles)[..., None]
        latent = self.get_posterior(params).icdf(quantiles)
        return self._unpack_and_constrain(latent, params)


class AutoMultivariateNormal(AutoContinuous):
    """
    This implementation of :class:`AutoContinuous` uses a MultivariateNormal
    distribution to construct a guide over the entire latent space.
    The guide does not depend on the model's ``*args, **kwargs``.

    Usage::

        guide = AutoMultivariateNormal(model, ...)
        svi = SVI(model, guide, ...)
    """

    scale_tril_constraint = constraints.scaled_unit_lower_cholesky

    def __init__(
        self,
        model,
        *,
        prefix="auto",
        init_loc_fn=init_to_uniform,
        init_scale=0.1,
    ):
        if init_scale <= 0:
            raise ValueError("Expected init_scale > 0. but got {}".format(init_scale))
        self._init_scale = init_scale
        super().__init__(model, prefix=prefix, init_loc_fn=init_loc_fn)

    def _get_posterior(self):
        loc = numpyro.param("{}_loc".format(self.prefix), self._init_latent)
        scale_tril = numpyro.param(
            "{}_scale_tril".format(self.prefix),
            jnp.identity(self.latent_dim) * self._init_scale,
            constraint=self.scale_tril_constraint,
        )
        return dist.MultivariateNormal(loc, scale_tril=scale_tril)

    def get_base_dist(self):
        return dist.Normal(jnp.zeros(self.latent_dim), 1).to_event(1)

    def get_transform(self, params):
        loc = params["{}_loc".format(self.prefix)]
        scale_tril = params["{}_scale_tril".format(self.prefix)]
        return LowerCholeskyAffine(loc, scale_tril)

    def get_posterior(self, params):
        """
        Returns a multivariate Normal posterior distribution.
        """
        transform = self.get_transform(params)
        return dist.MultivariateNormal(transform.loc, scale_tril=transform.scale_tril)

    def median(self, params):
        loc = params["{}_loc".format(self.prefix)]
        return self._unpack_and_constrain(loc, params)

    def quantiles(self, params, quantiles):
        transform = self.get_transform(params)
        quantiles = jnp.array(quantiles)[..., None]
        latent = dist.Normal(transform.loc, jnp.diagonal(transform.scale_tril)).icdf(
            quantiles
        )
        return self._unpack_and_constrain(latent, params)


class AutoLowRankMultivariateNormal(AutoContinuous):
    """
    This implementation of :class:`AutoContinuous` uses a LowRankMultivariateNormal
    distribution to construct a guide over the entire latent space.
    The guide does not depend on the model's ``*args, **kwargs``.

    Usage::

        guide = AutoLowRankMultivariateNormal(model, rank=2, ...)
        svi = SVI(model, guide, ...)
    """

    scale_constraint = constraints.softplus_positive

    def __init__(
        self,
        model,
        *,
        prefix="auto",
        init_loc_fn=init_to_uniform,
        init_scale=0.1,
        rank=None,
    ):
        if init_scale <= 0:
            raise ValueError("Expected init_scale > 0. but got {}".format(init_scale))
        self._init_scale = init_scale
        self.rank = rank
        super(AutoLowRankMultivariateNormal, self).__init__(
            model, prefix=prefix, init_loc_fn=init_loc_fn
        )

    def _get_posterior(self, *args, **kwargs):
        rank = int(round(self.latent_dim**0.5)) if self.rank is None else self.rank
        loc = numpyro.param("{}_loc".format(self.prefix), self._init_latent)
        cov_factor = numpyro.param(
            "{}_cov_factor".format(self.prefix), jnp.zeros((self.latent_dim, rank))
        )
        scale = numpyro.param(
            "{}_scale".format(self.prefix),
            jnp.full(self.latent_dim, self._init_scale),
            constraint=self.scale_constraint,
        )
        cov_diag = scale * scale
        cov_factor = cov_factor * scale[..., None]
        return dist.LowRankMultivariateNormal(loc, cov_factor, cov_diag)

    def get_base_dist(self):
        return dist.Normal(jnp.zeros(self.latent_dim), 1).to_event(1)

    def get_transform(self, params):
        posterior = self.get_posterior(params)
        return LowerCholeskyAffine(posterior.loc, posterior.scale_tril)

    def get_posterior(self, params):
        """
        Returns a lowrank multivariate Normal posterior distribution.
        """
        loc = params["{}_loc".format(self.prefix)]
        cov_factor = params["{}_cov_factor".format(self.prefix)]
        scale = params["{}_scale".format(self.prefix)]
        cov_diag = scale * scale
        cov_factor = cov_factor * scale[..., None]
        return dist.LowRankMultivariateNormal(loc, cov_factor, cov_diag)

    def median(self, params):
        loc = params["{}_loc".format(self.prefix)]
        return self._unpack_and_constrain(loc, params)

    def quantiles(self, params, quantiles):
        loc = params[f"{self.prefix}_loc"]
        cov_factor = params[f"{self.prefix}_cov_factor"]
        scale = params[f"{self.prefix}_scale"]
        scale = scale * jnp.sqrt(jnp.square(cov_factor).sum(-1) + 1)
        quantiles = jnp.array(quantiles)[..., None]
        latent = dist.Normal(loc, scale).icdf(quantiles)
        return self._unpack_and_constrain(latent, params)


class AutoLaplaceApproximation(AutoContinuous):
    r"""
    Laplace approximation (quadratic approximation) approximates the posterior
    :math:`\log p(z | x)` by a multivariate normal distribution in the
    unconstrained space. Under the hood, it uses Delta distributions to
    construct a MAP (i.e. point estimate) guide over the entire (unconstrained) latent
    space. Its covariance is given by the inverse of the hessian of :math:`-\log p(x, z)`
    at the MAP point of `z`.

    Usage::

        guide = AutoLaplaceApproximation(model, ...)
        svi = SVI(model, guide, ...)

    :param callable hessian_fn: EXPERIMENTAL a function that takes a function `f`
        and a vector `x`and returns the hessian of `f` at `x`. By default, we use
        ``lambda f, x: jax.hessian(f)(x)``. Other alternatives can be
        ``lambda f, x: jax.jacobian(jax.jacobian(f))(x)`` or
        ``lambda f, x: jax.hessian(f)(x) + 1e-3 * jnp.eye(x.shape[0])``. The later
        example is helpful when the hessian of `f` at `x` is not positive definite.
        Note that the output hessian is the precision matrix of the laplace
        approximation.
    """

    def __init__(
        self,
        model,
        *,
        prefix="auto",
        init_loc_fn=init_to_uniform,
        create_plates=None,
        hessian_fn=None,
    ):
        super().__init__(
            model, prefix=prefix, init_loc_fn=init_loc_fn, create_plates=create_plates
        )
        self._hessian_fn = (
            hessian_fn if hessian_fn is not None else (lambda f, x: hessian(f)(x))
        )

    def _setup_prototype(self, *args, **kwargs):
        super(AutoLaplaceApproximation, self)._setup_prototype(*args, **kwargs)

        def loss_fn(params):
            # we are doing maximum likelihood, so only require `num_particles=1` and an arbitrary rng_key.
            return Trace_ELBO().loss(
                random.PRNGKey(0), params, self.model, self, *args, **kwargs
            )

        self._loss_fn = loss_fn

    def _get_posterior(self, *args, **kwargs):
        # sample from Delta guide
        loc = numpyro.param("{}_loc".format(self.prefix), self._init_latent)
        return dist.Delta(loc, event_dim=1)

    def get_base_dist(self):
        return dist.Normal(jnp.zeros(self.latent_dim), 1).to_event(1)

    def get_transform(self, params):
        def loss_fn(z):
            params1 = params.copy()
            params1["{}_loc".format(self.prefix)] = z
            return self._loss_fn(params1)

        loc = params["{}_loc".format(self.prefix)]
        precision = self._hessian_fn(loss_fn, loc)
        scale_tril = cholesky_of_inverse(precision)
        if not_jax_tracer(scale_tril):
            if np.any(np.isnan(scale_tril)):
                warnings.warn(
                    "Hessian of log posterior at the MAP point is singular. Posterior"
                    " samples from AutoLaplaceApproxmiation will be constant (equal to"
                    " the MAP point). Please consider using an AutoNormal guide.",
                    stacklevel=find_stack_level(),
                )
        scale_tril = jnp.where(jnp.isnan(scale_tril), 0.0, scale_tril)
        return LowerCholeskyAffine(loc, scale_tril)

    def get_posterior(self, params):
        """
        Returns a multivariate Normal posterior distribution.
        """
        transform = self.get_transform(params)
        return dist.MultivariateNormal(transform.loc, scale_tril=transform.scale_tril)

    def sample_posterior(self, rng_key, params, sample_shape=()):
        latent_sample = self.get_posterior(params).sample(rng_key, sample_shape)
        return self._unpack_and_constrain(latent_sample, params)

    def median(self, params):
        loc = params["{}_loc".format(self.prefix)]
        return self._unpack_and_constrain(loc, params)

    def quantiles(self, params, quantiles):
        transform = self.get_transform(params)
        quantiles = jnp.array(quantiles)[..., None]
        latent = dist.Normal(transform.loc, jnp.diagonal(transform.scale_tril)).icdf(
            quantiles
        )
        return self._unpack_and_constrain(latent, params)


class AutoIAFNormal(AutoContinuous):
    """
    This implementation of :class:`AutoContinuous` uses a Diagonal Normal
    distribution transformed via a
    :class:`~numpyro.distributions.flows.InverseAutoregressiveTransform`
    to construct a guide over the entire latent space. The guide does not
    depend on the model's ``*args, **kwargs``.

    Usage::

        guide = AutoIAFNormal(model, hidden_dims=[20], skip_connections=True, ...)
        svi = SVI(model, guide, ...)

    :param callable model: a generative model.
    :param str prefix: a prefix that will be prefixed to all param internal sites.
    :param callable init_loc_fn: A per-site initialization function.
    :param int num_flows: the number of flows to be used, defaults to 3.
    :param list hidden_dims: the dimensionality of the hidden units per layer.
        Defaults to ``[latent_dim, latent_dim]``.
    :param bool skip_connections: whether to add skip connections from the input to the
        output of each flow. Defaults to False.
    :param callable nonlinearity: the nonlinearity to use in the feedforward network.
        Defaults to :func:`jax.example_libraries.stax.Elu`.
    """

    def __init__(
        self,
        model,
        *,
        prefix="auto",
        init_loc_fn=init_to_uniform,
        num_flows=3,
        hidden_dims=None,
        skip_connections=False,
        nonlinearity=stax.Elu,
    ):
        self.num_flows = num_flows
        # 2-layer, stax.Elu, skip_connections=False by default following the experiments in
        # IAF paper (https://arxiv.org/abs/1606.04934)
        # and Neutra paper (https://arxiv.org/abs/1903.03704)
        self._hidden_dims = hidden_dims
        self._skip_connections = skip_connections
        self._nonlinearity = nonlinearity
        super(AutoIAFNormal, self).__init__(
            model, prefix=prefix, init_loc_fn=init_loc_fn
        )

    def _get_posterior(self):
        if self.latent_dim == 1:
            raise ValueError(
                "latent dim = 1. Consider using AutoDiagonalNormal instead"
            )
        hidden_dims = (
            [self.latent_dim, self.latent_dim]
            if self._hidden_dims is None
            else self._hidden_dims
        )
        flows = []
        for i in range(self.num_flows):
            if i > 0:
                flows.append(PermuteTransform(jnp.arange(self.latent_dim)[::-1]))
            arn = AutoregressiveNN(
                self.latent_dim,
                hidden_dims,
                permutation=jnp.arange(self.latent_dim),
                skip_connections=self._skip_connections,
                nonlinearity=self._nonlinearity,
            )
            arnn = numpyro.module(
                "{}_arn__{}".format(self.prefix, i), arn, (self.latent_dim,)
            )
            flows.append(InverseAutoregressiveTransform(arnn))
        return dist.TransformedDistribution(self.get_base_dist(), flows)

    def get_base_dist(self):
        return dist.Normal(jnp.zeros(self.latent_dim), 1).to_event(1)


class AutoBNAFNormal(AutoContinuous):
    """
    This implementation of :class:`AutoContinuous` uses a Diagonal Normal
    distribution transformed via a
    :class:`~numpyro.distributions.flows.BlockNeuralAutoregressiveTransform`
    to construct a guide over the entire latent space. The guide does not
    depend on the model's ``*args, **kwargs``.

    Usage::

        guide = AutoBNAFNormal(model, num_flows=1, hidden_factors=[50, 50], ...)
        svi = SVI(model, guide, ...)

    **References**

    1. *Block Neural Autoregressive Flow*,
       Nicola De Cao, Ivan Titov, Wilker Aziz

    :param callable model: a generative model.
    :param str prefix: a prefix that will be prefixed to all param internal sites.
    :param callable init_loc_fn: A per-site initialization function.
    :param int num_flows: the number of flows to be used, defaults to 1.
    :param list hidden_factors: Hidden layer i has ``hidden_factors[i]`` hidden units per
        input dimension. This corresponds to both :math:`a` and :math:`b` in reference [1].
        The elements of hidden_factors must be integers.
    """

    def __init__(
        self,
        model,
        *,
        prefix="auto",
        init_loc_fn=init_to_uniform,
        num_flows=1,
        hidden_factors=[8, 8],
    ):
        self.num_flows = num_flows
        self._hidden_factors = hidden_factors
        super(AutoBNAFNormal, self).__init__(
            model, prefix=prefix, init_loc_fn=init_loc_fn
        )

    def _get_posterior(self):
        if self.latent_dim == 1:
            raise ValueError(
                "latent dim = 1. Consider using AutoDiagonalNormal instead"
            )
        flows = []
        for i in range(self.num_flows):
            if i > 0:
                flows.append(PermuteTransform(jnp.arange(self.latent_dim)[::-1]))
            residual = "gated" if i < (self.num_flows - 1) else None
            arn = BlockNeuralAutoregressiveNN(
                self.latent_dim, self._hidden_factors, residual
            )
            arnn = numpyro.module(
                "{}_arn__{}".format(self.prefix, i), arn, (self.latent_dim,)
            )
            flows.append(BlockNeuralAutoregressiveTransform(arnn))
        return dist.TransformedDistribution(self.get_base_dist(), flows)

    def get_base_dist(self):
        return dist.Normal(jnp.zeros(self.latent_dim), 1).to_event(1)


TempAdaptState = namedtuple("TempAdaptState", ["temperature", "da_state", "window_idx"])


def temperature_adapter(
    init_temperature,
    num_adapt_steps=float("inf"),
    # find_reasonable_temperature=None,
    target_accept_prob=0.33,
):
    """
    A scheme to adapt tunable temperature during the warmup phase of HMC.

    :param int num_adapt_steps: Number of warmup steps.
    :param find_reasonable_temperature: A callable to find a reasonable temperature
        at the beginning of each adaptation window.
    :param float target_accept_prob: Target acceptance probability for temperature
        adaptation using Dual Averaging. Increasing this value will lead to a smaller
        temperature. Default to 0.33.
    :return: a pair of (`init_fn`, `update_fn`).
    """
    da_init, da_update = dual_averaging()
    init_window_size = 25

    def init_fn(temperature=-1.0):
        """
        :param float temperature: Initial temperature.
        :return: initial state of the adapt scheme.
        """
        da_state = da_init(-temperature)
        window_idx = jnp.array(0, dtype=jnp.result_type(int))
        return TempAdaptState(temperature, da_state, window_idx)

    def _update_at_window_end(state):
        temperature, da_state, window_idx = state
        da_state = da_init(-temperature)
        return TempAdaptState(temperature, da_state, window_idx + 1)

    def update_fn(t, accept_prob, state):
        """
        :param int t: The current time step.
        :param float accept_prob: Acceptance probability of the current time step.
        :param state: Current state of the adapt scheme.
        :return: new state of the adapt scheme.
        """
        temperature, da_state, window_idx = state
        da_state = da_update(target_accept_prob - accept_prob, da_state)
        # note: at the end of warmup phase, use average of log temperature
        neg_temperature, neg_temperature_avg, *_ = da_state
        temperature = jnp.where(t == (num_adapt_steps - 1),
                                -neg_temperature_avg, -neg_temperature)
        t_at_window_end = t == (init_window_size * (2 ** (window_idx + 1) - 1) - 1)
        window_idx = jnp.where(t_at_window_end, window_idx + 1, window_idx)
        da_state = jax.lax.cond(
            t_at_window_end, -temperature, da_init, da_state, lambda x: x)
        return TempAdaptState(temperature, da_state, window_idx)

    return init_fn(init_temperature), update_fn


class AutoRVRS(AutoContinuous):
    """
    """

    def __init__(
        self,
        model,
        *,
        S=4,    # number of samples
        T=0.0,
        T_lr=1.0,
        adaptation_scheme="Z_target",
        epsilon=0.1,
        guide=None,
        prefix="auto",
        init_loc_fn=init_to_uniform,
        init_scale=1.0,
        Z_target=0.33,
        T_exponent=None,
        gamma=0.99,  # controls momentum (0.0 => no momentum)
        num_warmup=float("inf"),
        include_log_Z=True,
        reparameterized=True,
        T_lr_drop=None,
    ):

        if S < 1:
            raise ValueError("S must satisfy S >= 1 (got S = {})".format(S))
        if init_scale <= 0.0:
            raise ValueError("init_scale must be positive.")
        # NOTE: removed because not jittable
        #if T is not None and not isinstance(T, float):
        #    raise ValueError("T must be None or a float.")
        if adaptation_scheme not in ["fixed", "Z_target", "dual_averaging"]:
            raise ValueError("adaptation_scheme must be one of 'fixed', 'Z_target', or 'dual_averaging'.")

        self.S = S
        self.T = T
        self.epsilon = epsilon
        self.lambd = epsilon / (1 - epsilon)
        self.gamma = gamma
        self.include_log_Z = include_log_Z
        self.reparameterized = reparameterized
        self.T_lr_drop = T_lr_drop

        if guide is not None:
            if not isinstance(guide, AutoContinuous):
                raise ValueError("We only support AutoContinuous guide in AutoRVRS.")
            self.guide = guide
        else:
            self.guide = AutoDiagonalNormal(
                model, init_loc_fn=init_loc_fn, init_scale=init_scale, prefix=prefix)

        self.adaptation_scheme = adaptation_scheme
        self.T_lr = T_lr
        self.T_exponent = T_exponent
        self.Z_target = Z_target
        self.num_warmup = num_warmup
        super().__init__(model, prefix=prefix, init_loc_fn=init_loc_fn)

    def _setup_prototype(self, *args, **kwargs):
        super()._setup_prototype(*args, **kwargs)

        for name, site in self.prototype_trace.items():
            if (
                site["type"] == "plate"
                and isinstance(site["args"][1], int)
                and site["args"][0] > site["args"][1]
            ):
                raise NotImplementedError(
                    "AutoRVRS cannot be used in conjunction with data subsampling."
                )
        with handlers.block(), handlers.trace() as tr, handlers.seed(rng_seed=0):
            self.guide(*args, **kwargs)
        self.prototype_guide_trace = tr
        if self.adaptation_scheme == "dual_averaging":
            self._da_init_state, self._da_update = temperature_adapter(
                self.T, self.num_warmup, self.Z_target)

    def _get_posterior(self):
        raise NotImplementedError

    def _sample_latent(self, *args, **kwargs):
        model_params = {}
        for name, site in self.prototype_trace.items():
            if site["type"] == "param":
                model_params[name] = numpyro.param(
                    name, site["value"],
                    constraint=site["kwargs"].pop("constraint", constraints.real))
        guide_params = {}
        for name, site in self.prototype_guide_trace.items():
            if site["type"] == "param":
                guide_params[name] = numpyro.param(
                    name, site["value"],
                    constraint=site["kwargs"].pop("constraint", constraints.real))
        params = {"guide": guide_params, "model": model_params}

        def guide_sampler(key, params):
            with handlers.block(), handlers.seed(rng_seed=key), handlers.substitute(data=params["guide"]):
                z = self.guide._sample_latent(*args, **kwargs)
            return z

        def guide_log_prob(z, params):
            z_and_params = {f"_{self.prefix}_latent": z, **params}
            with handlers.block():
                return log_density(self.guide._sample_latent, args, kwargs, z_and_params)[0]

        def model_log_density(x, params):
            x_unpack = self._unpack_latent(x)
            with numpyro.handlers.block(), handlers.substitute(data=params):
                return -self._potential_fn(x_unpack)

        if self.adaptation_scheme == "Z_target":
            T_adapt = numpyro.primitives.mutable("_T_adapt", {"value": jnp.array(self.T)})
            if self.gamma != 0.0:
                T_grad_smoothed = numpyro.primitives.mutable("_T_grad_smoothed", {"value": jnp.array(0.0)})
            T = T_adapt["value"]
        elif self.adaptation_scheme == "dual_averaging":
            T_adapt = numpyro.primitives.mutable("_T_adapt", {"value": self._da_init_state})
            T = T_adapt["value"].temperature
        else:
            T = self.T

        num_updates = numpyro.primitives.mutable("_num_updates", {"value": jnp.array(0)})

        def accept_log_prob_fn(z, params):
            params = jax.lax.stop_gradient(params)
            guide_lp = guide_log_prob(z, params["guide"])
            lw = model_log_density(z, params["model"]) - guide_lp
            a = sigmoid(lw + T)
            return jnp.log(self.epsilon + (1 - self.epsilon) * a), lw, guide_lp

        keys = random.split(numpyro.prng_key(), self.S)
        zs, log_weight, log_Z, first_log_a, guide_lp = batch_rejection_sampler_custom(
            accept_log_prob_fn, guide_sampler, keys, params)
        assert zs.shape == (self.S, self.latent_dim)

        numpyro.deterministic("first_log_a", first_log_a)

        # compute surrogate elbo
        az = sigmoid(log_weight + T)
        log_a_eps_z = jnp.log(self.epsilon + (1 - self.epsilon) * az)
        Az = log_weight - log_sigmoid(log_weight + T)
        A_bar = stop_gradient(Az - Az.mean(0))
        assert az.shape == Az.shape == log_weight.shape == (self.S,)

        S_ratio = self.S / (self.S - 1)

        if self.reparameterized:
            ratio = (self.lambd + jnp.square(az)) / (self.lambd + az)
            ratio_bar = stop_gradient(ratio)
            surrogate = S_ratio * (A_bar * (ratio_bar * log_a_eps_z + ratio)).sum() + (ratio_bar * Az).sum()
            #surrogate = S_ratio * (2 * A_bar * az).sum() + (stop_gradient(az) * Az).sum()
        else:
            # recompute for simplicity
            guide_lp = jax.vmap(lambda z: guide_log_prob(stop_gradient(z), params["guide"]))(zs)
            assert guide_lp.shape == (self.S,)
            surrogate = S_ratio * (stop_gradient(A_bar * (self.epsilon + (1 - self.epsilon) * az)) * guide_lp).sum()

        if self.include_log_Z:
            elbo_correction = stop_gradient(surrogate + guide_lp.sum() + log_a_eps_z.sum() - log_Z * self.S)
        else:
            elbo_correction = stop_gradient(surrogate + guide_lp.sum() + log_a_eps_z.sum())
        numpyro.factor("surrogate_factor", -surrogate + elbo_correction)

        num_updates["value"] = num_updates["value"] + 1

        if self.adaptation_scheme == "Z_target":
            # minimize (Z - Z_target) ** 2
            a = stop_gradient(jnp.exp(first_log_a))
            a_minus = 1 / (self.S - 1) * (jnp.sum(a) - a)
            T_grad = jnp.mean((a_minus - self.Z_target) * a * (1 - a))

            if self.gamma != 0.0:
                T_grad_smoothed["value"] = self.gamma * T_grad_smoothed["value"] + (1.0 - self.gamma) * T_grad
                T_grad = T_grad_smoothed["value"]

            if self.T_exponent is not None:
                T_lr = self.T_lr * jnp.power(num_updates["value"], -self.T_exponent)
            elif self.T_lr_drop is not None:
                T_lr = self.T_lr * 0.2 ** (num_updates["value"] // self.T_lr_drop).astype(float)
            else:
                T_lr = self.T_lr

            T_adapt["value"] = T_adapt["value"] - T_lr * T_grad
        elif self.adaptation_scheme == "dual_averaging":
            # Z = stop_gradient(jnp.exp(log_Z))
            # TODO: use log_a_sum instead of first_log_a?
            a = stop_gradient(jnp.exp(first_log_a))
            a_minus = 1 / (self.S - 1) * (jnp.sum(a) - a)
            T_grad = jnp.mean((a_minus - self.Z_target) * a * (1 - a))
            Z = self.Z_target + T_grad
            t = num_updates["value"]
            T_adapt["value"] = lax.cond(
                t < self.num_warmup,
                (t, Z, T_adapt["value"]), lambda args: self._da_update(*args),
                T_adapt["value"], lambda x: x)
            #num_updates["value"] = t + 1

        return stop_gradient(zs)

    def __call__(self, *args, **kwargs):
        if self.prototype_trace is None:
            # run model to inspect the model structure
            self._setup_prototype(*args, **kwargs)

        latent = self._sample_latent(*args, **kwargs)

        # unpack continuous latent samples
        result = {}

        for name, unconstrained_value in jax.vmap(self._unpack_latent)(latent).items():
            site = self.prototype_trace[name]
            with helpful_support_errors(site):
                transform = biject_to(site["fn"].support)
            value = jax.vmap(transform)(unconstrained_value)
            event_ndim = site["fn"].event_dim
            if numpyro.get_mask() is False:
                log_density = 0.0
            else:
                log_density = -jax.vmap(transform.log_abs_det_jacobian)(
                    unconstrained_value, value
                )
                log_density = sum_rightmost(
                    log_density, jnp.ndim(log_density) - jnp.ndim(value) + event_ndim
                )
            delta_dist = dist.Delta(
                value, log_density=log_density, event_dim=event_ndim
            )
            result[name] = numpyro.sample(name, delta_dist)

        return result

    def sample_posterior(self, rng_key, params, sample_shape=()):
        def _single_sample(_rng_key):
            latent_sample = handlers.substitute(
                handlers.seed(self._sample_latent, _rng_key), params
            )(sample_shape=())
            return jax.vmap(self._unpack_and_constrain, in_axes=(0, None))(latent_sample, params)

        if sample_shape:
            rng_key = random.split(rng_key, int(np.prod(sample_shape)))
            samples = lax.map(_single_sample, rng_key)
            return tree_map(
                lambda x: jnp.reshape(x, sample_shape + jnp.shape(x)[1:]),
                samples,
            )
        else:
            return _single_sample(rng_key)


def rejection_sampler(accept_log_prob_fn, guide_sampler, key):
    def cond_fn(val):
        return ~val[-1]

    def body_fn(val):
        key, _, _, log_a_sum, num_samples, first_log_a, _, _ = val
        key_next, key_uniform, key_q = random.split(key, 3)
        z = guide_sampler(key_q)
        accept_log_prob, log_weight, guide_lp = accept_log_prob_fn(z)
        log_u = -random.exponential(key_uniform)
        is_accepted = log_u < accept_log_prob
        first_log_a = select(num_samples == 0, accept_log_prob, first_log_a)
        log_a_sum = logsumexp(jnp.stack([log_a_sum, accept_log_prob]))
        return key_next, z, log_weight, log_a_sum, num_samples + 1, first_log_a, guide_lp, is_accepted

    prototype_z = tree_map(lambda x: jnp.zeros(x.shape, dtype=x.dtype),
                           jax.eval_shape(guide_sampler, key))
    init_val = (key, prototype_z, -jnp.inf, -jnp.inf, 0, -jnp.inf, 0, False)
    _, z, log_w, log_a_sum, num_samples, first_log_a, guide_lp, _ = jax.lax.while_loop(cond_fn, body_fn, init_val)

    return z, log_w, log_a_sum, num_samples, first_log_a, guide_lp


def batch_rejection_sampler(accept_log_prob_fn, guide_sampler, keys, params):
    def sample_and_accept_fn(key, params):
        z = guide_sampler(key, params)
        return z, accept_log_prob_fn(z, params)

    z_init = tree_map(lambda x: jnp.zeros(x.shape, dtype=x.dtype),
                      jax.eval_shape(guide_sampler, keys[0], params))
    return _rs_impl(sample_and_accept_fn, z_init, keys, params)[1:]


def _rs_impl(sample_and_accept_fn, z_init, keys, params):
    assert keys.ndim == 2
    S = keys.shape[0]
    zs_init = tree_map(lambda x: jnp.broadcast_to(x, (S,) + jnp.shape(x)), z_init)
    neg_inf = jnp.full(S, -jnp.inf)
    buffer = (keys, zs_init, neg_inf, neg_inf, jnp.full(S, False))
    init_val = (keys, neg_inf, neg_inf, jnp.array(0), buffer)

    def cond_fn(val):
        is_accepted = val[-1][-1]
        return is_accepted.sum() < S

    def body_fn(key, params):
        key_next, key_uniform, key_q = random.split(key, 3)
        z, (accept_log_prob, log_weight, guide_lp) = sample_and_accept_fn(key_q, params)
        log_u = -random.exponential(key_uniform)
        is_accepted = log_u < accept_log_prob
        return key_next, accept_log_prob, (key_q, z, log_weight, guide_lp, is_accepted)

    def batch_body_fn(val):
        keys, log_a_sum, first_log_a, num_samples, buffer = val
        keys_next, accept_log_prob, candidate = jax.vmap(
            body_fn, in_axes=(0, None))(keys, params)
        log_a_sum = logsumexp(jnp.stack([log_a_sum, accept_log_prob], axis=0), axis=0)
        buffer_extend = tree_map(
            lambda a, b: jnp.concatenate([a, b]), candidate, buffer)
        is_accepted = buffer_extend[-1]
        maybe_accept_indices = jnp.argsort(is_accepted)[-S:]
        new_buffer = tree_map(lambda x: x[maybe_accept_indices], buffer_extend)
        first_log_a = select(num_samples == 0, accept_log_prob, first_log_a)
        return keys_next, log_a_sum, first_log_a, num_samples + 1, new_buffer

    _, log_a_sum, first_log_a, num_samples, buffer = jax.lax.while_loop(
        cond_fn, batch_body_fn, init_val)
    key_q, z, log_w, guide_lp, _ = buffer
    log_Z = logsumexp(log_a_sum) - jnp.log(num_samples * S)
    return key_q, z, log_w, log_Z, first_log_a, guide_lp


def batch_rejection_sampler_custom(accept_log_prob_fn, guide_sampler, keys, params):
    def sample_and_accept_fn(key, params):
        z = guide_sampler(key, params)
        return z, accept_log_prob_fn(z, params)

    z_init = tree_map(lambda x: jnp.zeros(x.shape, dtype=x.dtype),
                      jax.eval_shape(guide_sampler, keys[0], params))
    return _rs_custom_impl(sample_and_accept_fn, z_init, keys, params)[1:]


@partial(jax.custom_vjp, nondiff_argnums=(0,))
def _rs_custom_impl(sample_and_accept_fn, z_init, keys, params):
    return _rs_impl(sample_and_accept_fn, z_init, keys, params)


def _rs_fwd(sample_and_accept_fn, z_init, keys, params):
    out = _rs_custom_impl(sample_and_accept_fn, z_init, keys, params)
    key_q = out[0]
    return out, (key_q, params)


def _rs_bwd(sample_and_accept_fn, res, g):
    key_q, params = res
    _, z_grads, lw_grads, *_ = g

    def get_z_and_lw(key, params):
        z, (_, lw, _) = sample_and_accept_fn(key, params)
        return z, lw

    def sample_grad(key, z_grad, lw_grad):
        _, guide_vjp = jax.vjp(partial(get_z_and_lw, key), params)
        return guide_vjp((z_grad, lw_grad))[0]

    batch_params_grad = jax.vmap(sample_grad)(key_q, z_grads, lw_grads)
    params_grad = jax.tree_util.tree_map(lambda x: x.sum(0), batch_params_grad)
    return (None, None, params_grad)


_rs_custom_impl.defvjp(_rs_fwd, _rs_bwd)


class AutoSemiRVRS(AutoGuide):
    """
    This implementation of :class:`AutoSemiRVRS` [1] combines a parametric variational
    distribution over global latent variables with RVRS to infer local latent variables.
    Unlike :class:`AutoRVRS` this guide can be used in conjunction with data subsampling.

    Usage::

        def global_model():
            return numpyro.sample("theta", dist.Normal(0, 1))

        def local_model(theta):
            with numpyro.plate("data", 8, subsample_size=2):
                tau = numpyro.sample("tau", dist.Gamma(5.0, 5.0))
                numpyro.sample("obs", dist.Normal(0.0, tau), obs=jnp.ones(2))

        global_guide = AutoNormal(global_model)
        local_guide = AutoNormal(local_model)
        model = lambda: local_model(global_model())
        guide = AutoSemiRVRS(model, local_model, global_guide, local_guide)
        svi = SVI(model, guide, ...)
        # sample posterior for particular data subset {3, 7}
        with handlers.substitute(data={"data": jnp.array([3, 7])}):
            samples = guide.sample_posterior(random.PRNGKey(1), params)

    :param callable model: A NumPyro model with global and local latent variables.
    :param callable global_guide: A guide for the global latent variables, e.g. an autoguide.
        The return type should be a dictionary of latent sample sites names and corresponding samples.
    :param callable local_guide: An auto guide for the local latent variables.
    :param str prefix: A prefix that will be prefixed to all internal sites.
    """

    def __init__(
        self,
        model,
        local_model,
        global_guide,
        local_guide,
        *,
        prefix="auto",
        S=4,
        T=0.0,
        T_lr=1.0,
        adaptation_scheme="Z_target",
        epsilon=0.1,
        init_loc_fn=init_to_uniform,
        Z_target=0.33,
        T_exponent=None,
        gamma=0.99,  # controls momentum (0.0 => no momentum)
        num_warmup=float("inf"),
        include_log_Z=True,
        reparameterized=True,
        T_lr_drop=None,
    ):
        if S < 1:
            raise ValueError("S must satisfy S >= 1 (got S = {})".format(S))
        # if T is not None and not isinstance(T, float):
        #     raise ValueError("T must be None or a float.")
        if adaptation_scheme not in ["fixed", "Z_target", "dual_averaging"]:
            raise ValueError("adaptation_scheme must be one of 'fixed', 'Z_target', or 'dual_averaging'.")

        self.local_model = local_model
        self.global_guide = global_guide
        self.local_guide = local_guide
        self.S = S
        self.T = T
        self.epsilon = epsilon
        self.lambd = epsilon / (1 - epsilon)
        self.gamma = gamma
        self.include_log_Z = include_log_Z
        self.reparameterized = reparameterized
        self.T_lr_drop = T_lr_drop
        self.adaptation_scheme = adaptation_scheme
        self.T_lr = T_lr
        self.T_exponent = T_exponent
        self.Z_target = Z_target
        self.num_warmup = num_warmup
        super().__init__(model, prefix=prefix, init_loc_fn=init_loc_fn)

    def _setup_prototype(self, *args, **kwargs):
        super()._setup_prototype(*args, **kwargs)
        assert isinstance(self.prototype_trace, dict)
        # extract global/local/local_dim/plates
        subsample_plates = {
            name: site
            for name, site in self.prototype_trace.items()
            if site["type"] == "plate"
            and isinstance(site["args"][1], int)
            and site["args"][0] > site["args"][1]
        }
        num_plates = len(subsample_plates)
        assert (
            num_plates == 1
        ), f"AutoSemiRVRS assumes that the model contains exactly 1 plate with data subsampling but got {num_plates}."
        plate_name = list(subsample_plates.keys())[0]
        local_vars = []
        subsample_axes = {}
        plate_dim = None
        for name, site in self.prototype_trace.items():
            if site["type"] == "sample" and not site["is_observed"]:
                for frame in site["cond_indep_stack"]:
                    if frame.name == plate_name:
                        if plate_dim is None:
                            plate_dim = frame.dim
                        local_vars.append(name)
                        subsample_axes[name] = plate_dim - site["fn"].event_dim
                        break
        if len(local_vars) == 0:
            raise RuntimeError(
                "There are no local variables in the `{plate_name}` plate."
                " AutoSemiDAIS is appropriate for models with local variables."
            )

        local_init_locs = {
            name: value for name, value in self._init_locs.items() if name in local_vars
        }

        one_sample = {
            k: jnp.take(v, 0, axis=subsample_axes[k])
            for k, v in local_init_locs.items()
        }
        _, shape_dict = _ravel_dict(one_sample)
        self._pack_local_latent = jax.vmap(
            lambda x: _ravel_dict(x)[0], in_axes=(subsample_axes,))
        local_init_latent = self._pack_local_latent(local_init_locs)
        unpack_latent = partial(_unravel_dict, shape_dict=shape_dict)
        # this is to match the behavior of Pyro, where we can apply
        # unpack_latent for a batch of samples
        self._unpack_local_latent = jax.vmap(
            UnpackTransform(unpack_latent), out_axes=subsample_axes
        )
        plate_full_size, plate_subsample_size = subsample_plates[plate_name]["args"]
        self._local_latent_dim = jnp.size(local_init_latent) // plate_subsample_size
        self._local_plate = (plate_name, plate_full_size, plate_subsample_size)

        if self.global_guide is not None:
            with handlers.block(), handlers.trace() as tr, handlers.seed(rng_seed=0):
                self.global_guide(*args, **kwargs)
            self.prototype_global_guide_trace = tr

            with handlers.block(), handlers.seed(rng_seed=0):
                local_args = (self.global_guide.model(*args, **kwargs),)
                local_kwargs = {}
        else:
            local_args = args
            local_kwargs = kwargs

        with handlers.block(), handlers.trace() as tr, handlers.seed(rng_seed=0):
            self.local_guide(*local_args, **local_kwargs)
        self.prototype_local_guide_trace = tr

        with handlers.block(), handlers.trace() as tr, handlers.seed(rng_seed=0):
            self.local_model(*local_args, **local_kwargs)
        self.prototype_local_model_trace = tr

        if self.adaptation_scheme == "dual_averaging":
            self._da_init_state, self._da_update = temperature_adapter(self.T, self.num_warmup, self.Z_target)

    def __call__(self, *args, **kwargs):
        if self.prototype_trace is None:
            # run model to inspect the model structure
            self._setup_prototype(*args, **kwargs)
        assert isinstance(self.prototype_trace, dict)

        global_latents, local_latent_flat = self._sample_latent(*args, **kwargs)

        # unpack continuous latent samples
        result = {}
        for name, value in global_latents.items():
            site = self.prototype_trace[name]
            event_ndim = site["fn"].event_dim
            delta_dist = dist.Delta(value, log_density=0., event_dim=event_ndim)
            result[name] = numpyro.sample(name, delta_dist)

        for name, value in jax.vmap(self._unpack_local_latent)(local_latent_flat).items():
            site = self.prototype_trace[name]
            event_ndim = site["fn"].event_dim
            # Note: "surrogate_factor"'s guide_lp is log density in constrained space.
            delta_dist = dist.Delta(value, log_density=0., event_dim=event_ndim)
            result[name] = numpyro.sample(name, delta_dist)

        return result

    def _get_posterior(self):
        raise NotImplementedError

    def _sample_latent(self, *args, **kwargs):
        kwargs.pop("sample_shape", ())
        plate_name, N, M = self._local_plate
        subsample_plate = numpyro.plate(plate_name, N, subsample_size=M)
        subsample_idx = subsample_plate._indices
        M = subsample_idx.shape[0]

        model_params = {}
        assert isinstance(self.prototype_trace, dict)
        for name, site in self.prototype_trace.items():
            if site["type"] == "param":
                model_params[name] = numpyro.param(name, site["value"], **site["kwargs"])

        global_key = numpyro.prng_key()
        global_guide_params = {}
        global_lp = 0.
        if self.global_guide is not None:
            for name, site in self.prototype_global_guide_trace.items():
                if site["type"] == "param":
                    global_guide_params[name] = numpyro.param(name, site["value"], **site["kwargs"])
            with handlers.block(), handlers.trace() as tr, handlers.seed(rng_seed=global_key), \
					handlers.substitute(data=global_guide_params):
                self.global_guide(*args, **kwargs)
            global_latents = {
                name: site["value"] for name, site in tr.items()
                if site["type"] == "sample" and not site.get("is_observed", False)}
            for name, site in tr.items():
                if name in global_latents:
                    global_lp = global_lp + site["fn"].log_prob(site["value"]).sum()

            rng_key = numpyro.prng_key()
            with handlers.block(), handlers.seed(rng_seed=rng_key), handlers.substitute(
                data=dict(**global_latents, **model_params
            )):
                local_args = (jax.lax.stop_gradient(self.global_guide.model(*args, **kwargs)),)
                local_kwargs = {}
        else:
            local_args = args
            local_kwargs = kwargs
            global_latents = {}

        assert isinstance(self.prototype_local_guide_trace, dict)
        local_guide_params = {}
        for name, site in self.prototype_local_guide_trace.items():
            if site["type"] == "param":
                local_guide_params[name] = numpyro.param(name, site["value"], **site["kwargs"])

        subsample_model = partial(_subsample_model, self.local_model)
        subsample_guide = partial(_subsample_model, self.local_guide)

        def single_local_model_log_density(z, subsample_idx):
            latent = self._unpack_local_latent(z)
            with handlers.block():
                # Scale down potential_fn by N because potential_fn scales up the log_prob.
                # We skip the warning because we are using subsample_idx with size 1 for a
                # plate with subsample_size M.
                with warnings.catch_warnings():
                    warnings.simplefilter("ignore")
                    kwargs = {"_subsample_idx": {plate_name: subsample_idx}}
                    scale = N / subsample_idx.shape[0]
                    kwargs.update(local_kwargs)
                    latent_and_params = dict(**latent, **jax.lax.stop_gradient(model_params))
                    return log_density(subsample_model, local_args, kwargs, latent_and_params)[0] / scale

        def local_model_log_density(z, subsample_idx):
            # shape: local_latent_flat -> (M,) | subsample_idx -> (M,) | out -> (M,)
            return jax.vmap(single_local_model_log_density)(
                jnp.expand_dims(z, 1), jnp.expand_dims(subsample_idx, 1))

        def single_local_guide_sampler(subsample_idx, key, params):
            with handlers.block(), handlers.trace() as tr, handlers.seed(rng_seed=key), handlers.substitute(data=params):
                with warnings.catch_warnings():
                    warnings.simplefilter("ignore")
                    kwargs = {"_subsample_idx": {plate_name: subsample_idx}}
                    kwargs.update(local_kwargs)
                    subsample_guide(*local_args, **kwargs)
            latent = {name: site["value"] for name, site in tr.items()
                      if site["type"] == "sample" and not site.get("is_observed", False)}
            z = self._pack_local_latent(latent)
            return z  # flatten array in constrained space

        def local_guide_sampler(subsample_idx, key, params):
            # shape: params -> (N,) | key -> (M,) | subsample_idx -> (M,) | out -> (M,)
            return jax.vmap(single_local_guide_sampler, (0, 0, None))(
                jnp.expand_dims(subsample_idx, 1), key, params)[:, 0]

        def single_local_guide_log_density(z, subsample_idx, params):
            latent = self._unpack_local_latent(z)
            assert isinstance(latent, dict)
            with handlers.block():
                with warnings.catch_warnings():
                    warnings.simplefilter("ignore")
                    kwargs = {"_subsample_idx": {plate_name: subsample_idx}}
                    scale = N / subsample_idx.shape[0]
                    kwargs.update(local_kwargs)
                    return log_density(subsample_guide, local_args, kwargs, {**params, **latent})[0] / scale

        def local_guide_log_density(z, subsample_idx, params):
            # shape: params -> (N,) | z -> (M,) | subsample_idx -> (M,) | out -> (M,)
            return jax.vmap(single_local_guide_log_density, (0, 0, None))(
                jnp.expand_dims(z, 1), jnp.expand_dims(subsample_idx, 1), params)

        if self.adaptation_scheme == "Z_target":
            T_adapt = numpyro.primitives.mutable("_T_adapt", {"value": jnp.full(N, self.T)})
            if self.gamma != 0.0:
                T_grad_smoothed = numpyro.primitives.mutable("_T_grad_smoothed", {"value": jnp.full(N, 0.0)})
            num_updates = numpyro.primitives.mutable("_num_updates", {"value": jnp.full(N, 0)})
            T = T_adapt["value"]
        elif self.adaptation_scheme == "dual_averaging":
            init_value = tree_map(lambda x: jnp.broadcast_to(x, (N,) + jnp.shape(x)), self._da_init_state)
            T_adapt = numpyro.primitives.mutable("_T_adapt", {"value": init_value})
            num_updates = numpyro.primitives.mutable("_num_updates", {"value": jnp.full(N, 0)})
            T = T_adapt["value"].temperature
        else:
            T = jnp.full(N, self.T)

        def accept_log_prob_fn(z, subsample_idx, params):
            # shape: z -> (M,) | params -> (N,) | subsample_idx -> (M,) | out -> (M,)
            params = jax.lax.stop_gradient(params)
            guide_lp = local_guide_log_density(z, subsample_idx, params)
            lw = local_model_log_density(z, subsample_idx) - guide_lp
            a = sigmoid(lw + T[subsample_idx])
            return jnp.log(self.epsilon + (1 - self.epsilon) * a), lw, guide_lp

        rs_key, resample_key = random.split(numpyro.prng_key())
        keys = random.split(rs_key, self.S)
        zs, log_weight, log_Z, first_log_a, guide_lp = rs_local(
            accept_log_prob_fn, local_guide_sampler, keys, resample_key, local_guide_params, subsample_idx)
        assert T.shape == (N,)
        assert zs.shape == (self.S, M, self._local_latent_dim)
        assert log_weight.shape == (self.S, M)
        assert log_Z.shape == (M,)
        assert first_log_a.shape == (self.S, M)
        assert guide_lp.shape == (self.S, M)

        numpyro.deterministic("first_log_a", first_log_a)

        # compute surrogate elbo
        log_weight_T = log_weight + T[subsample_idx]
        az = sigmoid(log_weight_T)
        log_a_eps_z = jnp.log(self.epsilon + (1 - self.epsilon) * az)
        Az = log_weight - log_sigmoid(log_weight_T)
        A_bar = stop_gradient(Az - Az.mean(0))
        assert az.shape == Az.shape == log_weight.shape == (self.S, M)

        assert self.reparameterized
        ratio = (self.lambd + jnp.square(az)) / (self.lambd + az)
        ratio_bar = stop_gradient(ratio)
        surrogate = self.S / (self.S - 1) * (A_bar * (ratio_bar * log_a_eps_z + ratio)).sum() + (ratio_bar * Az).sum()

        if self.include_log_Z:
            elbo_correction = stop_gradient(surrogate + guide_lp.sum() + log_a_eps_z.sum() - log_Z.sum() * self.S)
        else:
            elbo_correction = stop_gradient(surrogate + guide_lp.sum() + log_a_eps_z.sum())
        # Scale the factor by subsample factor N / M
        factor = (-surrogate + elbo_correction) * N / M + global_lp * self.S
        numpyro.factor("surrogate_factor", factor)

        if self.adaptation_scheme == "Z_target":
            # minimize (Z - Z_target) ** 2
            a = stop_gradient(jnp.exp(first_log_a))
            a_minus = 1 / (self.S - 1) * (a.sum(0) - a)
            T_grad = jnp.mean((a_minus - self.Z_target) * a * (1 - a), axis=0)
            assert T_grad.shape == (M,)

            num_updates["value"] = num_updates["value"].at[subsample_idx].set(num_updates["value"][subsample_idx] + 1)
            if self.gamma != 0.0:
                T_grad = self.gamma * T_grad_smoothed["value"][subsample_idx] + (1.0 - self.gamma) * T_grad
                T_grad_smoothed["value"] = T_grad_smoothed["value"].at[subsample_idx].set(T_grad)

            if self.T_exponent is not None:
                T_lr = self.T_lr * jnp.power(num_updates["value"][subsample_idx], -self.T_exponent)
            elif self.T_lr_drop is not None:
                T_lr = self.T_lr * 0.1 ** (num_updates["value"][subsample_idx] // self.T_lr_drop).astype(jnp.result_type(float))
            else:
                T_lr = self.T_lr

            T_adapt["value"] = T_adapt["value"].at[subsample_idx].set(T_adapt["value"][subsample_idx] - T_lr * T_grad)
        elif self.adaptation_scheme == "dual_averaging":
            a = stop_gradient(jnp.exp(first_log_a))
            a_minus = 1 / (self.S - 1) * (a.sum(0) - a)
            T_grad = jnp.mean((a_minus - self.Z_target) * a * (1 - a), axis=0)
            Z = self.Z_target + T_grad
            t = num_updates["value"][subsample_idx]
            T_adapt_old = tree_map(lambda x: x[subsample_idx], T_adapt["value"])
            assert self.num_warmup == float("inf")
            T_adapt_new = jax.vmap(self._da_update)(t, Z, T_adapt_old)
            T_adapt["value"] = tree_map(lambda x, x_new: x.at[subsample_idx].set(x_new), T_adapt["value"], T_adapt_new)
            num_updates["value"] = num_updates["value"].at[subsample_idx].set(t + 1)

        global_latents = tree_map(lambda x: jnp.broadcast_to(x, (self.S,) + x.shape), global_latents)
        return global_latents, stop_gradient(zs)

    def sample_posterior(self, rng_key, params, *args, sample_shape=(), **kwargs):
        def _single_sample(_rng_key):
            with handlers.trace() as tr:
                global_latents, local_flat = handlers.substitute(
                    handlers.seed(self._sample_latent, _rng_key), params
                )(*args, **kwargs)
            deterministics = {name: site["value"] for name, site in tr.items()
                              if site["type"] == "deterministic"}

            def unpack(global_latents, local_flat):
                local_latents = self._unpack_local_latent(local_flat)
                return {**global_latents, **local_latents}

            return dict(**deterministics, **jax.vmap(unpack)(global_latents, local_flat))

        if sample_shape:
            rng_key = random.split(rng_key, int(np.prod(sample_shape)))
            samples = lax.map(_single_sample, rng_key)
            return tree_map(lambda x: jnp.reshape(x, sample_shape + jnp.shape(x)[1:]), samples)
        else:
            return _single_sample(rng_key)


def get_systematic_resampling_indices(weights, rng_key, num_samples):
    """Gets resampling indices based on systematic resampling."""
    n = weights.shape[0]
    cummulative_weight = weights.cumsum(axis=0)
    cummulative_weight = cummulative_weight / cummulative_weight[-1]
    cummulative_weight = cummulative_weight.reshape((n, -1)).swapaxes(0, 1)
    m = cummulative_weight.shape[0]
    uniform = jax.random.uniform(rng_key, (m,))
    positions = (uniform[:, None] + np.arange(num_samples)) / num_samples
    shift = jnp.arange(m)[:, None]
    cummulative_weight = (cummulative_weight + 2 * shift).reshape(-1)
    positions = (positions + 2 * shift).reshape(-1)
    index = cummulative_weight.searchsorted(positions)
    index = (index.reshape(m, num_samples) - n * shift).swapaxes(0, 1)
    return index.reshape((num_samples,) + weights.shape[1:])


def rs_local(accept_log_prob_fn, guide_sampler, keys, resample_key, params, subsample_idx):
    def sample_and_accept_fn(subsample_idx, key, params):
        z = guide_sampler(subsample_idx, key, params)
        return z, accept_log_prob_fn(z, subsample_idx, params)

    M = subsample_idx.shape[0]
    z_init = tree_map(lambda x: jnp.zeros(x.shape, dtype=x.dtype),
                      jax.eval_shape(guide_sampler, subsample_idx, random.split(keys[0], M), params))
    return _rs_local_custom_impl(sample_and_accept_fn, z_init, subsample_idx, keys, resample_key, params)[1:]


def _rs_local_impl(sample_and_accept_fn, z_init, subsample_idx, keys, resample_key, params):
    # sample_and_accept_fn(idx, key, param) -> z, (accept_lp, lw, guide_lp)
    assert keys.ndim == 2
    S = keys.shape[0]
    M = subsample_idx.shape[0]
    assert z_init.ndim == 2
    assert z_init.shape[0] == M
    zs_init = tree_map(lambda x: jnp.broadcast_to(x, (S,) + jnp.shape(x)), z_init)
    neg_inf = jnp.full((S, M), -jnp.inf)
    keys = jax.vmap(lambda k: random.split(k, M))(keys)
    buffer = (keys, zs_init, neg_inf, neg_inf, jnp.full((S, M), False))
    init_val = (resample_key, keys, neg_inf, neg_inf, jnp.full(M, 0), buffer)

    def cond_fn(val):
        is_accepted = val[-1][-1]
        return (is_accepted.sum(0) < S).any()

    def body_fn(key, resample_idx):
        key_next, key_uniform, key_q = jax.vmap(lambda k: random.split(k, 3), out_axes=1)(key)
        z, (accept_log_prob, log_weight, guide_lp) = sample_and_accept_fn(subsample_idx[resample_idx], key_q, params)
        log_u = -jax.vmap(random.exponential)(key_uniform)
        is_accepted = log_u < accept_log_prob
        return key_next, accept_log_prob, (key_q, z, log_weight, guide_lp, is_accepted)

    def batch_body_fn(val):
        resample_key, keys, batch_log_a_sum, batch_first_log_a, batch_num_samples, batch_buffer = val
        resample_key, resample_subkey = random.split(resample_key)
        # distribute batch-size resource to subsample items
        is_accepted = batch_buffer[-1]
        weights = S - is_accepted.sum(0)
        weights = jnp.where(weights < 0, 0, weights)
        weights = weights / weights.sum(-1, keepdims=True)
        resample_idxs = get_systematic_resampling_indices(weights, resample_subkey, M)
        # resample_idxs = jnp.arange(M)
        assert resample_idxs.shape == (M,)

        keys_next, batch_accept_log_prob, batch_candidate = jax.vmap(
            body_fn, in_axes=(0, None))(keys, resample_idxs)

        def update_idx(i, val):
            batch_log_a_sum, batch_first_log_a, batch_num_samples, batch_buffer = val
            idx = resample_idxs[i]
            accept_log_prob = batch_accept_log_prob[:, i]
            candidate = tree_map(lambda x: x[:, i], batch_candidate)
            buffer = tree_map(lambda x: x[:, idx], batch_buffer)
            log_a_sum = batch_log_a_sum[:, idx]
            first_log_a = batch_first_log_a[:, idx]
            num_samples = batch_num_samples[idx]

            buffer_extend = tree_map(
                lambda a, b: jnp.concatenate([a, b]), candidate, buffer)
            is_accepted = buffer_extend[-1]
            maybe_accept_indices = jnp.argsort(is_accepted)[-S:]
            new_buffer = tree_map(lambda x: x[maybe_accept_indices], buffer_extend)
            log_a_sum = logsumexp(jnp.stack([log_a_sum, accept_log_prob], axis=0), axis=0)
            first_log_a = select(num_samples == 0, accept_log_prob, first_log_a)

            batch_buffer = tree_map(lambda x, y: x.at[:, idx].set(y), batch_buffer, new_buffer)
            batch_log_a_sum = batch_log_a_sum.at[:, idx].set(log_a_sum)
            batch_first_log_a = batch_first_log_a.at[:, idx].set(first_log_a)
            batch_num_samples = batch_num_samples.at[idx].set(num_samples + 1)
            return batch_log_a_sum, batch_first_log_a, batch_num_samples, batch_buffer

        batch_log_a_sum, batch_first_log_a, batch_num_samples, batch_buffer = lax.fori_loop(
            0, M, update_idx, (batch_log_a_sum, batch_first_log_a, batch_num_samples, batch_buffer))
        return resample_key, keys_next, batch_log_a_sum, batch_first_log_a, batch_num_samples, batch_buffer

    _, _, log_a_sum, first_log_a, num_samples, buffer = jax.lax.while_loop(
        cond_fn, batch_body_fn, init_val)
    key_q, z, log_w, guide_lp, _ = buffer
    log_Z = logsumexp(log_a_sum, axis=0) - jnp.log(num_samples * S)
    return key_q, z, log_w, log_Z, first_log_a, guide_lp


@partial(jax.custom_vjp, nondiff_argnums=(0,))
def _rs_local_custom_impl(sample_and_accept_fn, z_init, subsample_idx, keys, resample_key, params):
    return _rs_local_impl(sample_and_accept_fn, z_init, subsample_idx, keys, resample_key, params)


def _rs_local_fwd(sample_and_accept_fn, z_init, subsample_idx, keys, resample_key, params):
    out = _rs_local_custom_impl(sample_and_accept_fn, z_init, subsample_idx, keys, resample_key, params)
    key_q = out[0]
    return out, (subsample_idx, key_q, params)


def _rs_local_bwd(sample_and_accept_fn, res, g):
    subsample_idx, key_q, params = res
    _, z_grads, lw_grads, *_ = g

    def get_z_and_lw(key, params):
        z, (_, lw, _) = sample_and_accept_fn(subsample_idx, key, params)
        return z, lw

    def sample_grad(key, z_grad, lw_grad):
        _, guide_vjp = jax.vjp(partial(get_z_and_lw, key), params)
        return guide_vjp((z_grad, lw_grad))[0]

    batch_params_grad = jax.vmap(sample_grad)(key_q, z_grads, lw_grads)
    params_grad = jax.tree_util.tree_map(lambda x: x.sum(0), batch_params_grad)
    return (None, None, None, None, params_grad)


_rs_local_custom_impl.defvjp(_rs_local_fwd, _rs_local_bwd)
<|MERGE_RESOLUTION|>--- conflicted
+++ resolved
@@ -52,15 +52,12 @@
 from numpyro.infer import Predictive
 from numpyro.infer.elbo import Trace_ELBO
 from numpyro.infer.initialization import init_to_median, init_to_uniform
-<<<<<<< HEAD
-from numpyro.infer.util import helpful_support_errors, initialize_model, log_density
-=======
 from numpyro.infer.util import (
     helpful_support_errors,
     initialize_model,
+    log_density,
     potential_energy,
 )
->>>>>>> 063b604f
 from numpyro.nn.auto_reg_nn import AutoregressiveNN
 from numpyro.nn.block_neural_arn import BlockNeuralAutoregressiveNN
 from numpyro.util import not_jax_tracer
@@ -1388,25 +1385,6 @@
             )
             inv_mass_matrix = 0.5 / mass_matrix
             assert inv_mass_matrix.shape == (subsample_size, D)
-<<<<<<< HEAD
-            z_0_loc_init = self.init_loc if self.init_loc is not None else jnp.zeros((N, D))
-            z_0_loc = numpyro.param(
-                "{}_z_0_loc".format(self.prefix), z_0_loc_init, event_dim=1
-            )
-            z_0_scale_init = jnp.ones((N, D)) * self.init_scale if isinstance(self.init_scale, float) else self.init_scale
-            z_0_scale = numpyro.param(
-                "{}_z_0_scale".format(self.prefix),
-                z_0_scale_init,
-                constraint=constraints.positive,
-                event_dim=1,
-            )
-            base_z_dist = dist.Normal(z_0_loc, z_0_scale).to_event(1)
-            assert base_z_dist.shape() == (subsample_size, D)
-            z_0 = numpyro.sample(
-                "{}_z_0".format(self.prefix), base_z_dist, infer={"is_auxiliary": True}
-            )
-=======
->>>>>>> 063b604f
 
             local_kwargs["_subsample_idx"] = {plate_name: idx}
             if self.local_guide is not None:
