--- conflicted
+++ resolved
@@ -248,14 +248,9 @@
         vv_init, vv_update = velocity_verlet(pe_fn, kinetic_fn, forward_mode_ad)
         vv_state = vv_init(z, r, potential_energy=pe, z_grad=z_grad)
         energy = kinetic_fn(wa_state.inverse_mass_matrix, vv_state.r)
-<<<<<<< HEAD
-        hmc_state = HMCState(0, vv_state.z, vv_state.z_grad, vv_state.potential_energy, energy,
+        hmc_state = HMCState(jnp.array(0), vv_state.z, vv_state.z_grad, vv_state.potential_energy, energy,
                              None, trajectory_length,
-                             0, 0., 0., False, wa_state, rng_key_hmc)
-=======
-        hmc_state = HMCState(jnp.array(0), vv_state.z, vv_state.z_grad, vv_state.potential_energy, energy,
                              jnp.array(0), jnp.array(0.), jnp.array(0.), jnp.array(False), wa_state, rng_key_hmc)
->>>>>>> ce6cac87
         return device_put(hmc_state)
 
     def _hmc_next(step_size, inverse_mass_matrix, vv_state,
