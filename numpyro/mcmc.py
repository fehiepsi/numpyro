import math

import tqdm

import jax.numpy as np
from jax import jit, partial, random
from jax.flatten_util import ravel_pytree
from jax.random import PRNGKey

import numpyro.distributions as dist
from numpyro.hmc_util import IntegratorState, build_tree, find_reasonable_step_size, velocity_verlet, warmup_adapter
from numpyro.util import cond, fori_loop, laxtuple

HMCState = laxtuple('HMCState', ['z', 'z_grad', 'potential_energy', 'num_steps', 'accept_prob',
                                 'step_size', 'inverse_mass_matrix', 'rng'])


def _get_num_steps(step_size, trajectory_length):
    num_steps = np.array(trajectory_length / step_size, dtype=np.int32)
    return np.where(num_steps < 1, np.array(1, dtype=np.int32), num_steps)


def _sample_momentum(unpack_fn, inverse_mass_matrix, rng):
    if inverse_mass_matrix.ndim == 1:
        r = dist.norm(0., np.sqrt(np.reciprocal(inverse_mass_matrix))).rvs(random_state=rng)
        return unpack_fn(r)
    elif inverse_mass_matrix.ndim == 2:
        raise NotImplementedError


def _euclidean_ke(inverse_mass_matrix, r):
    r, _ = ravel_pytree(r)

    if inverse_mass_matrix.ndim == 2:
        v = np.matmul(inverse_mass_matrix, r)
    elif inverse_mass_matrix.ndim == 1:
        v = np.multiply(inverse_mass_matrix, r)

    return 0.5 * np.dot(v, r)


def hmc(potential_fn, kinetic_fn=None, algo='NUTS'):
    if kinetic_fn is None:
        kinetic_fn = _euclidean_ke
    vv_init, vv_update = velocity_verlet(potential_fn, kinetic_fn)
    trajectory_len = None
    max_treedepth = None
    momentum_generator = None
    wa_update = None

    def init_kernel(init_samples,
                    num_warmup_steps,
                    step_size=1.0,
                    adapt_step_size=True,
                    adapt_mass_matrix=True,
                    diag_mass=True,
                    target_accept_prob=0.8,
                    trajectory_length=2*math.pi,
                    max_tree_depth=10,
                    run_warmup=True,
<<<<<<< HEAD
                    heuristic_step_size=False,
=======
                    use_prims=True,
                    progbar=True,
                    heuristic_step_size=True,
>>>>>>> b4850d6d
                    rng=PRNGKey(0)):
        step_size = float(step_size)
        nonlocal momentum_generator, wa_update, trajectory_len, max_treedepth
        trajectory_len = float(trajectory_length)
        max_treedepth = max_tree_depth
        z = init_samples
        z_flat, unravel_fn = ravel_pytree(z)
        momentum_generator = partial(_sample_momentum, unravel_fn)

        wa_kwargs = {}
<<<<<<< HEAD
        # FIXME: compiling find_reasonable_step_size is so slow
=======
        # FIXME: compiling find_reasonable_step_size is so slow for some models
>>>>>>> b4850d6d
        if heuristic_step_size:
            wa_kwargs["find_reasonable_step_size"] = partial(find_reasonable_step_size,
                                                             potential_fn, kinetic_fn,
                                                             momentum_generator)

        wa_init, wa_update = warmup_adapter(num_warmup_steps,
                                            adapt_step_size=adapt_step_size,
                                            adapt_mass_matrix=adapt_mass_matrix,
                                            diag_mass=diag_mass,
                                            target_accept_prob=target_accept_prob,
                                            **wa_kwargs)

        rng_hmc, rng_wa = random.split(rng)
        wa_state = wa_init(z, rng_wa, step_size, mass_matrix_size=np.size(z_flat))
        r = momentum_generator(wa_state.inverse_mass_matrix, rng)
        vv_state = vv_init(z, r)
        hmc_state = HMCState(vv_state.z, vv_state.z_grad, vv_state.potential_energy, 0, 0.,
                             wa_state.step_size, wa_state.inverse_mass_matrix, rng_hmc)

        wa_update = jit(wa_update)
        if run_warmup:
            if use_prims:
                hmc_state, _ = jit(fori_loop, static_argnums=(2,))(0, num_warmup_steps,
                                                                   warmup_update,
                                                                   (hmc_state, wa_state))
            else:
                n_iter = tqdm.trange(num_warmup_steps) if progbar else range(num_warmup_steps)
                for i in n_iter:
                    hmc_state, wa_state = warmup_update(i, (hmc_state, wa_state))
            return hmc_state
        else:
            return hmc_state, wa_state, warmup_update

    def warmup_update(t, states):
        hmc_state, wa_state = states
        hmc_state = sample_kernel(hmc_state)
        wa_state = wa_update(t, hmc_state.accept_prob, hmc_state.z, wa_state)
        hmc_state = hmc_state.update(step_size=wa_state.step_size,
                                     inverse_mass_matrix=wa_state.inverse_mass_matrix)
        return hmc_state, wa_state

    def _hmc_next(step_size, inverse_mass_matrix, vv_state, rng):
        num_steps = _get_num_steps(step_size, trajectory_len)
        vv_state_new = fori_loop(0, num_steps,
                                 lambda i, val: vv_update(step_size, inverse_mass_matrix, val),
                                 vv_state)
        energy_old = vv_state.potential_energy + kinetic_fn(inverse_mass_matrix, vv_state.r)
        energy_new = vv_state_new.potential_energy + kinetic_fn(inverse_mass_matrix, vv_state_new.r)
        delta_energy = energy_new - energy_old
        delta_energy = np.where(np.isnan(delta_energy), np.inf, delta_energy)
        accept_prob = np.clip(np.exp(-delta_energy), a_max=1.0)
        transition = random.bernoulli(rng, accept_prob)
        vv_state = cond(transition,
                        vv_state_new, lambda state: state,
                        vv_state, lambda state: state)
        return vv_state, num_steps, accept_prob

    def _nuts_next(step_size, inverse_mass_matrix, vv_state, rng):
        binary_tree = build_tree(vv_update, kinetic_fn, vv_state,
                                 inverse_mass_matrix, step_size, rng,
                                 max_tree_depth=max_treedepth)
        accept_prob = binary_tree.sum_accept_probs / binary_tree.num_proposals
        num_steps = binary_tree.num_proposals
        vv_state = vv_state.update(z=binary_tree.z_proposal,
                                   potential_energy=binary_tree.z_proposal_pe,
                                   z_grad=binary_tree.z_proposal_grad)
        return vv_state, num_steps, accept_prob

    _next = _nuts_next if algo == 'NUTS' else _hmc_next

    @jit
    def sample_kernel(hmc_state):
        rng, rng_momentum, rng_transition = random.split(hmc_state.rng, 3)
        r = momentum_generator(hmc_state.inverse_mass_matrix, rng_momentum)
        vv_state = IntegratorState(hmc_state.z, r, hmc_state.potential_energy, hmc_state.z_grad)
        vv_state, num_steps, accept_prob = _next(hmc_state.step_size,
                                                 hmc_state.inverse_mass_matrix,
                                                 vv_state, rng_transition)
        return HMCState(vv_state.z, vv_state.z_grad, vv_state.potential_energy, num_steps,
                        accept_prob, hmc_state.step_size, hmc_state.inverse_mass_matrix, rng)

    return init_kernel, sample_kernel<|MERGE_RESOLUTION|>--- conflicted
+++ resolved
@@ -58,13 +58,9 @@
                     trajectory_length=2*math.pi,
                     max_tree_depth=10,
                     run_warmup=True,
-<<<<<<< HEAD
-                    heuristic_step_size=False,
-=======
                     use_prims=True,
                     progbar=True,
                     heuristic_step_size=True,
->>>>>>> b4850d6d
                     rng=PRNGKey(0)):
         step_size = float(step_size)
         nonlocal momentum_generator, wa_update, trajectory_len, max_treedepth
@@ -75,11 +71,7 @@
         momentum_generator = partial(_sample_momentum, unravel_fn)
 
         wa_kwargs = {}
-<<<<<<< HEAD
-        # FIXME: compiling find_reasonable_step_size is so slow
-=======
         # FIXME: compiling find_reasonable_step_size is so slow for some models
->>>>>>> b4850d6d
         if heuristic_step_size:
             wa_kwargs["find_reasonable_step_size"] = partial(find_reasonable_step_size,
                                                              potential_fn, kinetic_fn,
