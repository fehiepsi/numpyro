--- conflicted
+++ resolved
@@ -139,21 +139,13 @@
         with gzip.open(file, "rb") as f:
             f.read(8)
             data = np.frombuffer(f.read(), dtype=np.int8) / np.float32(255.0)
-<<<<<<< HEAD
-            return device_put(data)
-=======
             return data
->>>>>>> d9782025
 
     def read_img(file):
         with gzip.open(file, "rb") as f:
             _, _, nrows, ncols = struct.unpack(">IIII", f.read(16))
             data = np.frombuffer(f.read(), dtype=np.uint8) / np.float32(255.0)
-<<<<<<< HEAD
-            return device_put(data.reshape(-1, nrows, ncols))
-=======
             return data.reshape(-1, nrows, ncols)
->>>>>>> d9782025
 
     files = [
         os.path.join(DATA_DIR, os.path.basename(urlparse(url).path))
@@ -174,10 +166,6 @@
         for row in csv_reader:
             date.append(row["DATE"])
             value.append(float(row["VALUE"]))
-<<<<<<< HEAD
-    date = np.stack(date)
-=======
->>>>>>> d9782025
     value = np.stack(value)
 
     return {"train": (date, value)}
@@ -342,15 +330,9 @@
     def get_batch(i=0, idxs=idxs):
         ret_idx = lax.dynamic_slice_in_dim(idxs, i * batch_size, batch_size)
         return tuple(
-<<<<<<< HEAD
-            lax.index_take(a, (ret_idx,), axes=(0,))
-            if isinstance(a, DeviceArray)
-            else np.take(a, ret_idx, axis=0)
-=======
             np.take(a, ret_idx, axis=0)
             if isinstance(a, list)
             else lax.index_take(a, (ret_idx,), axes=(0,))
->>>>>>> d9782025
             for a in arrays
         )
 
