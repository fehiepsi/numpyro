# Copyright Contributors to the Pyro project.
# SPDX-License-Identifier: Apache-2.0

from collections import namedtuple
import csv
import gzip
import io
import os
import pickle
import struct
from urllib.parse import urlparse
from urllib.request import urlretrieve
import warnings
import zipfile

import numpy as np

from jax import lax

from numpyro.util import find_stack_level

if "CI" in os.environ:
    DATA_DIR = os.path.expanduser("~/.data")
else:
    DATA_DIR = os.path.abspath(os.path.join(os.path.dirname(__file__), ".data"))
os.makedirs(DATA_DIR, exist_ok=True)

dset = namedtuple("dset", ["name", "urls"])

BASEBALL = dset(
    "baseball", ["https://d2hg8soec8ck9v.cloudfront.net/datasets/EfronMorrisBB.txt"]
)

BOSTON_HOUSING = dset(
    "boston_housing",
    ["https://archive.ics.uci.edu/ml/machine-learning-databases/housing/housing.data"],
)

COVTYPE = dset(
    "covtype", ["https://d2hg8soec8ck9v.cloudfront.net/datasets/covtype.zip"]
)

DIPPER_VOLE = dset(
    "dipper_vole",
    ["https://github.com/pyro-ppl/datasets/blob/master/dipper_vole.zip?raw=true"],
)

MNIST = dset(
    "mnist",
    [
        "https://d2hg8soec8ck9v.cloudfront.net/datasets/mnist/train-images-idx3-ubyte.gz",
        "https://d2hg8soec8ck9v.cloudfront.net/datasets/mnist/train-labels-idx1-ubyte.gz",
        "https://d2hg8soec8ck9v.cloudfront.net/datasets/mnist/t10k-images-idx3-ubyte.gz",
        "https://d2hg8soec8ck9v.cloudfront.net/datasets/mnist/t10k-labels-idx1-ubyte.gz",
    ],
)

SP500 = dset("SP500", ["https://d2hg8soec8ck9v.cloudfront.net/datasets/SP500.csv"])

UCBADMIT = dset(
    "ucbadmit", ["https://d2hg8soec8ck9v.cloudfront.net/datasets/UCBadmit.csv"]
)

LYNXHARE = dset(
    "lynxhare", ["https://d2hg8soec8ck9v.cloudfront.net/datasets/LynxHare.txt"]
)

JSB_CHORALES = dset(
    "jsb_chorales",
    ["https://d2hg8soec8ck9v.cloudfront.net/datasets/polyphonic/jsb_chorales.pickle"],
)

HIGGS = dset(
    "higgs",
    ["https://archive.ics.uci.edu/ml/machine-learning-databases/00280/HIGGS.csv.gz"],
)

NINE_MERS = dset(
    "9mers",
    ["https://github.com/pyro-ppl/datasets/blob/master/9mers_data.pkl?raw=true"],
)

MORTALITY = dset(
    "mortality",
    [
        "https://github.com/pyro-ppl/datasets/blob/master/simulated_mortality.csv?raw=true"
    ],
)


def _download(dset):
    for url in dset.urls:
        file = os.path.basename(urlparse(url).path)
        out_path = os.path.join(DATA_DIR, file)
        if not os.path.exists(out_path):
            print("Downloading - {}.".format(url))
            urlretrieve(url, out_path)
            print("Download complete.")


def _load_baseball():
    _download(BASEBALL)

    def train_test_split(file):
        train, test, player_names = [], [], []
        with open(file, "r") as f:
            csv_reader = csv.DictReader(f, delimiter="\t", quoting=csv.QUOTE_NONE)
            for row in csv_reader:
                player_names.append(row["FirstName"] + " " + row["LastName"])
                at_bats, hits = row["At-Bats"], row["Hits"]
                train.append(np.array([int(at_bats), int(hits)]))
                season_at_bats, season_hits = row["SeasonAt-Bats"], row["SeasonHits"]
                test.append(np.array([int(season_at_bats), int(season_hits)]))
        return np.stack(train), np.stack(test), player_names

    train, test, player_names = train_test_split(
        os.path.join(DATA_DIR, "EfronMorrisBB.txt")
    )
    return {"train": (train, player_names), "test": (test, player_names)}


def _load_boston_housing():
    _download(BOSTON_HOUSING)
    file_path = os.path.join(DATA_DIR, "housing.data")
    data = np.loadtxt(file_path)
    return {"train": (data[:, :-1], data[:, -1])}


def _load_covtype():
    _download(COVTYPE)

    file_path = os.path.join(DATA_DIR, "covtype.zip")
    data = np.load(file_path)

    return {"train": (data["data"], data["target"])}


def _load_dipper_vole():
    _download(DIPPER_VOLE)

    file_path = os.path.join(DATA_DIR, "dipper_vole.zip")
    data = {}
    with zipfile.ZipFile(file_path) as zipper:
        data["dipper"] = (
            np.genfromtxt(zipper.open("dipper_capture_history.csv"), delimiter=",")[
                :, 1:
            ].astype(int),
            np.genfromtxt(zipper.open("dipper_sex.csv"), delimiter=",")[:, 1].astype(
                int
            ),
        )
        data["vole"] = (
            np.genfromtxt(
                zipper.open("meadow_voles_capture_history.csv"), delimiter=","
            )[:, 1:],
        )

    return data


def _load_mnist():
    _download(MNIST)

    def read_label(file):
        with gzip.open(file, "rb") as f:
            f.read(8)
<<<<<<< HEAD
            # TODO: fix upstream
=======
>>>>>>> f981b29f
            data = np.frombuffer(f.read(), dtype=np.int8)
            return data

    def read_img(file):
        with gzip.open(file, "rb") as f:
            _, _, nrows, ncols = struct.unpack(">IIII", f.read(16))
            data = np.frombuffer(f.read(), dtype=np.uint8) / np.float32(255.0)
            return data.reshape(-1, nrows, ncols)

    files = [
        os.path.join(DATA_DIR, os.path.basename(urlparse(url).path))
        for url in MNIST.urls
    ]
    return {
        "train": (read_img(files[0]), read_label(files[1])),
        "test": (read_img(files[2]), read_label(files[3])),
    }


def _load_sp500():
    _download(SP500)

    date, value = [], []
    with open(os.path.join(DATA_DIR, "SP500.csv"), "r") as f:
        csv_reader = csv.DictReader(f, quoting=csv.QUOTE_NONE)
        for row in csv_reader:
            date.append(row["DATE"])
            value.append(float(row["VALUE"]))
    value = np.stack(value)

    return {"train": (date, value)}


def _load_ucbadmit():
    _download(UCBADMIT)

    dept, male, applications, admit = [], [], [], []
    with open(os.path.join(DATA_DIR, "UCBadmit.csv")) as f:
        csv_reader = csv.DictReader(
            f,
            delimiter=";",
            fieldnames=["index", "dept", "gender", "admit", "reject", "applications"],
        )
        next(csv_reader)  # skip the first row
        for row in csv_reader:
            dept.append(ord(row["dept"]) - ord("A"))
            male.append(row["gender"] == "male")
            applications.append(int(row["applications"]))
            admit.append(int(row["admit"]))

    return {
        "train": (
            np.stack(dept),
            np.stack(male),
            np.stack(applications),
            np.stack(admit),
        )
    }


def _load_lynxhare():
    _download(LYNXHARE)

    file_path = os.path.join(DATA_DIR, "LynxHare.txt")
    data = np.loadtxt(file_path)

    return {"train": (data[:, 0].astype(int), data[:, 1:])}


def _pad_sequence(sequences):
    # like torch.nn.utils.rnn.pad_sequence with batch_first=True
    max_length = max(x.shape[0] for x in sequences)
    padded_sequences = []
    for x in sequences:
        pad = [(0, 0)] * np.ndim(x)
        pad[0] = (0, max_length - x.shape[0])
        padded_sequences.append(np.pad(x, pad))
    return np.stack(padded_sequences)


def _load_jsb_chorales():
    _download(JSB_CHORALES)

    file_path = os.path.join(DATA_DIR, "jsb_chorales.pickle")
    with open(file_path, "rb") as f:
        data = pickle.load(f)

    # XXX: we might expose those in `load_dataset` keywords
    min_note = 21
    note_range = 88
    processed_dataset = {}
    for split, data_split in data.items():
        processed_dataset[split] = {}
        n_seqs = len(data_split)
        processed_dataset[split]["sequence_lengths"] = np.zeros(n_seqs, dtype=int)
        processed_dataset[split]["sequences"] = []
        for seq in range(n_seqs):
            seq_length = len(data_split[seq])
            processed_dataset[split]["sequence_lengths"][seq] = seq_length
            processed_sequence = np.zeros((seq_length, note_range))
            for t in range(seq_length):
                note_slice = np.array(list(data_split[seq][t])) - min_note
                slice_length = len(note_slice)
                if slice_length > 0:
                    processed_sequence[t, note_slice] = np.ones(slice_length)
            processed_dataset[split]["sequences"].append(processed_sequence)

    for k, v in processed_dataset.items():
        lengths = v["sequence_lengths"]
        sequences = v["sequences"]
        processed_dataset[k] = (lengths, _pad_sequence(sequences).astype("int32"))
    return processed_dataset


def _load_higgs(num_datapoints):
    warnings.warn(
        "Higgs is a 2.6 GB dataset",
        stacklevel=find_stack_level(),
    )
    _download(HIGGS)

    file_path = os.path.join(DATA_DIR, "HIGGS.csv.gz")
    with io.TextIOWrapper(gzip.open(file_path, "rb")) as f:
        csv_reader = csv.reader(f, delimiter=",", quoting=csv.QUOTE_NONE)
        obs = []
        data = []
        for i, row in enumerate(csv_reader):
            obs.append(int(float(row[0])))
            data.append([float(v) for v in row[1:]])
            if num_datapoints and i > num_datapoints:
                break
    obs = np.stack(obs)
    data = np.stack(data)
    (n,) = obs.shape

    return {
        "train": (data[: -(n // 20)], obs[: -(n // 20)]),
        "test": (data[-(n // 20) :], obs[-(n // 20) :]),
    }  # standard split -500_000: as test


def _load_9mers():
    _download(NINE_MERS)
    file_path = os.path.join(DATA_DIR, "9mers_data.pkl")
    return pickle.load(open(file_path, "rb"))


def _load_mortality():
    _download(MORTALITY)

    a, s1, s2, t, deaths, population = [], [], [], [], [], []
    with open(os.path.join(DATA_DIR, "simulated_mortality.csv")) as f:
        csv_reader = csv.DictReader(
            f,
            fieldnames=[
                "age_group",
                "year",
                "a",
                "s1",
                "s2",
                "t",
                "deaths",
                "population",
            ],
        )
        next(csv_reader)  # skip the first row
        for row in csv_reader:
            a.append(int(row["a"]))
            s1.append(int(row["s1"]))
            s2.append(int(row["s2"]))
            t.append(int(row["t"]))
            deaths.append(int(row["deaths"]))
            population.append(int(row["population"]))

    return {
        "train": (
            np.stack(a),
            np.stack(s1),
            np.stack(s2),
            np.stack(t),
            np.stack(deaths),
            np.stack(population),
        )
    }


def _load(dset, num_datapoints=-1):
    if dset == BASEBALL:
        return _load_baseball()
    elif dset == BOSTON_HOUSING:
        return _load_boston_housing()
    elif dset == COVTYPE:
        return _load_covtype()
    elif dset == DIPPER_VOLE:
        return _load_dipper_vole()
    elif dset == MNIST:
        return _load_mnist()
    elif dset == SP500:
        return _load_sp500()
    elif dset == UCBADMIT:
        return _load_ucbadmit()
    elif dset == LYNXHARE:
        return _load_lynxhare()
    elif dset == JSB_CHORALES:
        return _load_jsb_chorales()
    elif dset == HIGGS:
        return _load_higgs(num_datapoints)
    elif dset == NINE_MERS:
        return _load_9mers()
    elif dset == MORTALITY:
        return _load_mortality()
    raise ValueError("Dataset - {} not found.".format(dset.name))


def iter_dataset(dset, batch_size=None, split="train", shuffle=True):
    arrays = _load(dset)[split]
    num_records = len(arrays[0])
    idxs = np.arange(num_records)
    if not batch_size:
        batch_size = num_records
    if shuffle:
        idxs = np.random.permutation(idxs)
    for i in range(num_records // batch_size):
        start_idx = i * batch_size
        end_idx = min((i + 1) * batch_size, num_records)
        yield tuple(a[idxs[start_idx:end_idx]] for a in arrays)


def load_dataset(
    dset,
    batch_size=None,
    split="train",
    shuffle=True,
    num_datapoints=None,
):
    data = _load(dset, num_datapoints)
    if isinstance(data, dict):
        arrays = data[split]
    num_records = len(arrays[0])
    idxs = np.arange(num_records)
    if not batch_size:
        batch_size = num_records

    def init():
        return (
            num_records // batch_size,
            np.random.permutation(idxs) if shuffle else idxs,
        )

    def get_batch(i=0, idxs=idxs):
        ret_idx = lax.dynamic_slice_in_dim(idxs, i * batch_size, batch_size)
        return tuple(
            np.take(a, ret_idx, axis=0)
            if isinstance(a, list)
            else lax.index_take(a, (ret_idx,), axes=(0,))
            for a in arrays
        )

    return init, get_batch<|MERGE_RESOLUTION|>--- conflicted
+++ resolved
@@ -164,10 +164,6 @@
     def read_label(file):
         with gzip.open(file, "rb") as f:
             f.read(8)
-<<<<<<< HEAD
-            # TODO: fix upstream
-=======
->>>>>>> f981b29f
             data = np.frombuffer(f.read(), dtype=np.int8)
             return data
 
