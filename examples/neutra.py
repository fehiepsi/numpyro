import argparse
from functools import partial

from matplotlib.gridspec import GridSpec
import matplotlib.pyplot as plt
import seaborn as sns

from jax import lax, random, vmap
import jax.numpy as np
from jax.scipy.special import logsumexp
from jax.tree_util import tree_map

import numpyro
from numpyro import optim
from numpyro.contrib.autoguide import AutoContinuousELBO, AutoBNAFNormal
from numpyro.diagnostics import summary
import numpyro.distributions as dist
from numpyro.distributions import constraints
from numpyro.infer import MCMC, NUTS, SVI
from numpyro.infer.util import initialize_model, transformed_potential_energy

"""
This example illustrates how to use a trained AutoIAFNormal autoguide to transform a posterior to a
Gaussian-like one. The transform will be used to get better mixing rate for NUTS sampler.

[1] Hoffman, M. et al. (2019), ["NeuTra-lizing Bad Geometry in Hamiltonian Monte Carlo Using Neural Transport"]
    (https://arxiv.org/abs/1903.03704).
"""


class DualMoonDistribution(dist.Distribution):
    support = constraints.real_vector

    def __init__(self):
        super(DualMoonDistribution, self).__init__(event_shape=(2,))

    def sample(self, key, sample_shape=()):
        # it is enough to return an arbitrary sample with correct shape
        return np.zeros(sample_shape + self.event_shape)

    def log_prob(self, x):
        term1 = 0.5 * ((np.linalg.norm(x, axis=-1) - 2) / 0.4) ** 2
        term2 = -0.5 * ((x[..., :1] + np.array([-2., 2.])) / 0.6) ** 2
        pe = term1 - logsumexp(term2, axis=-1)
        return -pe


def dual_moon_model():
    numpyro.sample('x', DualMoonDistribution())


def main(args):
    print("Start vanilla HMC...")
    nuts_kernel = NUTS(dual_moon_model)
    mcmc = MCMC(nuts_kernel, args.num_warmup, args.num_samples)
    mcmc.run(random.PRNGKey(0))
    mcmc.print_summary()
    vanilla_samples = mcmc.get_samples()['x'].copy()

    adam = optim.Adam(0.01)
    # TODO: it is hard to find good hyperparameters such that IAF guide can learn this model.
    # We will use BNAF instead!
<<<<<<< HEAD
    guide = AutoBNAFNormal(dual_moon_model, hidden_factors=[args.hidden_factor, args.hidden_factor])
    svi = SVI(dual_moon_model, guide, AutoContinuousELBO(), adam)
=======
    guide = AutoIAFNormal(dual_moon_model, num_flows=2, hidden_dims=[args.num_hidden, args.num_hidden])
    svi = SVI(dual_moon_model, guide, adam, AutoContinuousELBO())
>>>>>>> ec56cd16
    svi_state = svi.init(random.PRNGKey(1))

    print("Start training guide...")
    last_state, losses = lax.scan(lambda state, i: svi.update(state), svi_state, np.zeros(args.num_iters))
    params = svi.get_params(last_state)
    print("Finish training guide. Extract samples...")
    guide_samples = guide.sample_posterior(random.PRNGKey(0), params,
                                           sample_shape=(args.num_samples,))['x'].copy()

    transform = guide.get_transform(params)
    _, potential_fn, constrain_fn = initialize_model(random.PRNGKey(2), dual_moon_model)
    transformed_potential_fn = partial(transformed_potential_energy, potential_fn, transform)
    transformed_constrain_fn = lambda x: constrain_fn(transform(x))  # noqa: E731

    print("\nStart NeuTra HMC...")
    nuts_kernel = NUTS(potential_fn=transformed_potential_fn)
    mcmc = MCMC(nuts_kernel, args.num_warmup, args.num_samples)
    init_params = np.zeros(guide.latent_size)
    mcmc.run(random.PRNGKey(3), init_params=init_params)
    mcmc.print_summary()
    zs = mcmc.get_samples()
    print("Transform samples into unwarped space...")
    samples = vmap(transformed_constrain_fn)(zs)
    summary(tree_map(lambda x: x[None, ...], samples))
    samples = samples['x'].copy()

    # make plots

    # guide samples (for plotting)
    guide_base_samples = dist.Normal(np.zeros(2), 1.).sample(random.PRNGKey(4), (1000,))
    guide_trans_samples = vmap(transformed_constrain_fn)(guide_base_samples)['x']

    x1 = np.linspace(-3, 3, 100)
    x2 = np.linspace(-3, 3, 100)
    X1, X2 = np.meshgrid(x1, x2)
    P = np.exp(DualMoonDistribution().log_prob(np.stack([X1, X2], axis=-1)))

    fig = plt.figure(figsize=(12, 16), constrained_layout=True)
    gs = GridSpec(3, 2, figure=fig)
    ax1 = fig.add_subplot(gs[0, 0])
    ax2 = fig.add_subplot(gs[0, 1])
    ax3 = fig.add_subplot(gs[1, 0])
    ax4 = fig.add_subplot(gs[1, 1])
    ax5 = fig.add_subplot(gs[2, 0])
    ax6 = fig.add_subplot(gs[2, 1])

    ax1.plot(np.log(losses[1000:]))
    ax1.set_title('Autoguide training log loss (after 1000 steps)')

    ax2.contourf(X1, X2, P, cmap='OrRd')
    sns.kdeplot(guide_samples[:, 0], guide_samples[:, 1], n_levels=30, ax=ax2)
    ax2.set(xlim=[-3, 3], ylim=[-3, 3],
            xlabel='x0', ylabel='x1', title='Posterior using AutoBNAFNormal guide')

    sns.scatterplot(guide_base_samples[:, 0], guide_base_samples[:, 1], ax=ax3,
                    hue=guide_trans_samples[:, 0] < 0.)
    ax3.set(xlim=[-3, 3], ylim=[-3, 3],
            xlabel='x0', ylabel='x1', title='AutoBNAFNormal base samples (True=left moon; False=right moon)')

    ax4.contourf(X1, X2, P, cmap='OrRd')
    sns.kdeplot(vanilla_samples[:, 0], vanilla_samples[:, 1], n_levels=30, ax=ax4)
    ax4.plot(vanilla_samples[-50:, 0], vanilla_samples[-50:, 1], 'bo-', alpha=0.5)
    ax4.set(xlim=[-3, 3], ylim=[-3, 3],
            xlabel='x0', ylabel='x1', title='Posterior using vanilla HMC sampler')

    sns.scatterplot(zs[:, 0], zs[:, 1], ax=ax5, hue=samples[:, 0] < 0.,
                    s=30, alpha=0.5, edgecolor="none")
    ax5.set(xlim=[-5, 5], ylim=[-5, 5],
            xlabel='x0', ylabel='x1', title='Samples from the warped posterior - p(z)')

    ax6.contourf(X1, X2, P, cmap='OrRd')
    sns.kdeplot(samples[:, 0], samples[:, 1], n_levels=30, ax=ax6)
    ax6.plot(samples[-50:, 0], samples[-50:, 1], 'bo-', alpha=0.2)
    ax6.set(xlim=[-3, 3], ylim=[-3, 3],
            xlabel='x0', ylabel='x1', title='Posterior using NeuTra HMC sampler')

    plt.savefig("neutra.pdf")
    plt.close()


if __name__ == "__main__":
    assert numpyro.__version__.startswith('0.2.0')
    parser = argparse.ArgumentParser(description="NeuTra HMC")
    parser.add_argument('-n', '--num-samples', nargs='?', default=10000, type=int)
    parser.add_argument('--num-warmup', nargs='?', default=1000, type=int)
    parser.add_argument('--hidden-factor', nargs='?', default=50, type=int)
    parser.add_argument('--num-iters', nargs='?', default=20000, type=int)
    parser.add_argument('--device', default='cpu', type=str, help='use "cpu" or "gpu".')
    args = parser.parse_args()

    numpyro.set_platform(args.device)

    main(args)<|MERGE_RESOLUTION|>--- conflicted
+++ resolved
@@ -1,5 +1,6 @@
 import argparse
 from functools import partial
+import os
 
 from matplotlib.gridspec import GridSpec
 import matplotlib.pyplot as plt
@@ -12,12 +13,16 @@
 
 import numpyro
 from numpyro import optim
-from numpyro.contrib.autoguide import AutoContinuousELBO, AutoBNAFNormal
+from numpyro.contrib.autoguide import AutoContinuousELBO, AutoIAFNormal
 from numpyro.diagnostics import summary
 import numpyro.distributions as dist
 from numpyro.distributions import constraints
 from numpyro.infer import MCMC, NUTS, SVI
 from numpyro.infer.util import initialize_model, transformed_potential_energy
+
+# TODO: remove when the issue https://github.com/google/jax/issues/939 is fixed upstream
+# The behaviour when training guide under fast math mode is unstable.
+os.environ["XLA_FLAGS"] = "--xla_cpu_enable_fast_math=false"
 
 """
 This example illustrates how to use a trained AutoIAFNormal autoguide to transform a posterior to a
@@ -60,13 +65,8 @@
     adam = optim.Adam(0.01)
     # TODO: it is hard to find good hyperparameters such that IAF guide can learn this model.
     # We will use BNAF instead!
-<<<<<<< HEAD
-    guide = AutoBNAFNormal(dual_moon_model, hidden_factors=[args.hidden_factor, args.hidden_factor])
-    svi = SVI(dual_moon_model, guide, AutoContinuousELBO(), adam)
-=======
     guide = AutoIAFNormal(dual_moon_model, num_flows=2, hidden_dims=[args.num_hidden, args.num_hidden])
     svi = SVI(dual_moon_model, guide, adam, AutoContinuousELBO())
->>>>>>> ec56cd16
     svi_state = svi.init(random.PRNGKey(1))
 
     print("Start training guide...")
@@ -119,12 +119,12 @@
     ax2.contourf(X1, X2, P, cmap='OrRd')
     sns.kdeplot(guide_samples[:, 0], guide_samples[:, 1], n_levels=30, ax=ax2)
     ax2.set(xlim=[-3, 3], ylim=[-3, 3],
-            xlabel='x0', ylabel='x1', title='Posterior using AutoBNAFNormal guide')
+            xlabel='x0', ylabel='x1', title='Posterior using AutoIAFNormal guide')
 
     sns.scatterplot(guide_base_samples[:, 0], guide_base_samples[:, 1], ax=ax3,
                     hue=guide_trans_samples[:, 0] < 0.)
     ax3.set(xlim=[-3, 3], ylim=[-3, 3],
-            xlabel='x0', ylabel='x1', title='AutoBNAFNormal base samples (True=left moon; False=right moon)')
+            xlabel='x0', ylabel='x1', title='AutoIAFNormal base samples (True=left moon; False=right moon)')
 
     ax4.contourf(X1, X2, P, cmap='OrRd')
     sns.kdeplot(vanilla_samples[:, 0], vanilla_samples[:, 1], n_levels=30, ax=ax4)
@@ -152,7 +152,7 @@
     parser = argparse.ArgumentParser(description="NeuTra HMC")
     parser.add_argument('-n', '--num-samples', nargs='?', default=10000, type=int)
     parser.add_argument('--num-warmup', nargs='?', default=1000, type=int)
-    parser.add_argument('--hidden-factor', nargs='?', default=50, type=int)
+    parser.add_argument('--num-hidden', nargs='?', default=10, type=int)
     parser.add_argument('--num-iters', nargs='?', default=20000, type=int)
     parser.add_argument('--device', default='cpu', type=str, help='use "cpu" or "gpu".')
     args = parser.parse_args()
