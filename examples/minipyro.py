--- conflicted
+++ resolved
@@ -7,7 +7,7 @@
 import numpyro
 from numpyro import optim
 import numpyro.distributions as dist
-from numpyro.infer import SVI, elbo
+from numpyro.infer import SVI, Trace_ELBO
 from numpyro.util import fori_loop
 
 
@@ -32,17 +32,8 @@
     # model/guide pair.
     adam = optim.Adam(args.learning_rate)
 
-<<<<<<< HEAD
-    svi = SVI(model, guide, elbo(num_particles=100), adam)
-    svi_state = svi.init(PRNGKey(0), model_args=(data,))
-=======
-    def loss(rng, *args, num_particles=100):
-        rng = random.split(rng, num_particles)
-        return np.mean(jax.vmap(lambda rng_: elbo(rng_, *args))(rng))
-
-    svi = SVI(model, guide, loss, adam)
+    svi = SVI(model, guide, Trace_ELBO(num_particles=100), adam)
     svi_state = svi.init(PRNGKey(0), data)
->>>>>>> 9f52d40e
 
     # Training loop
     def body_fn(i, val):
