# Copyright Contributors to the Pyro project.
# SPDX-License-Identifier: Apache-2.0

from __future__ import absolute_import, division, print_function

import os
import sys

from setuptools import find_packages, setup

PROJECT_PATH = os.path.dirname(os.path.abspath(__file__))

# Find version
for line in open(os.path.join(PROJECT_PATH, "numpyro", "version.py")):
    if line.startswith("__version__ = "):
        version = line.strip().split()[2][1:-1]

# READ README.md for long description on PyPi.
try:
    long_description = open("README.md", encoding="utf-8").read()
except Exception as e:
    sys.stderr.write("Failed to read README.md:\n  {}\n".format(e))
    sys.stderr.flush()
    long_description = ""


setup(
    name="numpyro",
    version=version,
    description="Pyro PPL on NumPy",
    packages=find_packages(include=["numpyro", "numpyro.*"]),
    url="https://github.com/pyro-ppl/numpyro",
    author="Uber AI Labs",
    install_requires=[
        "jax>=0.2.11",
        "jaxlib>=0.1.62",
        "tqdm",
    ],
    extras_require={
        "doc": [
            "ipython",  # sphinx needs this to render codes
            "nbsphinx>=0.8.5",
            "sphinx",
            "sphinx_rtd_theme",
            "sphinx-gallery",
        ],
        "test": [
            "black",
            "flake8",
            "isort>=5.0",
            "pytest>=4.1",
            "pyro-api>=0.1.1",
            "scipy>=1.1",
        ],
        "dev": [
            "dm-haiku",
            "flax",
            # TODO: bump funsor version before the release
            "funsor @ git+https://github.com/pyro-ppl/funsor.git@d5574988665dd822ec64e41f2b54b9dc929959dc",
            "graphviz",
            "optax==0.0.6",
            # TODO: change this to tensorflow_probability>0.12.1 when the next version
            # of tfp is released. The current release is not compatible with jax>=0.2.12.
<<<<<<< HEAD
=======
            # TODO: relax this restriction when we revise tfp wrapper
>>>>>>> 63b4b670
            "tfp-nightly<=0.14.0.dev20210608",
        ],
        "examples": ["arviz", "jupyter", "matplotlib", "pandas", "seaborn"],
    },
    long_description=long_description,
    long_description_content_type="text/markdown",
    keywords="probabilistic machine learning bayesian statistics",
    license="Apache License 2.0",
    classifiers=[
        "Intended Audience :: Developers",
        "Intended Audience :: Education",
        "Intended Audience :: Science/Research",
        "License :: OSI Approved :: Apache Software License",
        "Operating System :: POSIX :: Linux",
        "Operating System :: MacOS :: MacOS X",
        "Programming Language :: Python :: 3.6",
        "Programming Language :: Python :: 3.7",
        "Programming Language :: Python :: 3.8",
        "Programming Language :: Python :: 3.9",
    ],
)<|MERGE_RESOLUTION|>--- conflicted
+++ resolved
@@ -61,10 +61,7 @@
             "optax==0.0.6",
             # TODO: change this to tensorflow_probability>0.12.1 when the next version
             # of tfp is released. The current release is not compatible with jax>=0.2.12.
-<<<<<<< HEAD
-=======
             # TODO: relax this restriction when we revise tfp wrapper
->>>>>>> 63b4b670
             "tfp-nightly<=0.14.0.dev20210608",
         ],
         "examples": ["arviz", "jupyter", "matplotlib", "pandas", "seaborn"],
