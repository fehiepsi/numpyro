--- conflicted
+++ resolved
@@ -3,10 +3,7 @@
 
 import jax.numpy as np
 import jax.random as random
-<<<<<<< HEAD
-=======
 from jax import jit
->>>>>>> 84ad1419
 from jax.scipy.special import expit
 
 import numpyro.distributions as dist
@@ -14,11 +11,7 @@
 from numpyro.handlers import sample
 from numpyro.hmc_util import initialize_model
 from numpyro.mcmc import hmc_kernel
-<<<<<<< HEAD
 from numpyro.util import tscan
-=======
-from numpyro.util import scan
->>>>>>> 84ad1419
 
 
 # TODO: add test for diag_mass=False
@@ -35,11 +28,7 @@
     hmc_state = init_kernel(init_samples,
                             num_steps=10,
                             num_warmup_steps=warmup_steps)
-<<<<<<< HEAD
     hmc_states = tscan(lambda state, i: sample_kernel(state), hmc_state, np.arange(num_samples))
-=======
-    hmc_states = scan(lambda state, i: sample_kernel(state), hmc_state, np.arange(num_samples))
->>>>>>> 84ad1419
     assert_allclose(np.mean(hmc_states.z), true_mean, rtol=0.05)
     assert_allclose(np.std(hmc_states.z), true_std, rtol=0.05)
 
@@ -65,13 +54,7 @@
                                 step_size=0.1,
                                 num_steps=15,
                                 num_warmup_steps=warmup_steps)
-<<<<<<< HEAD
+        sample_kernel = jit(sample_kernel)
         hmc_states = tscan(lambda state, i: sample_kernel(state),
                            hmc_state, np.arange(num_samples))
-        assert_allclose(np.mean(hmc_states.z, 0), true_coefs, atol=0.2)
-=======
-        sample_kernel = jit(sample_kernel)
-        hmc_states = scan(lambda state, i: sample_kernel(state),
-                          hmc_state, np.arange(num_samples))
-        assert_allclose(np.mean(hmc_states.z['coefs'], 0), true_coefs, atol=0.2)
->>>>>>> 84ad1419
+        assert_allclose(np.mean(hmc_states.z['coefs'], 0), true_coefs, atol=0.2)