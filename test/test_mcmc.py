--- conflicted
+++ resolved
@@ -97,13 +97,8 @@
     hmc_state = init_kernel(init_params,
                             trajectory_length=1.,
                             num_warmup_steps=warmup_steps)
-<<<<<<< HEAD
-    if fori_method == 'append':
-        hmc_states = fori_append(sample_kernel, hmc_state, num_samples,
-                                 transform=lambda x: transform_fn(x.z))
-    else:
-        hmc_states = fori_collect(num_samples, sample_kernel, hmc_state,
-                                  transform=lambda x: transform_fn(x.z))
+    hmc_states = fori_collect(num_samples, sample_kernel, hmc_state,
+                              transform=lambda x: transform_fn(x.z))
     assert_allclose(np.mean(hmc_states['p_latent'], 0), true_probs, atol=0.02)
 
 
@@ -162,9 +157,4 @@
                               transform=lambda x: transform_fn(x.z),
                               progbar=False)
 
-    assert_allclose(np.mean(hmc_states['p'], 0), data['x'] / data['n'], rtol=0.005)
-=======
-    hmc_states = fori_collect(num_samples, sample_kernel, hmc_state,
-                              transform=lambda x: transform_fn(x.z))
-    assert_allclose(np.mean(hmc_states['p_latent'], 0), true_probs, atol=0.02)
->>>>>>> dc9ffe75
+    assert_allclose(np.mean(hmc_states['p'], 0), data['x'] / data['n'], rtol=0.005)