# Copyright Contributors to the Pyro project.
# SPDX-License-Identifier: Apache-2.0

from collections import namedtuple
from functools import partial
import inspect
from itertools import product
import math
import os

import numpy as np
from numpy.testing import assert_allclose, assert_array_equal
import pytest
import scipy
import scipy.stats as osp

import jax
from jax import grad, lax, vmap
import jax.numpy as jnp
import jax.random as random
from jax.scipy.special import expit, logsumexp
from jax.scipy.stats import norm as jax_norm, truncnorm as jax_truncnorm
from jax.tree_util import tree_map

import numpyro.distributions as dist
from numpyro.distributions import (
    SineBivariateVonMises,
    constraints,
    kl_divergence,
    transforms,
)
from numpyro.distributions.discrete import _to_probs_bernoulli, _to_probs_multinom
from numpyro.distributions.flows import InverseAutoregressiveTransform
from numpyro.distributions.gof import InvalidTest, auto_goodness_of_fit
from numpyro.distributions.transforms import (
    LowerCholeskyAffine,
    PermuteTransform,
    PowerTransform,
    SimplexToOrderedTransform,
    SoftplusTransform,
    biject_to,
)
from numpyro.distributions.util import (
    matrix_to_tril_vec,
    multinomial,
    signed_stick_breaking_tril,
    sum_rightmost,
    vec_to_tril_matrix,
)
from numpyro.nn import AutoregressiveNN

TEST_FAILURE_RATE = 2e-5  # For all goodness-of-fit tests.


def my_kron(A, B):
    D = A[..., :, None, :, None] * B[..., None, :, None, :]
    ds = D.shape
    newshape = (*ds[:-4], ds[-4] * ds[-3], ds[-2] * ds[-1])
    return D.reshape(newshape)


def _identity(x):
    return x


def _circ_mean(angles):
    return jnp.arctan2(
        jnp.mean(jnp.sin(angles), axis=0), jnp.mean(jnp.cos(angles), axis=0)
    )


def sde_fn1(x, _):
    lam = 0.1
    sigma2 = 0.1
    return lam * x, sigma2


def sde_fn2(xy, _):
    tau, a = 2.0, 1.1
    x, y = xy[0], xy[1]
    dx = tau * (x - x**3.0 / 3.0 + y)
    dy = (1.0 / tau) * (a - x)
    dxy = jnp.vstack([dx, dy]).reshape(xy.shape)

    sigma2 = 0.1
    return dxy, sigma2


class T(namedtuple("TestCase", ["jax_dist", "sp_dist", "params"])):
    def __new__(cls, jax_dist, *params):
        sp_dist = get_sp_dist(jax_dist)
        return super(cls, T).__new__(cls, jax_dist, sp_dist, params)


def _mvn_to_scipy(loc, cov, prec, tril):
    jax_dist = dist.MultivariateNormal(loc, cov, prec, tril)
    mean = jax_dist.mean
    cov = jax_dist.covariance_matrix
    return osp.multivariate_normal(mean=mean, cov=cov)


def _multivariate_t_to_scipy(df, loc, tril):
    if scipy.__version__ < "1.6.0":
        pytest.skip(
            "Multivariate Student-T distribution is not available in scipy < 1.6"
        )
    jax_dist = dist.MultivariateStudentT(df, loc, tril)
    mean = jax_dist.mean
    cov = jax_dist.covariance_matrix
    return osp.multivariate_t(loc=mean, shape=cov, df=df)


def _lowrank_mvn_to_scipy(loc, cov_fac, cov_diag):
    jax_dist = dist.LowRankMultivariateNormal(loc, cov_fac, cov_diag)
    mean = jax_dist.mean
    cov = jax_dist.covariance_matrix
    return osp.multivariate_normal(mean=mean, cov=cov)


def _truncnorm_to_scipy(loc, scale, low, high):
    if low is None:
        a = -np.inf
    else:
        a = (low - loc) / scale
    if high is None:
        b = np.inf
    else:
        b = (high - loc) / scale
    return osp.truncnorm(a, b, loc=loc, scale=scale)


def _TruncatedNormal(loc, scale, low, high):
    return dist.TruncatedNormal(loc=loc, scale=scale, low=low, high=high)


def _TruncatedCauchy(loc, scale, low, high):
    return dist.TruncatedCauchy(loc=loc, scale=scale, low=low, high=high)


_TruncatedNormal.arg_constraints = {}
_TruncatedNormal.reparametrized_params = []
_TruncatedNormal.infer_shapes = lambda *args: (lax.broadcast_shapes(*args), ())


class SineSkewedUniform(dist.SineSkewed):
    def __init__(self, skewness, **kwargs):
        lower, upper = (np.array([-math.pi, -math.pi]), np.array([math.pi, math.pi]))
        base_dist = dist.Uniform(lower, upper, **kwargs).to_event(lower.ndim)
        super().__init__(base_dist, skewness, **kwargs)


class SineSkewedVonMises(dist.SineSkewed):
    def __init__(self, skewness, **kwargs):
        von_loc, von_conc = (np.array([0.0]), np.array([1.0]))
        base_dist = dist.VonMises(von_loc, von_conc, **kwargs).to_event(von_loc.ndim)
        super().__init__(base_dist, skewness, **kwargs)


class SineSkewedVonMisesBatched(dist.SineSkewed):
    def __init__(self, skewness, **kwargs):
        von_loc, von_conc = (np.array([0.0, -1.234]), np.array([1.0, 10.0]))
        base_dist = dist.VonMises(von_loc, von_conc, **kwargs).to_event(von_loc.ndim)
        super().__init__(base_dist, skewness, **kwargs)


def _GaussianMixture(mixing_probs, loc, scale):
    component_dist = dist.Normal(loc=loc, scale=scale)
    mixing_distribution = dist.Categorical(probs=mixing_probs)
    return dist.MixtureSameFamily(
        mixing_distribution=mixing_distribution,
        component_distribution=component_dist,
    )


_GaussianMixture.arg_constraints = {}
_GaussianMixture.reparametrized_params = []
_GaussianMixture.infer_shapes = lambda *args: (lax.broadcast_shapes(*args), ())


def _Gaussian2DMixture(mixing_probs, loc, cov_matrix):
    component_dist = dist.MultivariateNormal(loc=loc, covariance_matrix=cov_matrix)
    mixing_distribution = dist.Categorical(probs=mixing_probs)
    return dist.MixtureSameFamily(
        mixing_distribution=mixing_distribution,
        component_distribution=component_dist,
    )


_Gaussian2DMixture.arg_constraints = {}
_Gaussian2DMixture.reparametrized_params = []
_Gaussian2DMixture.infer_shapes = lambda *args: (lax.broadcast_shapes(*args), ())


def _GeneralMixture(mixing_probs, locs, scales):
    component_dists = [
        dist.Normal(loc=loc_, scale=scale_) for loc_, scale_ in zip(locs, scales)
    ]
    mixing_distribution = dist.Categorical(probs=mixing_probs)
    return dist.MixtureGeneral(
        mixing_distribution=mixing_distribution,
        component_distributions=component_dists,
    )


_GeneralMixture.arg_constraints = {}
_GeneralMixture.reparametrized_params = []
_GeneralMixture.infer_shapes = lambda *args: (lax.broadcast_shapes(*args), ())


def _General2DMixture(mixing_probs, locs, cov_matrices):
    component_dists = [
        dist.MultivariateNormal(loc=loc_, covariance_matrix=cov_)
        for loc_, cov_ in zip(locs, cov_matrices)
    ]
    mixing_distribution = dist.Categorical(probs=mixing_probs)
    return dist.MixtureGeneral(
        mixing_distribution=mixing_distribution,
        component_distributions=component_dists,
    )


_General2DMixture.arg_constraints = {}
_General2DMixture.reparametrized_params = []
_General2DMixture.infer_shapes = lambda *args: (lax.broadcast_shapes(*args), ())


class _ImproperWrapper(dist.ImproperUniform):
    def sample(self, key, sample_shape=()):
        transform = biject_to(self.support)
        prototype_value = jnp.zeros(self.event_shape)
        unconstrained_event_shape = jnp.shape(transform.inv(prototype_value))
        shape = sample_shape + self.batch_shape + unconstrained_event_shape
        unconstrained_samples = random.uniform(key, shape, minval=-2, maxval=2)
        return transform(unconstrained_samples)


class ZeroInflatedPoissonLogits(dist.discrete.ZeroInflatedLogits):
    arg_constraints = {"rate": constraints.positive, "gate_logits": constraints.real}

    def __init__(self, rate, gate_logits, *, validate_args=None):
        self.rate = rate
        super().__init__(dist.Poisson(rate), gate_logits, validate_args=validate_args)


class SparsePoisson(dist.Poisson):
    def __init__(self, rate, *, validate_args=None):
        super().__init__(rate, is_sparse=True, validate_args=validate_args)


class FoldedNormal(dist.FoldedDistribution):
    arg_constraints = {"loc": constraints.real, "scale": constraints.positive}

    def __init__(self, loc, scale, validate_args=None):
        self.loc = loc
        self.scale = scale
        super().__init__(dist.Normal(loc, scale), validate_args=validate_args)

    @classmethod
    def tree_unflatten(cls, aux_data, params):
        return dist.FoldedDistribution.tree_unflatten(aux_data, params)


class _SparseCAR(dist.CAR):
    reparametrized_params = ["loc", "correlation", "conditional_precision"]

    def __init__(
        self,
        loc,
        correlation,
        conditional_precision,
        adj_matrix,
        *,
        is_sparse=True,
        validate_args=None,
    ):
        super().__init__(
            loc,
            correlation,
            conditional_precision,
            adj_matrix,
            is_sparse=True,
            validate_args=validate_args,
        )


_DIST_MAP = {
    dist.AsymmetricLaplace: lambda loc, scale, asymmetry: osp.laplace_asymmetric(
        asymmetry, loc=loc, scale=scale
    ),
    dist.BernoulliProbs: lambda probs: osp.bernoulli(p=probs),
    dist.BernoulliLogits: lambda logits: osp.bernoulli(p=_to_probs_bernoulli(logits)),
    dist.Beta: lambda con1, con0: osp.beta(con1, con0),
    dist.BetaProportion: lambda mu, kappa: osp.beta(mu * kappa, (1 - mu) * kappa),
    dist.BinomialProbs: lambda probs, total_count: osp.binom(n=total_count, p=probs),
    dist.BinomialLogits: lambda logits, total_count: osp.binom(
        n=total_count, p=_to_probs_bernoulli(logits)
    ),
    dist.Cauchy: lambda loc, scale: osp.cauchy(loc=loc, scale=scale),
    dist.Chi2: lambda df: osp.chi2(df),
    dist.Dirichlet: lambda conc: osp.dirichlet(conc),
    dist.Exponential: lambda rate: osp.expon(scale=jnp.reciprocal(rate)),
    dist.Gamma: lambda conc, rate: osp.gamma(conc, scale=1.0 / rate),
    dist.GeometricProbs: lambda probs: osp.geom(p=probs, loc=-1),
    dist.GeometricLogits: lambda logits: osp.geom(
        p=_to_probs_bernoulli(logits), loc=-1
    ),
    dist.Gumbel: lambda loc, scale: osp.gumbel_r(loc=loc, scale=scale),
    dist.HalfCauchy: lambda scale: osp.halfcauchy(scale=scale),
    dist.HalfNormal: lambda scale: osp.halfnorm(scale=scale),
    dist.InverseGamma: lambda conc, rate: osp.invgamma(conc, scale=rate),
    dist.Laplace: lambda loc, scale: osp.laplace(loc=loc, scale=scale),
    dist.LogNormal: lambda loc, scale: osp.lognorm(s=scale, scale=jnp.exp(loc)),
    dist.LogUniform: lambda a, b: osp.loguniform(a, b),
    dist.MultinomialProbs: lambda probs, total_count: osp.multinomial(
        n=total_count, p=probs
    ),
    dist.MultinomialLogits: lambda logits, total_count: osp.multinomial(
        n=total_count, p=_to_probs_multinom(logits)
    ),
    dist.MultivariateNormal: _mvn_to_scipy,
    dist.MultivariateStudentT: _multivariate_t_to_scipy,
    dist.LowRankMultivariateNormal: _lowrank_mvn_to_scipy,
    dist.Normal: lambda loc, scale: osp.norm(loc=loc, scale=scale),
    dist.Pareto: lambda scale, alpha: osp.pareto(alpha, scale=scale),
    dist.Poisson: lambda rate: osp.poisson(rate),
    dist.StudentT: lambda df, loc, scale: osp.t(df=df, loc=loc, scale=scale),
    dist.Uniform: lambda a, b: osp.uniform(a, b - a),
    dist.Logistic: lambda loc, scale: osp.logistic(loc=loc, scale=scale),
    dist.VonMises: lambda loc, conc: osp.vonmises(
        loc=np.array(loc, dtype=np.float64), kappa=np.array(conc, dtype=np.float64)
    ),
    dist.Weibull: lambda scale, conc: osp.weibull_min(
        c=conc,
        scale=scale,
    ),
    _TruncatedNormal: _truncnorm_to_scipy,
}


def get_sp_dist(jax_dist):
    classes = jax_dist.mro() if isinstance(jax_dist, type) else [jax_dist]
    for cls in classes:
        if cls in _DIST_MAP:
            return _DIST_MAP[cls]


CONTINUOUS = [
    T(dist.AsymmetricLaplace, 1.0, 0.5, 1.0),
    T(dist.AsymmetricLaplace, np.array([1.0, 2.0]), 2.0, 2.0),
    T(dist.AsymmetricLaplace, np.array([[1.0], [2.0]]), 2.0, np.array([3.0, 5.0])),
    T(dist.AsymmetricLaplaceQuantile, 0.0, 1.0, 0.5),
    T(dist.AsymmetricLaplaceQuantile, np.array([1.0, 2.0]), 2.0, 0.7),
    T(
        dist.AsymmetricLaplaceQuantile,
        np.array([[1.0], [2.0]]),
        2.0,
        np.array([0.2, 0.8]),
    ),
    T(dist.Beta, 0.2, 1.1),
    T(dist.Beta, 1.0, np.array([2.0, 2.0])),
    T(dist.Beta, 1.0, np.array([[1.0, 1.0], [2.0, 2.0]])),
    T(dist.BetaProportion, 0.2, 10.0),
    T(dist.BetaProportion, 0.51, np.array([2.0, 1.0])),
    T(dist.BetaProportion, 0.5, np.array([[4.0, 4.0], [2.0, 2.0]])),
    T(dist.Chi2, 2.0),
    T(dist.Chi2, np.array([0.3, 1.3])),
    T(dist.Cauchy, 0.0, 1.0),
    T(dist.Cauchy, 0.0, np.array([1.0, 2.0])),
    T(dist.Cauchy, np.array([0.0, 1.0]), np.array([[1.0], [2.0]])),
    T(dist.Dirichlet, np.array([1.7])),
    T(dist.Dirichlet, np.array([0.2, 1.1])),
    T(dist.Dirichlet, np.array([[0.2, 1.1], [2.0, 2.0]])),
    T(
        dist.EulerMaruyama,
        np.array([0.0, 0.1, 0.2]),
        sde_fn1,
        dist.Normal(0.1, 1.0),
    ),
    T(
        dist.EulerMaruyama,
        np.array([0.0, 0.1, 0.2]),
        sde_fn2,
        dist.Normal(jnp.array([0.0, 1.0]), 1e-3).to_event(1),
    ),
    T(
        dist.EulerMaruyama,
        np.array([[0.0, 0.1, 0.2], [10.0, 10.1, 10.2]]),
        sde_fn2,
        dist.Normal(jnp.array([0.0, 1.0]), 1e-3).to_event(1),
    ),
    T(
        dist.EulerMaruyama,
        np.array([[0.0, 0.1, 0.2], [10.0, 10.1, 10.2]]),
        sde_fn2,
        dist.Normal(jnp.array([[0.0, 1.0], [2.0, 3.0]]), 1e-2).to_event(1),
    ),
    T(dist.Exponential, 2.0),
    T(dist.Exponential, np.array([4.0, 2.0])),
    T(dist.Gamma, np.array([1.7]), np.array([[2.0], [3.0]])),
    T(dist.Gamma, np.array([0.5, 1.3]), np.array([[1.0], [3.0]])),
    T(dist.GaussianRandomWalk, 0.1, 10),
    T(dist.GaussianRandomWalk, np.array([0.1, 0.3, 0.25]), 10),
    T(
        dist.GaussianCopulaBeta,
        np.array([7.0, 2.0]),
        np.array([4.0, 10.0]),
        np.array([[1.0, 0.75], [0.75, 1.0]]),
    ),
    T(dist.GaussianCopulaBeta, 2.0, 1.5, np.eye(3)),
    T(dist.GaussianCopulaBeta, 2.0, 1.5, np.full((5, 3, 3), np.eye(3))),
    T(dist.Gompertz, np.array([1.7]), np.array([[2.0], [3.0]])),
    T(dist.Gompertz, np.array([0.5, 1.3]), np.array([[1.0], [3.0]])),
    T(dist.Gumbel, 0.0, 1.0),
    T(dist.Gumbel, 0.5, 2.0),
    T(dist.Gumbel, np.array([0.0, 0.5]), np.array([1.0, 2.0])),
    T(FoldedNormal, 2.0, 4.0),
    T(FoldedNormal, np.array([2.0, 50.0]), np.array([4.0, 100.0])),
    T(dist.HalfCauchy, 1.0),
    T(dist.HalfCauchy, np.array([1.0, 2.0])),
    T(dist.HalfNormal, 1.0),
    T(dist.HalfNormal, np.array([1.0, 2.0])),
    T(_ImproperWrapper, constraints.positive, (), (3,)),
    T(dist.InverseGamma, np.array([1.7]), np.array([[2.0], [3.0]])),
    T(dist.InverseGamma, np.array([0.5, 1.3]), np.array([[1.0], [3.0]])),
    T(dist.Kumaraswamy, 10.0, np.array([2.0, 3.0])),
    T(dist.Kumaraswamy, np.array([1.7]), np.array([[2.0], [3.0]])),
    T(dist.Kumaraswamy, 0.6, 0.5),
    T(dist.Laplace, 0.0, 1.0),
    T(dist.Laplace, 0.5, np.array([1.0, 2.5])),
    T(dist.Laplace, np.array([1.0, -0.5]), np.array([2.3, 3.0])),
    T(dist.LKJ, 2, 0.5, "onion"),
    T(dist.LKJ, 5, np.array([0.5, 1.0, 2.0]), "cvine"),
    T(dist.LKJCholesky, 2, 0.5, "onion"),
    T(dist.LKJCholesky, 2, 0.5, "cvine"),
    T(dist.LKJCholesky, 5, np.array([0.5, 1.0, 2.0]), "onion"),
    pytest.param(
        *T(dist.LKJCholesky, 5, np.array([0.5, 1.0, 2.0]), "cvine"),
        marks=pytest.mark.skipif("CI" in os.environ, reason="reduce time for CI"),
    ),
    pytest.param(
        *T(dist.LKJCholesky, 3, np.array([[3.0, 0.6], [0.2, 5.0]]), "onion"),
        marks=pytest.mark.skipif("CI" in os.environ, reason="reduce time for CI"),
    ),
    T(dist.LKJCholesky, 3, np.array([[3.0, 0.6], [0.2, 5.0]]), "cvine"),
    T(dist.Logistic, 0.0, 1.0),
    T(dist.Logistic, 1.0, np.array([1.0, 2.0])),
    T(dist.Logistic, np.array([0.0, 1.0]), np.array([[1.0], [2.0]])),
    T(dist.LogNormal, 1.0, 0.2),
    T(dist.LogNormal, -1.0, np.array([0.5, 1.3])),
    T(dist.LogNormal, np.array([0.5, -0.7]), np.array([[0.1, 0.4], [0.5, 0.1]])),
    T(dist.LogUniform, 1.0, 2.0),
    T(dist.LogUniform, 1.0, np.array([2.0, 3.0])),
    T(dist.LogUniform, np.array([1.0, 2.0]), np.array([[3.0], [4.0]])),
    T(
        dist.MatrixNormal,
        1.0 * np.arange(6).reshape(3, 2),
        np.array([[1.0, 0, 0], [0.3, 0.36, 0], [0.4, 0.49, 4]]),
        np.array([[1.0, 0], [0.4, 1]]),
    ),
    T(
        dist.MatrixNormal,
        1.0 * np.arange(12).reshape((2, 3, 2)),
        np.array([[1.0, 0, 0], [0.3, 0.36, 0], [0.4, 0.49, 4]]) * np.ones((2, 3, 3)),
        np.array([[1.0, 0], [0.4, 0.5]]) * np.ones((2, 2, 2)),
    ),
    T(
        dist.MatrixNormal,
        1.0 * np.arange(36).reshape((2, 3, 3, 2)),
        np.identity(3),
        np.identity(2),
    ),
    T(dist.MultivariateNormal, 0.0, np.array([[1.0, 0.5], [0.5, 1.0]]), None, None),
    T(
        dist.MultivariateNormal,
        np.array([1.0, 3.0]),
        None,
        np.array([[1.0, 0.5], [0.5, 1.0]]),
        None,
    ),
    T(
        dist.MultivariateNormal,
        np.array([1.0, 3.0]),
        None,
        np.array([[[1.0, 0.5], [0.5, 1.0]]]),
        None,
    ),
    T(
        dist.MultivariateNormal,
        np.array([2.0]),
        None,
        None,
        np.array([[1.0, 0.0], [0.5, 1.0]]),
    ),
    T(
        dist.MultivariateNormal,
        np.arange(6, dtype=np.float32).reshape((3, 2)),
        None,
        None,
        np.array([[1.0, 0.0], [0.0, 1.0]]),
    ),
    T(
        dist.MultivariateNormal,
        0.0,
        None,
        np.broadcast_to(np.identity(3), (2, 3, 3)),
        None,
    ),
    T(
        dist.CAR,
        1.2,
        np.array([-0.2, 0.3]),
        0.1,
        np.array(
            [
                [0.0, 1.0, 1.0, 0.0],
                [1.0, 0.0, 0.0, 1.0],
                [1.0, 0.0, 0.0, 1.0],
                [0.0, 1.0, 1.0, 0.0],
            ]
        ),
    ),
    T(
        dist.CAR,
        np.array([0.0, 1.0, 3.0, 4.0]),
        0.1,
        np.array([0.3, 0.7]),
        np.array(
            [
                [0.0, 1.0, 1.0, 0.0],
                [1.0, 0.0, 0.0, 1.0],
                [1.0, 0.0, 0.0, 1.0],
                [0.0, 1.0, 1.0, 0.0],
            ]
        ),
    ),
    T(
        _SparseCAR,
        np.array([[0.0, 1.0, 3.0, 4.0], [2.0, -1.0, -3.0, 2.0]]),
        0.0,
        0.1,
        np.array(
            [
                [0.0, 1.0, 1.0, 0.0],
                [1.0, 0.0, 0.0, 1.0],
                [1.0, 0.0, 0.0, 1.0],
                [0.0, 1.0, 1.0, 0.0],
            ]
        ),
    ),
    T(
        dist.MultivariateStudentT,
        15.0,
        0.0,
        np.array([[1.0, 0.0], [0.5, 1.0]]),
    ),
    T(
        dist.MultivariateStudentT,
        15.0,
        np.array([1.0, 3.0]),
        np.array([[1.0, 0.0], [0.5, 1.0]]),
    ),
    T(
        dist.MultivariateStudentT,
        15.0,
        np.array([1.0, 3.0]),
        np.array([[[1.0, 0.0], [0.5, 1.0]]]),
    ),
    T(
        dist.MultivariateStudentT,
        15.0,
        np.array([3.0]),
        np.array([[1.0, 0.0], [0.5, 1.0]]),
    ),
    T(
        dist.MultivariateStudentT,
        15.0,
        np.arange(6, dtype=np.float32).reshape((3, 2)),
        np.array([[1.0, 0.0], [0.5, 1.0]]),
    ),
    T(
        dist.MultivariateStudentT,
        15.0,
        np.ones(3),
        np.broadcast_to(np.identity(3), (2, 3, 3)),
    ),
    T(
        dist.MultivariateStudentT,
        np.array(7.0),
        np.array([1.0, 3.0]),
        np.array([[1.0, 0.0], [0.5, 1.0]]),
    ),
    T(
        dist.MultivariateStudentT,
        np.arange(20, 22, dtype=jnp.float32),
        np.ones(3),
        np.broadcast_to(jnp.identity(3), (2, 3, 3)),
    ),
    T(
        dist.MultivariateStudentT,
        np.arange(20, 26, dtype=jnp.float32).reshape((3, 2)),
        np.ones(2),
        np.array([[1.0, 0.0], [0.5, 1.0]]),
    ),
    T(
        dist.LowRankMultivariateNormal,
        np.zeros(2),
        np.array([[1.0], [0.0]]),
        np.array([1.0, 1.0]),
    ),
    T(
        dist.LowRankMultivariateNormal,
        np.arange(6, dtype=jnp.float32).reshape((2, 3)),
        np.arange(6, dtype=jnp.float32).reshape((3, 2)),
        np.array([1.0, 2.0, 3.0]),
    ),
    T(dist.Normal, 0.0, 1.0),
    T(dist.Normal, 1.0, np.array([1.0, 2.0])),
    T(dist.Normal, np.array([0.0, 1.0]), np.array([[1.0], [2.0]])),
    T(dist.Pareto, 1.0, 2.0),
    T(dist.Pareto, np.array([1.0, 0.5]), np.array([0.3, 2.0])),
    T(dist.Pareto, np.array([[1.0], [3.0]]), np.array([1.0, 0.5])),
    T(dist.RelaxedBernoulliLogits, 2.0, -10.0),
    T(dist.RelaxedBernoulliLogits, np.array([1.0, 3.0]), np.array([3.0, 8.0])),
    T(dist.SoftLaplace, 1.0, 1.0),
    T(dist.SoftLaplace, np.array([-1.0, 50.0]), np.array([4.0, 100.0])),
    T(dist.StudentT, 1.0, 1.0, 0.5),
    T(dist.StudentT, 2.0, np.array([1.0, 2.0]), 2.0),
    T(dist.StudentT, np.array([3.0, 5.0]), np.array([[1.0], [2.0]]), 2.0),
    T(_TruncatedCauchy, 0.0, 1.0, -1.0, None),
    T(_TruncatedCauchy, 0.0, np.array([1.0, 2.0]), 1.0, None),
    T(
        _TruncatedCauchy,
        np.array([0.0, 1.0]),
        np.array([[1.0], [2.0]]),
        np.array([-2.0, 2.0]),
        None,
    ),
    T(_TruncatedCauchy, 0.0, 1.0, None, 1.0),
    T(_TruncatedCauchy, 0.0, 1.0, -1.0, 1.0),
    T(_TruncatedNormal, 0.0, 1.0, -1.0, None),
    T(_TruncatedNormal, -1.0, np.array([1.0, 2.0]), 1.0, None),
    T(
        _TruncatedNormal,
        np.array([0.0, 1.0]),
        np.array([[1.0], [2.0]]),
        np.array([-2.0, 2.0]),
        None,
    ),
    T(_TruncatedNormal, -1.0, 2.0, 1.0, 5.0),
    T(_TruncatedNormal, np.array([-1.0, 4.0]), 2.0, None, 5.0),
    T(_TruncatedNormal, -1.0, np.array([2.0, 3.0]), 1.0, None),
    T(_TruncatedNormal, -1.0, 2.0, np.array([-6.0, 4.0]), np.array([-4.0, 6.0])),
    T(
        _TruncatedNormal,
        np.array([0.0, 1.0]),
        np.array([[1.0], [2.0]]),
        None,
        np.array([-2.0, 2.0]),
    ),
    T(dist.TwoSidedTruncatedDistribution, dist.Laplace(0.0, 1.0), -2.0, 3.0),
    T(dist.Uniform, 0.0, 2.0),
    T(dist.Uniform, 1.0, np.array([2.0, 3.0])),
    T(dist.Uniform, np.array([0.0, 0.0]), np.array([[2.0], [3.0]])),
    T(dist.Weibull, 0.2, 1.1),
    T(dist.Weibull, 2.8, np.array([2.0, 2.0])),
    T(dist.Weibull, 1.8, np.array([[1.0, 1.0], [2.0, 2.0]])),
    T(
        _GaussianMixture,
        np.ones(3) / 3.0,
        np.array([0.0, 7.7, 2.1]),
        np.array([4.2, 7.7, 2.1]),
    ),
    T(
        _Gaussian2DMixture,
        np.array([0.2, 0.5, 0.3]),
        np.array([[-1.2, 1.5], [2.0, 2.0], [-1, 4.0]]),  # Mean
        np.array(
            [
                [
                    [0.1, -0.2],
                    [-0.2, 1.0],
                ],
                [
                    [0.75, 0.0],
                    [0.0, 0.75],
                ],
                [
                    [1.0, 0.5],
                    [0.5, 0.27],
                ],
            ]
        ),  # Covariance
    ),
    T(
        _GeneralMixture,
        np.array([0.2, 0.3, 0.5]),
        np.array([0.0, 7.7, 2.1]),
        np.array([4.2, 1.7, 2.1]),
    ),
    T(
        _General2DMixture,
        np.array([0.2, 0.5, 0.3]),
        np.array([[-1.2, 1.5], [2.0, 2.0], [-1, 4.0]]),  # Mean
        np.array(
            [
                [
                    [0.1, -0.2],
                    [-0.2, 1.0],
                ],
                [
                    [0.75, 0.0],
                    [0.0, 0.75],
                ],
                [
                    [1.0, 0.5],
                    [0.5, 0.27],
                ],
            ]
        ),  # Covariance
    ),
]

DIRECTIONAL = [
    T(dist.VonMises, 2.0, 10.0),
    T(dist.VonMises, 2.0, np.array([150.0, 10.0])),
    T(dist.VonMises, np.array([1 / 3 * np.pi, -1.0]), np.array([20.0, 30.0])),
    pytest.param(
        *T(
            dist.SineBivariateVonMises,
            0.0,
            0.0,
            5.0,
            6.0,
            2.0,
        ),
        marks=pytest.mark.skipif("CI" in os.environ, reason="reduce time for CI"),
    ),
    T(
        dist.SineBivariateVonMises,
        3.003,
        -1.343,
        5.0,
        6.0,
        2.0,
    ),
    pytest.param(
        *T(
            dist.SineBivariateVonMises,
            -1.232,
            -1.3430,
            3.4,
            2.0,
            1.0,
        ),
        marks=pytest.mark.skipif("CI" in os.environ, reason="reduce time for CI"),
    ),
    pytest.param(
        *T(
            dist.SineBivariateVonMises,
            np.array([math.pi - 0.2, 1.0]),
            np.array([0.0, 1.0]),
            np.array([5.0, 5.0]),
            np.array([7.0, 0.5]),
            None,
            np.array([0.5, 0.1]),
        ),
        marks=pytest.mark.skipif("CI" in os.environ, reason="reduce time for CI"),
    ),
    T(dist.ProjectedNormal, np.array([0.0, 0.0])),
    T(dist.ProjectedNormal, np.array([[2.0, 3.0]])),
    T(dist.ProjectedNormal, np.array([0.0, 0.0, 0.0])),
    T(dist.ProjectedNormal, np.array([[-1.0, 2.0, 3.0]])),
    T(SineSkewedUniform, np.array([-math.pi / 4, 0.1])),
    T(SineSkewedVonMises, np.array([0.342355])),
    T(SineSkewedVonMisesBatched, np.array([[0.342355, -0.0001], [0.91, 0.09]])),
]

DISCRETE = [
    T(dist.BetaBinomial, 2.0, 5.0, 10),
    T(
        dist.BetaBinomial,
        np.array([2.0, 4.0]),
        np.array([5.0, 3.0]),
        np.array([10, 12]),
    ),
    T(dist.BernoulliProbs, 0.2),
    T(dist.BernoulliProbs, np.array([0.2, 0.7])),
    T(dist.BernoulliLogits, np.array([-1.0, 3.0])),
    T(dist.BinomialProbs, np.array([0.2, 0.7]), np.array([10, 2])),
    T(dist.BinomialProbs, np.array([0.2, 0.7]), np.array([5, 8])),
    T(dist.BinomialLogits, np.array([-1.0, 3.0]), np.array([5, 8])),
    T(dist.CategoricalProbs, np.array([1.0])),
    T(dist.CategoricalProbs, np.array([0.1, 0.5, 0.4])),
    T(dist.CategoricalProbs, np.array([[0.1, 0.5, 0.4], [0.4, 0.4, 0.2]])),
    T(dist.CategoricalLogits, np.array([-5.0])),
    T(dist.CategoricalLogits, np.array([1.0, 2.0, -2.0])),
    T(dist.CategoricalLogits, np.array([[-1, 2.0, 3.0], [3.0, -4.0, -2.0]])),
    T(dist.Delta, 1),
    T(dist.Delta, np.array([0.0, 2.0])),
    T(dist.Delta, np.array([0.0, 2.0]), np.array([-2.0, -4.0])),
    T(dist.DirichletMultinomial, np.array([1.0, 2.0, 3.9]), 10),
    T(dist.DirichletMultinomial, np.array([0.2, 0.7, 1.1]), np.array([5, 5])),
    T(dist.GammaPoisson, 2.0, 2.0),
    T(dist.GammaPoisson, np.array([6.0, 2]), np.array([2.0, 8.0])),
    T(dist.GeometricProbs, 0.2),
    T(dist.GeometricProbs, np.array([0.2, 0.7])),
    T(dist.GeometricLogits, np.array([-1.0, 3.0])),
    T(dist.MultinomialProbs, np.array([0.2, 0.7, 0.1]), 10),
    T(dist.MultinomialProbs, np.array([0.2, 0.7, 0.1]), np.array([5, 8])),
    T(dist.MultinomialLogits, np.array([-1.0, 3.0]), np.array([[5], [8]])),
    T(dist.NegativeBinomialProbs, 10, 0.2),
    T(dist.NegativeBinomialProbs, 10, np.array([0.2, 0.6])),
    T(dist.NegativeBinomialProbs, np.array([4.2, 10.7, 2.1]), 0.2),
    T(
        dist.NegativeBinomialProbs,
        np.array([4.2, 10.7, 2.1]),
        np.array([0.2, 0.6, 0.5]),
    ),
    T(dist.NegativeBinomialLogits, 10, -2.1),
    T(dist.NegativeBinomialLogits, 10, np.array([-5.2, 2.1])),
    T(dist.NegativeBinomialLogits, np.array([4.2, 10.7, 2.1]), -5.2),
    T(
        dist.NegativeBinomialLogits,
        np.array([4.2, 7.7, 2.1]),
        np.array([4.2, 0.7, 2.1]),
    ),
    T(dist.NegativeBinomial2, 0.3, 10),
    T(dist.NegativeBinomial2, np.array([10.2, 7, 31]), 10),
    T(dist.NegativeBinomial2, np.array([10.2, 7, 31]), np.array([10.2, 20.7, 2.1])),
    T(dist.OrderedLogistic, -2, np.array([-10.0, 4.0, 9.0])),
    T(dist.OrderedLogistic, np.array([-4, 3, 4, 5]), np.array([-1.5])),
    T(dist.DiscreteUniform, -2, np.array([-1.0, 4.0, 9.0])),
    T(dist.DiscreteUniform, np.array([-4, 3, 4, 5]), np.array([6])),
    T(dist.Poisson, 2.0),
    T(dist.Poisson, np.array([2.0, 3.0, 5.0])),
    T(SparsePoisson, 2.0),
    T(SparsePoisson, np.array([2.0, 3.0, 5.0])),
    T(SparsePoisson, 2),
    T(dist.ZeroInflatedPoisson, 0.6, 2.0),
    T(dist.ZeroInflatedPoisson, np.array([0.2, 0.7, 0.3]), np.array([2.0, 3.0, 5.0])),
    T(ZeroInflatedPoissonLogits, 2.0, 3.0),
    T(
        ZeroInflatedPoissonLogits,
        np.array([0.2, 4.0, 0.3]),
        np.array([2.0, -3.0, 5.0]),
    ),
]


def _is_batched_multivariate(jax_dist):
    return len(jax_dist.event_shape) > 0 and len(jax_dist.batch_shape) > 0


def gen_values_within_bounds(constraint, size, key=random.PRNGKey(11)):
    eps = 1e-6

    if constraint is constraints.boolean:
        return random.bernoulli(key, shape=size)
    elif isinstance(constraint, constraints.greater_than):
        return jnp.exp(random.normal(key, size)) + constraint.lower_bound + eps
    elif isinstance(constraint, constraints.integer_interval):
        lower_bound = jnp.broadcast_to(constraint.lower_bound, size)
        upper_bound = jnp.broadcast_to(constraint.upper_bound, size)
        return random.randint(key, size, lower_bound, upper_bound + 1)
    elif isinstance(constraint, constraints.integer_greater_than):
        return constraint.lower_bound + random.poisson(key, np.array(5), shape=size)
    elif isinstance(constraint, constraints.interval):
        lower_bound = jnp.broadcast_to(constraint.lower_bound, size)
        upper_bound = jnp.broadcast_to(constraint.upper_bound, size)
        return random.uniform(key, size, minval=lower_bound, maxval=upper_bound)
    elif constraint in (constraints.real, constraints.real_vector):
        return random.normal(key, size)
    elif constraint is constraints.simplex:
        return osp.dirichlet.rvs(alpha=jnp.ones((size[-1],)), size=size[:-1])
    elif isinstance(constraint, constraints.multinomial):
        n = size[-1]
        return multinomial(
            key, p=jnp.ones((n,)) / n, n=constraint.upper_bound, shape=size[:-1]
        )
    elif constraint is constraints.corr_cholesky:
        return signed_stick_breaking_tril(
            random.uniform(
                key, size[:-2] + (size[-1] * (size[-1] - 1) // 2,), minval=-1, maxval=1
            )
        )
    elif constraint is constraints.corr_matrix:
        cholesky = signed_stick_breaking_tril(
            random.uniform(
                key, size[:-2] + (size[-1] * (size[-1] - 1) // 2,), minval=-1, maxval=1
            )
        )
        return jnp.matmul(cholesky, jnp.swapaxes(cholesky, -2, -1))
    elif constraint is constraints.lower_cholesky:
        return jnp.tril(random.uniform(key, size))
    elif constraint is constraints.positive_definite:
        x = random.normal(key, size)
        return jnp.matmul(x, jnp.swapaxes(x, -2, -1))
    elif constraint is constraints.ordered_vector:
        x = jnp.cumsum(random.exponential(key, size), -1)
        return x - random.normal(key, size[:-1] + (1,))
    elif isinstance(constraint, constraints.independent):
        return gen_values_within_bounds(constraint.base_constraint, size, key)
    elif constraint is constraints.sphere:
        x = random.normal(key, size)
        return x / jnp.linalg.norm(x, axis=-1)
    elif constraint is constraints.l1_ball:
        key1, key2 = random.split(key)
        sign = random.bernoulli(key1)
        bounds = [0, (-1) ** sign * 0.5]
        return random.uniform(key, size, float, *sorted(bounds))

    else:
        raise NotImplementedError("{} not implemented.".format(constraint))


def gen_values_outside_bounds(constraint, size, key=random.PRNGKey(11)):
    if constraint is constraints.boolean:
        return random.bernoulli(key, shape=size) - 2
    elif isinstance(constraint, constraints.greater_than):
        return constraint.lower_bound - jnp.exp(random.normal(key, size))
    elif isinstance(constraint, constraints.integer_interval):
        lower_bound = jnp.broadcast_to(constraint.lower_bound, size)
        return random.randint(key, size, lower_bound - 1, lower_bound)
    elif isinstance(constraint, constraints.integer_greater_than):
        return constraint.lower_bound - random.poisson(key, np.array(5), shape=size)
    elif isinstance(constraint, constraints.interval):
        upper_bound = jnp.broadcast_to(constraint.upper_bound, size)
        return random.uniform(key, size, minval=upper_bound, maxval=upper_bound + 1.0)
    elif constraint in [constraints.real, constraints.real_vector]:
        return lax.full(size, np.nan)
    elif constraint is constraints.simplex:
        return osp.dirichlet.rvs(alpha=jnp.ones((size[-1],)), size=size[:-1]) + 1e-2
    elif isinstance(constraint, constraints.multinomial):
        n = size[-1]
        return (
            multinomial(
                key, p=jnp.ones((n,)) / n, n=constraint.upper_bound, shape=size[:-1]
            )
            + 1
        )
    elif constraint is constraints.corr_cholesky:
        return (
            signed_stick_breaking_tril(
                random.uniform(
                    key,
                    size[:-2] + (size[-1] * (size[-1] - 1) // 2,),
                    minval=-1,
                    maxval=1,
                )
            )
            + 1e-2
        )
    elif constraint is constraints.corr_matrix:
        cholesky = 1e-2 + signed_stick_breaking_tril(
            random.uniform(
                key, size[:-2] + (size[-1] * (size[-1] - 1) // 2,), minval=-1, maxval=1
            )
        )
        return jnp.matmul(cholesky, jnp.swapaxes(cholesky, -2, -1))
    elif constraint is constraints.lower_cholesky:
        return random.uniform(key, size)
    elif constraint is constraints.positive_definite:
        return random.normal(key, size)
    elif constraint is constraints.ordered_vector:
        x = jnp.cumsum(random.exponential(key, size), -1)
        return x[..., ::-1]
    elif isinstance(constraint, constraints.independent):
        return gen_values_outside_bounds(constraint.base_constraint, size, key)
    elif constraint is constraints.sphere:
        x = random.normal(key, size)
        x = x / jnp.linalg.norm(x, axis=-1, keepdims=True)
        return 2 * x
    elif constraint is constraints.l1_ball:
        key1, key2 = random.split(key)
        sign = random.bernoulli(key1)
        bounds = [(-1) ** sign * 1.1, (-1) ** sign * 2]
        return random.uniform(key, size, float, *sorted(bounds))
    else:
        raise NotImplementedError("{} not implemented.".format(constraint))


@pytest.mark.parametrize(
    "jax_dist, sp_dist, params", CONTINUOUS + DISCRETE + DIRECTIONAL
)
@pytest.mark.parametrize("prepend_shape", [(), (2,), (2, 3)])
def test_dist_shape(jax_dist, sp_dist, params, prepend_shape):
    jax_dist = jax_dist(*params)
    rng_key = random.PRNGKey(0)
    expected_shape = prepend_shape + jax_dist.batch_shape + jax_dist.event_shape
    samples = jax_dist.sample(key=rng_key, sample_shape=prepend_shape)
    assert isinstance(samples, jnp.ndarray)
    assert jnp.shape(samples) == expected_shape
    if (
        sp_dist
        and not _is_batched_multivariate(jax_dist)
        and not isinstance(jax_dist, dist.MultivariateStudentT)
    ):
        sp_dist = sp_dist(*params)
        sp_samples = sp_dist.rvs(size=prepend_shape + jax_dist.batch_shape)
        assert jnp.shape(sp_samples) == expected_shape
    elif (
        sp_dist
        and not _is_batched_multivariate(jax_dist)
        and isinstance(jax_dist, dist.MultivariateStudentT)
    ):
        sp_dist = sp_dist(*params)
        size_ = prepend_shape + jax_dist.batch_shape
        size = (1) if size_ == () else size_
        try:
            sp_samples = sp_dist.rvs(size=size)
        except ValueError:
            pytest.skip("scipy multivariate t doesn't support size with > 1 element")
        assert jnp.shape(sp_samples) == expected_shape
    if isinstance(jax_dist, (dist.MultivariateNormal, dist.MultivariateStudentT)):
        assert jax_dist.covariance_matrix.ndim == len(jax_dist.batch_shape) + 2
        assert_allclose(
            jax_dist.precision_matrix,
            jnp.linalg.inv(jax_dist.covariance_matrix),
            rtol=1e-6,
        )


@pytest.mark.parametrize(
    "jax_dist, sp_dist, params", CONTINUOUS + DISCRETE + DIRECTIONAL
)
def test_infer_shapes(jax_dist, sp_dist, params):
    shapes = tuple(getattr(p, "shape", ()) for p in params)
    shapes = tuple(x() if callable(x) else x for x in shapes)
    jax_dist = jax_dist(*params)
    try:
        expected_batch_shape, expected_event_shape = type(jax_dist).infer_shapes(
            *shapes
        )
    except NotImplementedError:
        pytest.skip(f"{type(jax_dist).__name__}.infer_shapes() is not implemented")
    assert jax_dist.batch_shape == expected_batch_shape
    assert jax_dist.event_shape == expected_event_shape


@pytest.mark.parametrize(
    "jax_dist, sp_dist, params", CONTINUOUS + DISCRETE + DIRECTIONAL
)
def test_has_rsample(jax_dist, sp_dist, params):
    jax_dist = jax_dist(*params)
    masked_dist = jax_dist.mask(False)
    indept_dist = jax_dist.expand_by([2]).to_event(1)
    transf_dist = dist.TransformedDistribution(jax_dist, biject_to(constraints.real))
    assert masked_dist.has_rsample == jax_dist.has_rsample
    assert indept_dist.has_rsample == jax_dist.has_rsample
    assert transf_dist.has_rsample == jax_dist.has_rsample

    if jax_dist.has_rsample:
        assert isinstance(jax_dist, dist.Delta) or not jax_dist.is_discrete
        if isinstance(jax_dist, dist.TransformedDistribution):
            assert jax_dist.base_dist.has_rsample
        else:
            assert set(jax_dist.arg_constraints) == set(jax_dist.reparametrized_params)
        jax_dist.rsample(random.PRNGKey(0))
        if isinstance(jax_dist, dist.Normal):
            masked_dist.rsample(random.PRNGKey(0))
            indept_dist.rsample(random.PRNGKey(0))
            transf_dist.rsample(random.PRNGKey(0))
    else:
        with pytest.raises(NotImplementedError):
            jax_dist.rsample(random.PRNGKey(0))
        if isinstance(jax_dist, dist.BernoulliProbs):
            with pytest.raises(NotImplementedError):
                masked_dist.rsample(random.PRNGKey(0))
            with pytest.raises(NotImplementedError):
                indept_dist.rsample(random.PRNGKey(0))
            with pytest.raises(NotImplementedError):
                transf_dist.rsample(random.PRNGKey(0))


@pytest.mark.parametrize("batch_shape", [(), (4,), (3, 2)])
def test_unit(batch_shape):
    log_factor = random.normal(random.PRNGKey(0), batch_shape)
    d = dist.Unit(log_factor=log_factor)
    x = d.sample(random.PRNGKey(1))
    assert x.shape == batch_shape + (0,)
    assert (d.log_prob(x) == log_factor).all()


@pytest.mark.parametrize("jax_dist, sp_dist, params", CONTINUOUS)
def test_sample_gradient(jax_dist, sp_dist, params):
    # we have pathwise gradient for gamma sampler
    gamma_derived_params = {
        "Gamma": ["concentration"],
        "Beta": ["concentration1", "concentration0"],
        "BetaProportion": ["mean", "concentration"],
        "Chi2": ["df"],
        "Dirichlet": ["concentration"],
        "InverseGamma": ["concentration"],
        "LKJ": ["concentration"],
        "LKJCholesky": ["concentration"],
        "StudentT": ["df"],
    }.get(jax_dist.__name__, [])

    dist_args = [
        p
        for p in (
            inspect.getfullargspec(jax_dist.__init__)[0][1:]
            if inspect.isclass(jax_dist)
            # account the the case jax_dist is a function
            else inspect.getfullargspec(jax_dist)[0]
        )
    ]
    params_dict = dict(zip(dist_args[: len(params)], params))

    jax_class = type(jax_dist(**params_dict))
    reparametrized_params = [
        p for p in jax_class.reparametrized_params if p not in gamma_derived_params
    ]
    if not reparametrized_params:
        pytest.skip("{} not reparametrized.".format(jax_class.__name__))

    nonrepara_params_dict = {
        k: v for k, v in params_dict.items() if k not in reparametrized_params
    }
    repara_params = tuple(
        v for k, v in params_dict.items() if k in reparametrized_params
    )

    rng_key = random.PRNGKey(0)

    def fn(args):
        args_dict = dict(zip(reparametrized_params, args))
        return jnp.sum(
            jax_dist(**args_dict, **nonrepara_params_dict).sample(key=rng_key)
        )

    actual_grad = jax.grad(fn)(repara_params)
    assert len(actual_grad) == len(repara_params)

    eps = 1e-3
    for i in range(len(repara_params)):
        if repara_params[i] is None:
            continue
        args_lhs = [p if j != i else p - eps for j, p in enumerate(repara_params)]
        args_rhs = [p if j != i else p + eps for j, p in enumerate(repara_params)]
        fn_lhs = fn(args_lhs)
        fn_rhs = fn(args_rhs)
        # finite diff approximation
        expected_grad = (fn_rhs - fn_lhs) / (2.0 * eps)
        assert jnp.shape(actual_grad[i]) == jnp.shape(repara_params[i])
        assert_allclose(jnp.sum(actual_grad[i]), expected_grad, rtol=0.02, atol=0.03)


@pytest.mark.parametrize(
    "jax_dist, params",
    [
        (dist.Gamma, (1.0,)),
        (dist.Gamma, (0.1,)),
        (dist.Gamma, (10.0,)),
        (dist.Chi2, (1.0,)),
        (dist.Chi2, (0.1,)),
        (dist.Chi2, (10.0,)),
        (dist.Beta, (1.0, 1.0)),
        (dist.StudentT, (5.0, 2.0, 4.0)),
    ],
)
def test_pathwise_gradient(jax_dist, params):
    rng_key = random.PRNGKey(0)
    N = 1000000

    def f(params):
        z = jax_dist(*params).sample(key=rng_key, sample_shape=(N,))
        return (z + z**2).mean(0)

    def g(params):
        d = jax_dist(*params)
        return d.mean + d.variance + d.mean**2

    actual_grad = grad(f)(params)
    expected_grad = grad(g)(params)
    assert_allclose(actual_grad, expected_grad, rtol=0.005)


@pytest.mark.parametrize(
    "jax_dist, sp_dist, params", CONTINUOUS + DISCRETE + DIRECTIONAL
)
def test_jit_log_likelihood(jax_dist, sp_dist, params):
    if jax_dist.__name__ in (
        "EulerMaruyama",
        "GaussianRandomWalk",
        "_ImproperWrapper",
        "LKJ",
        "LKJCholesky",
        "_SparseCAR",
    ):
        pytest.xfail(reason="non-jittable params")

    rng_key = random.PRNGKey(0)
    samples = jax_dist(*params).sample(key=rng_key, sample_shape=(2, 3))

    def log_likelihood(*params):
        return jax_dist(*params).log_prob(samples)

    expected = log_likelihood(*params)
    actual = jax.jit(log_likelihood)(*params)
    assert_allclose(actual, expected, atol=2e-5, rtol=2e-5)


@pytest.mark.parametrize(
    "jax_dist, sp_dist, params", CONTINUOUS + DISCRETE + DIRECTIONAL
)
@pytest.mark.parametrize("prepend_shape", [(), (2,), (2, 3)])
@pytest.mark.parametrize("jit", [False, True])
def test_log_prob(jax_dist, sp_dist, params, prepend_shape, jit):
    jit_fn = _identity if not jit else jax.jit
    jax_dist = jax_dist(*params)

    rng_key = random.PRNGKey(0)
    samples = jax_dist.sample(key=rng_key, sample_shape=prepend_shape)
    assert jax_dist.log_prob(samples).shape == prepend_shape + jax_dist.batch_shape
    truncated_dists = (
        dist.LeftTruncatedDistribution,
        dist.RightTruncatedDistribution,
        dist.TwoSidedTruncatedDistribution,
    )
    if sp_dist is None:
        if isinstance(jax_dist, truncated_dists):
            if isinstance(params[0], dist.Distribution):
                # new api
                loc, scale, low, high = (
                    params[0].loc,
                    params[0].scale,
                    params[1],
                    params[2],
                )
            else:
                # old api
                loc, scale, low, high = params
            if low is None:
                low = -np.inf
            if high is None:
                high = np.inf
            sp_dist = get_sp_dist(type(jax_dist.base_dist))(loc, scale)
            expected = sp_dist.logpdf(samples) - jnp.log(
                sp_dist.cdf(high) - sp_dist.cdf(low)
            )
            assert_allclose(jit_fn(jax_dist.log_prob)(samples), expected, atol=1e-5)
            return
        pytest.skip("no corresponding scipy distn.")
    if _is_batched_multivariate(jax_dist):
        pytest.skip("batching not allowed in multivariate distns.")
    if jax_dist.event_shape and prepend_shape:
        # >>> d = sp.dirichlet([1.1, 1.1])
        # >>> samples = d.rvs(size=(2,))
        # >>> d.logpdf(samples)
        # ValueError: The input vector 'x' must lie within the normal simplex ...
        pytest.skip("batched samples cannot be scored by multivariate distributions.")
    sp_dist = sp_dist(*params)
    try:
        expected = sp_dist.logpdf(samples)
    except AttributeError:
        expected = sp_dist.logpmf(samples)
    except ValueError as e:
        # precision issue: jnp.sum(x / jnp.sum(x)) = 0.99999994 != 1
        if "The input vector 'x' must lie within the normal simplex." in str(e):
            samples = jax.device_get(samples).astype("float64")
            samples = samples / samples.sum(axis=-1, keepdims=True)
            expected = sp_dist.logpdf(samples)
        else:
            raise e
    assert_allclose(jit_fn(jax_dist.log_prob)(samples), expected, atol=1e-5)


def test_mixture_log_prob():
    gmm = dist.MixtureSameFamily(
        dist.Categorical(logits=np.zeros(2)), dist.Normal(0, 1).expand([2])
    )
    actual = gmm.log_prob(0.0)
    expected = dist.Normal(0, 1).log_prob(0.0)
    assert_allclose(actual, expected)


@pytest.mark.parametrize(
    "jax_dist, sp_dist, params",
    # TODO: add more complete pattern for Discrete.cdf
    CONTINUOUS + [T(dist.Poisson, 2.0), T(dist.Poisson, np.array([2.0, 3.0, 5.0]))],
)
@pytest.mark.filterwarnings("ignore:overflow encountered:RuntimeWarning")
def test_cdf_and_icdf(jax_dist, sp_dist, params):
    d = jax_dist(*params)
    if d.event_dim > 0:
        pytest.skip("skip testing cdf/icdf methods of multivariate distributions")
    samples = d.sample(key=random.PRNGKey(0), sample_shape=(100,))
    quantiles = random.uniform(random.PRNGKey(1), (100,) + d.shape())
    try:
        rtol = 2e-3 if jax_dist in (dist.Gamma, dist.StudentT) else 1e-5
        if d.shape() == () and not d.is_discrete:
            assert_allclose(
                jax.vmap(jax.grad(d.cdf))(samples),
                jnp.exp(d.log_prob(samples)),
                atol=1e-5,
                rtol=rtol,
            )
            assert_allclose(
                jax.vmap(jax.grad(d.icdf))(quantiles),
                jnp.exp(-d.log_prob(d.icdf(quantiles))),
                atol=1e-5,
                rtol=rtol,
            )
        assert_allclose(d.cdf(d.icdf(quantiles)), quantiles, atol=1e-5, rtol=1e-5)
        assert_allclose(d.icdf(d.cdf(samples)), samples, atol=1e-5, rtol=rtol)
    except NotImplementedError:
        pass

    # test against scipy
    if not sp_dist:
        pytest.skip("no corresponding scipy distn.")
    sp_dist = sp_dist(*params)
    try:
        actual_cdf = d.cdf(samples)
        expected_cdf = sp_dist.cdf(samples)
        assert_allclose(actual_cdf, expected_cdf, atol=1e-5, rtol=1e-5)
        actual_icdf = d.icdf(quantiles)
        expected_icdf = sp_dist.ppf(quantiles)
        assert_allclose(actual_icdf, expected_icdf, atol=1e-4, rtol=1e-4)
    except NotImplementedError:
        pass


@pytest.mark.parametrize("jax_dist, sp_dist, params", CONTINUOUS + DIRECTIONAL)
def test_gof(jax_dist, sp_dist, params):
    if "Improper" in jax_dist.__name__:
        pytest.skip("distribution has improper .log_prob()")
    if "LKJ" in jax_dist.__name__:
        pytest.xfail("incorrect submanifold scaling")
    if jax_dist is dist.EulerMaruyama:
        d = jax_dist(*params)
        if d.event_dim > 1:
            pytest.skip("EulerMaruyama skip test when event shape is non-trivial.")

    num_samples = 10000
    if "BetaProportion" in jax_dist.__name__:
        num_samples = 20000
    rng_key = random.PRNGKey(0)
    d = jax_dist(*params)
    samples = d.sample(key=rng_key, sample_shape=(num_samples,))
    probs = np.exp(d.log_prob(samples))

    dim = None
    if jax_dist is dist.ProjectedNormal:
        dim = samples.shape[-1] - 1

    # Test each batch independently.
    probs = probs.reshape(num_samples, -1)
    samples = samples.reshape(probs.shape + d.event_shape)
    if "Dirichlet" in jax_dist.__name__:
        # The Dirichlet density is over all but one of the probs.
        samples = samples[..., :-1]
    for b in range(probs.shape[1]):
        try:
            gof = auto_goodness_of_fit(samples[:, b], probs[:, b], dim=dim)
        except InvalidTest:
            pytest.skip("expensive test")
        else:
            assert gof > TEST_FAILURE_RATE


@pytest.mark.parametrize("jax_dist, sp_dist, params", CONTINUOUS + DISCRETE)
def test_independent_shape(jax_dist, sp_dist, params):
    d = jax_dist(*params)
    batch_shape, event_shape = d.batch_shape, d.event_shape
    shape = batch_shape + event_shape
    for i in range(len(batch_shape)):
        indep = dist.Independent(d, reinterpreted_batch_ndims=i)
        sample = indep.sample(random.PRNGKey(0))
        event_boundary = len(shape) - len(event_shape) - i
        assert indep.batch_shape == shape[:event_boundary]
        assert indep.event_shape == shape[event_boundary:]
        assert jnp.shape(indep.log_prob(sample)) == shape[:event_boundary]


def _tril_cholesky_to_tril_corr(x):
    w = vec_to_tril_matrix(x, diagonal=-1)
    diag = jnp.sqrt(1 - jnp.sum(w**2, axis=-1))
    cholesky = w + jnp.expand_dims(diag, axis=-1) * jnp.identity(w.shape[-1])
    corr = jnp.matmul(cholesky, cholesky.T)
    return matrix_to_tril_vec(corr, diagonal=-1)


@pytest.mark.parametrize("dimension", [2, 3, 5])
def test_log_prob_LKJCholesky_uniform(dimension):
    # When concentration=1, the distribution of correlation matrices is uniform.
    # We will test that fact here.
    d = dist.LKJCholesky(dimension=dimension, concentration=1)
    N = 5
    corr_log_prob = []
    for i in range(N):
        sample = d.sample(random.PRNGKey(i))
        log_prob = d.log_prob(sample)
        sample_tril = matrix_to_tril_vec(sample, diagonal=-1)
        cholesky_to_corr_jac = np.linalg.slogdet(
            jax.jacobian(_tril_cholesky_to_tril_corr)(sample_tril)
        )[1]
        corr_log_prob.append(log_prob - cholesky_to_corr_jac)

    corr_log_prob = np.array(corr_log_prob)
    # test if they are constant
    assert_allclose(
        corr_log_prob,
        jnp.broadcast_to(corr_log_prob[0], corr_log_prob.shape),
        rtol=1e-6,
    )

    if dimension == 2:
        # when concentration = 1, LKJ gives a uniform distribution over correlation matrix,
        # hence for the case dimension = 2,
        # density of a correlation matrix will be Uniform(-1, 1) = 0.5.
        # In addition, jacobian of the transformation from cholesky -> corr is 1 (hence its
        # log value is 0) because the off-diagonal lower triangular element does not change
        # in the transform.
        # So target_log_prob = log(0.5)
        assert_allclose(corr_log_prob[0], jnp.log(0.5), rtol=1e-6)


@pytest.mark.parametrize("dimension", [2, 3, 5])
@pytest.mark.parametrize("concentration", [0.6, 2.2])
def test_log_prob_LKJCholesky(dimension, concentration):
    # We will test against the fact that LKJCorrCholesky can be seen as a
    # TransformedDistribution with base distribution is a distribution of partial
    # correlations in C-vine method (modulo an affine transform to change domain from (0, 1)
    # to (1, 0)) and transform is a signed stick-breaking process.
    d = dist.LKJCholesky(dimension, concentration, sample_method="cvine")

    beta_sample = d._beta.sample(random.PRNGKey(0))
    beta_log_prob = jnp.sum(d._beta.log_prob(beta_sample))
    partial_correlation = 2 * beta_sample - 1
    affine_logdet = beta_sample.shape[-1] * jnp.log(2)
    sample = signed_stick_breaking_tril(partial_correlation)

    # compute signed stick breaking logdet
    inv_tanh = lambda t: jnp.log((1 + t) / (1 - t)) / 2  # noqa: E731
    inv_tanh_logdet = jnp.sum(jnp.log(vmap(grad(inv_tanh))(partial_correlation)))
    unconstrained = inv_tanh(partial_correlation)
    corr_cholesky_logdet = biject_to(constraints.corr_cholesky).log_abs_det_jacobian(
        unconstrained, sample
    )
    signed_stick_breaking_logdet = corr_cholesky_logdet + inv_tanh_logdet

    actual_log_prob = d.log_prob(sample)
    expected_log_prob = beta_log_prob - affine_logdet - signed_stick_breaking_logdet
    assert_allclose(actual_log_prob, expected_log_prob, rtol=2e-5)

    assert_allclose(jax.jit(d.log_prob)(sample), d.log_prob(sample), atol=2e-6)


def test_zero_inflated_logits_probs_agree():
    concentration = np.exp(np.random.normal(1))
    rate = np.exp(np.random.normal(1))
    d = dist.GammaPoisson(concentration, rate)
    gate_logits = np.random.normal(0)
    gate_probs = expit(gate_logits)
    zi_logits = dist.ZeroInflatedDistribution(d, gate_logits=gate_logits)
    zi_probs = dist.ZeroInflatedDistribution(d, gate=gate_probs)
    sample = np.random.randint(
        0,
        20,
        (
            1000,
            100,
        ),
    )
    assert_allclose(zi_probs.log_prob(sample), zi_logits.log_prob(sample))


@pytest.mark.parametrize("rate", [0.1, 0.5, 0.9, 1.0, 1.1, 2.0, 10.0])
def test_ZIP_log_prob(rate):
    # if gate is 0 ZIP is Poisson
    zip_ = dist.ZeroInflatedPoisson(0.0, rate)
    pois = dist.Poisson(rate)
    s = zip_.sample(random.PRNGKey(0), (20,))
    zip_prob = zip_.log_prob(s)
    pois_prob = pois.log_prob(s)
    assert_allclose(zip_prob, pois_prob, rtol=1e-6)

    # if gate is 1 ZIP is Delta(0)
    zip_ = dist.ZeroInflatedPoisson(1.0, rate)
    delta = dist.Delta(0.0)
    s = np.array([0.0, 1.0])
    zip_prob = zip_.log_prob(s)
    delta_prob = delta.log_prob(s)
    assert_allclose(zip_prob, delta_prob, rtol=1e-6)


@pytest.mark.parametrize("total_count", [1, 2, 3, 10])
@pytest.mark.parametrize("shape", [(1,), (3, 1), (2, 3, 1)])
def test_beta_binomial_log_prob(total_count, shape):
    concentration0 = np.exp(np.random.normal(size=shape))
    concentration1 = np.exp(np.random.normal(size=shape))
    value = jnp.arange(1 + total_count)

    num_samples = 100000
    probs = np.random.beta(concentration1, concentration0, size=(num_samples,) + shape)
    log_probs = dist.Binomial(total_count, probs).log_prob(value)
    expected = logsumexp(log_probs, 0) - jnp.log(num_samples)

    actual = dist.BetaBinomial(concentration1, concentration0, total_count).log_prob(
        value
    )
    assert_allclose(actual, expected, rtol=0.02)


@pytest.mark.parametrize("total_count", [1, 2, 3, 10])
@pytest.mark.parametrize("batch_shape", [(1,), (3, 1), (2, 3, 1)])
def test_dirichlet_multinomial_log_prob(total_count, batch_shape):
    event_shape = (3,)
    concentration = np.exp(np.random.normal(size=batch_shape + event_shape))
    # test on one-hots
    value = total_count * jnp.eye(event_shape[-1]).reshape(
        event_shape + (1,) * len(batch_shape) + event_shape
    )

    num_samples = 100000
    probs = dist.Dirichlet(concentration).sample(random.PRNGKey(0), (num_samples, 1))
    log_probs = dist.Multinomial(total_count, probs).log_prob(value)
    expected = logsumexp(log_probs, 0) - jnp.log(num_samples)

    actual = dist.DirichletMultinomial(concentration, total_count).log_prob(value)
    assert_allclose(actual, expected, rtol=0.05)


@pytest.mark.parametrize("shape", [(1,), (3, 1), (2, 3, 1)])
def test_gamma_poisson_log_prob(shape):
    gamma_conc = np.exp(np.random.normal(size=shape))
    gamma_rate = np.exp(np.random.normal(size=shape))
    value = jnp.arange(15)

    num_samples = 300000
    poisson_rate = np.random.gamma(
        gamma_conc, 1 / gamma_rate, size=(num_samples,) + shape
    )
    log_probs = dist.Poisson(poisson_rate).log_prob(value)
    expected = logsumexp(log_probs, 0) - jnp.log(num_samples)
    actual = dist.GammaPoisson(gamma_conc, gamma_rate).log_prob(value)
    assert_allclose(actual, expected, rtol=0.05)


@pytest.mark.parametrize(
    "jax_dist, sp_dist, params", CONTINUOUS + DISCRETE + DIRECTIONAL
)
def test_log_prob_gradient(jax_dist, sp_dist, params):
    if jax_dist in [dist.LKJ, dist.LKJCholesky]:
        pytest.skip("we have separated tests for LKJCholesky distribution")
    if jax_dist is _ImproperWrapper:
        pytest.skip("no param for ImproperUniform to test for log_prob gradient")

    rng_key = random.PRNGKey(0)
    value = jax_dist(*params).sample(rng_key)

    def fn(*args):
        return jnp.sum(jax_dist(*args).log_prob(value))

    eps = 1e-3
    for i in range(len(params)):
        if jax_dist is dist.EulerMaruyama and i == 1:
            # skip taking grad w.r.t. sde_fn
            continue
        if jax_dist is _SparseCAR and i == 3:
            # skip taking grad w.r.t. adj_matrix
            continue
        if isinstance(
            params[i], dist.Distribution
        ):  # skip taking grad w.r.t. base_dist
            continue
        if params[i] is None or jnp.result_type(params[i]) in (jnp.int32, jnp.int64):
            continue
        actual_grad = jax.grad(fn, i)(*params)
        args_lhs = [p if j != i else p - eps for j, p in enumerate(params)]
        args_rhs = [p if j != i else p + eps for j, p in enumerate(params)]
        fn_lhs = fn(*args_lhs)
        fn_rhs = fn(*args_rhs)
        # finite diff approximation
        expected_grad = (fn_rhs - fn_lhs) / (2.0 * eps)
        assert jnp.shape(actual_grad) == jnp.shape(params[i])
        if i == 0 and jax_dist is dist.Delta:
            # grad w.r.t. `value` of Delta distribution will be 0
            # but numerical value will give nan (= inf - inf)
            expected_grad = 0.0
        assert_allclose(jnp.sum(actual_grad), expected_grad, rtol=0.01, atol=0.01)


@pytest.mark.parametrize(
    "jax_dist, sp_dist, params", CONTINUOUS + DISCRETE + DIRECTIONAL
)
def test_mean_var(jax_dist, sp_dist, params):
    if jax_dist is _ImproperWrapper:
        pytest.skip("Improper distribution does not has mean/var implemented")
    if jax_dist is FoldedNormal:
        pytest.skip("Folded distribution does not has mean/var implemented")
    if jax_dist is dist.EulerMaruyama:
        pytest.skip("EulerMaruyama distribution does not has mean/var implemented")
    if jax_dist is dist.RelaxedBernoulliLogits:
        pytest.skip("RelaxedBernoulli distribution does not has mean/var implemented")
    if "SineSkewed" in jax_dist.__name__:
        pytest.skip("Skewed Distribution are not symmetric about location.")
    if jax_dist in (
        _TruncatedNormal,
        _TruncatedCauchy,
        dist.LeftTruncatedDistribution,
        dist.RightTruncatedDistribution,
        dist.TwoSidedTruncatedDistribution,
    ):
        pytest.skip("Truncated distributions do not has mean/var implemented")
    if jax_dist is dist.ProjectedNormal:
        pytest.skip("Mean is defined in submanifold")

    n = (
        20000
        if jax_dist in [dist.LKJ, dist.LKJCholesky, dist.SineBivariateVonMises]
        else 200000
    )
    d_jax = jax_dist(*params)
    k = random.PRNGKey(0)
    samples = d_jax.sample(k, sample_shape=(n,)).astype(np.float32)
    # check with suitable scipy implementation if available
    # XXX: VonMises is already tested below
    if (
        sp_dist
        and not _is_batched_multivariate(d_jax)
        and jax_dist
        not in [dist.VonMises, dist.MultivariateStudentT, dist.MatrixNormal]
    ):
        d_sp = sp_dist(*params)
        try:
            sp_mean = d_sp.mean()
        except TypeError:  # mvn does not have .mean() method
            sp_mean = d_sp.mean
        # for multivariate distns try .cov first
        if d_jax.event_shape:
            try:
                sp_var = jnp.diag(d_sp.cov())
            except TypeError:  # mvn does not have .cov() method
                sp_var = jnp.diag(d_sp.cov)
            except AttributeError:
                sp_var = d_sp.var()
        else:
            sp_var = d_sp.var()
        assert_allclose(d_jax.mean, sp_mean, rtol=0.01, atol=1e-7)
        assert_allclose(d_jax.variance, sp_var, rtol=0.01, atol=1e-7)
        if jnp.all(jnp.isfinite(sp_mean)):
            assert_allclose(jnp.mean(samples, 0), d_jax.mean, rtol=0.05, atol=1e-2)
        if jnp.all(jnp.isfinite(sp_var)):
            assert_allclose(
                jnp.std(samples, 0), jnp.sqrt(d_jax.variance), rtol=0.05, atol=1e-2
            )
    elif jax_dist in [dist.LKJ, dist.LKJCholesky]:
        if jax_dist is dist.LKJCholesky:
            corr_samples = jnp.matmul(samples, jnp.swapaxes(samples, -2, -1))
        else:
            corr_samples = samples
        dimension, concentration, _ = params
        # marginal of off-diagonal entries
        marginal = dist.Beta(
            concentration + 0.5 * (dimension - 2), concentration + 0.5 * (dimension - 2)
        )
        # scale statistics due to linear mapping
        marginal_mean = 2 * marginal.mean - 1
        marginal_std = 2 * jnp.sqrt(marginal.variance)
        expected_mean = jnp.broadcast_to(
            jnp.reshape(marginal_mean, jnp.shape(marginal_mean) + (1, 1)),
            jnp.shape(marginal_mean) + d_jax.event_shape,
        )
        expected_std = jnp.broadcast_to(
            jnp.reshape(marginal_std, jnp.shape(marginal_std) + (1, 1)),
            jnp.shape(marginal_std) + d_jax.event_shape,
        )
        # diagonal elements of correlation matrices are 1
        expected_mean = expected_mean * (1 - jnp.identity(dimension)) + jnp.identity(
            dimension
        )
        expected_std = expected_std * (1 - jnp.identity(dimension))

        assert_allclose(jnp.mean(corr_samples, axis=0), expected_mean, atol=0.01)
        assert_allclose(jnp.std(corr_samples, axis=0), expected_std, atol=0.01)
    elif jax_dist in [dist.VonMises]:
        # circular mean = sample mean
        assert_allclose(d_jax.mean, jnp.mean(samples, 0), rtol=0.05, atol=1e-2)

        # circular variance
        x, y = jnp.mean(jnp.cos(samples), 0), jnp.mean(jnp.sin(samples), 0)

        expected_variance = 1 - jnp.sqrt(x**2 + y**2)
        assert_allclose(d_jax.variance, expected_variance, rtol=0.05, atol=1e-2)
    elif jax_dist in [dist.SineBivariateVonMises]:
        phi_loc = _circ_mean(samples[..., 0])
        psi_loc = _circ_mean(samples[..., 1])

        assert_allclose(
            d_jax.mean, jnp.stack((phi_loc, psi_loc), axis=-1), rtol=0.05, atol=1e-2
        )
    elif jax_dist in [dist.MatrixNormal]:
        sample_shape = (200_000,)
        # use X ~ MN(loc, U, V) then vec(X) ~ MVN(vec(loc), kron(V, U))
        if len(d_jax.batch_shape) > 0:
            axes = [len(sample_shape) + i for i in range(len(d_jax.batch_shape))]
            axes = tuple(axes)
            samples_re = jnp.moveaxis(samples, axes, jnp.arange(len(axes)))
            subshape = samples_re.shape[: len(axes)]
            ixi = product(*[range(k) for k in subshape])
            for ix in ixi:
                # mean
                def get_min_shape(ix, batch_shape):
                    return min(ix, tuple(map(lambda x: x - 1, batch_shape)))

                ix_loc = get_min_shape(ix, d_jax.loc.shape[: len(ix)])
                jnp.allclose(
                    jnp.mean(samples_re[ix], 0),
                    jnp.squeeze(d_jax.mean[ix_loc]),
                    rtol=0.5,
                    atol=1e-2,
                )
                # cov
                samples_mvn = jnp.squeeze(samples_re[ix]).reshape(
                    sample_shape + (-1,), order="F"
                )
                ix_col = get_min_shape(ix, d_jax.scale_tril_column.shape[: len(ix)])
                ix_row = get_min_shape(ix, d_jax.scale_tril_row.shape[: len(ix)])
                scale_tril = my_kron(
                    d_jax.scale_tril_column[ix_col],
                    d_jax.scale_tril_row[ix_row],
                )
                sample_scale_tril = jnp.linalg.cholesky(jnp.cov(samples_mvn.T))
                jnp.allclose(sample_scale_tril, scale_tril, atol=0.5, rtol=1e-2)
        else:  # unbatched
            # mean
            jnp.allclose(
                jnp.mean(samples, 0),
                jnp.squeeze(d_jax.mean),
                rtol=0.5,
                atol=1e-2,
            )
            # cov
            samples_mvn = jnp.squeeze(samples).reshape(sample_shape + (-1,), order="F")
            scale_tril = my_kron(
                jnp.squeeze(d_jax.scale_tril_column), jnp.squeeze(d_jax.scale_tril_row)
            )
            sample_scale_tril = jnp.linalg.cholesky(jnp.cov(samples_mvn.T))
            jnp.allclose(sample_scale_tril, scale_tril, atol=0.5, rtol=1e-2)
    else:
        if jnp.all(jnp.isfinite(d_jax.mean)):
            assert_allclose(jnp.mean(samples, 0), d_jax.mean, rtol=0.05, atol=1e-2)
        if isinstance(d_jax, dist.CAR):
            pytest.skip("CAR distribution does not have `variance` implemented.")
        if isinstance(d_jax, dist.Gompertz):
            pytest.skip("Gompertz distribution does not have `variance` implemented.")
        if jnp.all(jnp.isfinite(d_jax.variance)):
            assert_allclose(
                jnp.std(samples, 0), jnp.sqrt(d_jax.variance), rtol=0.05, atol=1e-2
            )


@pytest.mark.parametrize(
    "jax_dist, sp_dist, params", CONTINUOUS + DISCRETE + DIRECTIONAL
)
@pytest.mark.parametrize("prepend_shape", [(), (2,), (2, 3)])
def test_distribution_constraints(jax_dist, sp_dist, params, prepend_shape):
    if jax_dist in (
        _TruncatedNormal,
        _TruncatedCauchy,
        _GaussianMixture,
        _Gaussian2DMixture,
        _GeneralMixture,
        _General2DMixture,
    ):
        pytest.skip(f"{jax_dist.__name__} is a function, not a class")
    dist_args = [p for p in inspect.getfullargspec(jax_dist.__init__)[0][1:]]

    valid_params, oob_params = list(params), list(params)
    key = random.PRNGKey(1)
    dependent_constraint = False
    for i in range(len(params)):
        if (
            jax_dist in (_ImproperWrapper, dist.LKJ, dist.LKJCholesky)
            and dist_args[i] != "concentration"
        ):
            continue
        if "SineSkewed" in jax_dist.__name__ and dist_args[i] != "skewness":
            continue
        if jax_dist is dist.EulerMaruyama and dist_args[i] != "t":
            continue
        if (
            jax_dist is dist.TwoSidedTruncatedDistribution
            and dist_args[i] == "base_dist"
        ):
            continue
        if jax_dist is dist.GaussianRandomWalk and dist_args[i] == "num_steps":
            continue
        if (
            jax_dist is dist.SineBivariateVonMises
            and dist_args[i] == "weighted_correlation"
        ):
            continue
        if params[i] is None:
            oob_params[i] = None
            valid_params[i] = None
            continue
        constraint = jax_dist.arg_constraints[dist_args[i]]
        if isinstance(constraint, constraints._Dependent):
            dependent_constraint = True
            break
        key, key_gen = random.split(key)
        oob_params[i] = gen_values_outside_bounds(
            constraint, jnp.shape(params[i]), key_gen
        )
        valid_params[i] = gen_values_within_bounds(
            constraint, jnp.shape(params[i]), key_gen
        )
        if jax_dist is dist.MultivariateStudentT:
            # As mean is only defined for df > 1 & we instantiate
            # scipy.stats.multivariate_t with same mean as jax_dist
            # we need to ensure this is defined, so force df >= 1
            valid_params[0] += 1

        if jax_dist is dist.LogUniform:
            # scipy.stats.loguniform take parameter a and b
            # which is a > 0 and b > a.
            # gen_values_within_bounds() generates just
            # a > 0 and b > 0. Then, make b = a + b.
            valid_params[1] += valid_params[0]

    assert jax_dist(*oob_params)

    # Invalid parameter values throw ValueError
    if not dependent_constraint and (
        jax_dist is not _ImproperWrapper and "SineSkewed" not in jax_dist.__name__
    ):
        with pytest.raises(ValueError):
            jax_dist(*oob_params, validate_args=True)

        with pytest.raises(ValueError):
            # test error raised under jit omnistaging
            oob_params = jax.device_get(oob_params)

            def dist_gen_fn():
                d = jax_dist(*oob_params, validate_args=True)
                return d

            jax.jit(dist_gen_fn)()

    d = jax_dist(*valid_params, validate_args=True)

    # Test agreement of log density evaluation on randomly generated samples
    # with scipy's implementation when available.
    if (
        sp_dist
        and not _is_batched_multivariate(d)
        and not (d.event_shape and prepend_shape)
    ):
        valid_samples = gen_values_within_bounds(
            d.support, size=prepend_shape + d.batch_shape + d.event_shape
        )
        try:
            expected = sp_dist(*valid_params).logpdf(valid_samples)
        except AttributeError:
            expected = sp_dist(*valid_params).logpmf(valid_samples)
        assert_allclose(d.log_prob(valid_samples), expected, atol=1e-5, rtol=1e-5)

    # Out of support samples throw ValueError
    oob_samples = gen_values_outside_bounds(
        d.support, size=prepend_shape + d.batch_shape + d.event_shape
    )
    with pytest.warns(UserWarning, match="Out-of-support"):
        d.log_prob(oob_samples)

    with pytest.warns(UserWarning, match="Out-of-support"):
        # test warning work under jit omnistaging
        oob_samples = jax.device_get(oob_samples)
        valid_params = jax.device_get(valid_params)

        def log_prob_fn():
            d = jax_dist(*valid_params, validate_args=True)
            return d.log_prob(oob_samples)

        jax.jit(log_prob_fn)()


def test_omnistaging_invalid_param():
    def f(x):
        return dist.LogNormal(x, -np.ones(2), validate_args=True).log_prob(0)

    with pytest.raises(ValueError, match="got invalid"):
        jax.jit(f)(0)


def test_omnistaging_invalid_sample():
    def f(x):
        return dist.LogNormal(x, np.ones(2), validate_args=True).log_prob(-1)

    with pytest.warns(UserWarning, match="Out-of-support"):
        jax.jit(f)(0)


def test_categorical_log_prob_grad():
    data = jnp.repeat(jnp.arange(3), 10)

    def f(x):
        return (
            dist.Categorical(jax.nn.softmax(x * jnp.arange(1, 4))).log_prob(data).sum()
        )

    def g(x):
        return dist.Categorical(logits=x * jnp.arange(1, 4)).log_prob(data).sum()

    x = 0.5
    fx, grad_fx = jax.value_and_grad(f)(x)
    gx, grad_gx = jax.value_and_grad(g)(x)
    assert_allclose(fx, gx, rtol=1e-6)
    assert_allclose(grad_fx, grad_gx, atol=1e-4)


def test_beta_proportion_invalid_mean():
    with dist.distribution.validation_enabled(), pytest.raises(
        ValueError, match=r"^BetaProportion distribution got invalid mean parameter\.$"
    ):
        dist.BetaProportion(1.0, 1.0)


########################################
# Tests for constraints and transforms #
########################################


@pytest.mark.parametrize(
    "constraint, x, expected",
    [
        (constraints.boolean, np.array([True, False]), np.array([True, True])),
        (constraints.boolean, np.array([1, 1]), np.array([True, True])),
        (constraints.boolean, np.array([-1, 1]), np.array([False, True])),
        (
            constraints.corr_cholesky,
            np.array([[[1, 0], [0, 1]], [[1, 0.1], [0, 1]]]),
            np.array([True, False]),
        ),  # NB: not lower_triangular
        (
            constraints.corr_cholesky,
            np.array([[[1, 0], [1, 0]], [[1, 0], [0.5, 0.5]]]),
            np.array([False, False]),
        ),  # NB: not positive_diagonal & not unit_norm_row
        (
            constraints.corr_matrix,
            np.array([[[1, 0], [0, 1]], [[1, 0.1], [0, 1]]]),
            np.array([True, False]),
        ),  # NB: not lower_triangular
        (
            constraints.corr_matrix,
            np.array([[[1, 0], [1, 0]], [[1, 0], [0.5, 0.5]]]),
            np.array([False, False]),
        ),  # NB: not unit diagonal
        (constraints.greater_than(1), 3, True),
        (
            constraints.greater_than(1),
            np.array([-1, 1, 5]),
            np.array([False, False, True]),
        ),
        (constraints.integer_interval(-3, 5), 0, True),
        (
            constraints.integer_interval(-3, 5),
            np.array([-5, -3, 0, 1.1, 5, 7]),
            np.array([False, True, True, False, True, False]),
        ),
        (constraints.interval(-3, 5), 0, True),
        (
            constraints.interval(-3, 5),
            np.array([-5, -3, 0, 5, 7]),
            np.array([False, True, True, True, False]),
        ),
        (constraints.less_than(1), -2, True),
        (
            constraints.less_than(1),
            np.array([-1, 1, 5]),
            np.array([True, False, False]),
        ),
        (constraints.lower_cholesky, np.array([[1.0, 0.0], [-2.0, 0.1]]), True),
        (
            constraints.lower_cholesky,
            np.array([[[1.0, 0.0], [-2.0, -0.1]], [[1.0, 0.1], [2.0, 0.2]]]),
            np.array([False, False]),
        ),
        (constraints.nonnegative_integer, 3, True),
        (
            constraints.nonnegative_integer,
            np.array([-1.0, 0.0, 5.0]),
            np.array([False, True, True]),
        ),
        (constraints.positive, 3, True),
        (constraints.positive, np.array([-1, 0, 5]), np.array([False, False, True])),
        (constraints.positive_definite, np.array([[1.0, 0.3], [0.3, 1.0]]), True),
        (
            constraints.positive_definite,
            np.array([[[2.0, 0.4], [0.3, 2.0]], [[1.0, 0.1], [0.1, 0.0]]]),
            np.array([False, False]),
        ),
        (constraints.positive_integer, 3, True),
        (
            constraints.positive_integer,
            np.array([-1.0, 0.0, 5.0]),
            np.array([False, False, True]),
        ),
        (constraints.real, -1, True),
        (
            constraints.real,
            np.array([np.inf, np.NINF, np.nan, np.pi]),
            np.array([False, False, False, True]),
        ),
        (constraints.simplex, np.array([0.1, 0.3, 0.6]), True),
        (
            constraints.simplex,
            np.array([[0.1, 0.3, 0.6], [-0.1, 0.6, 0.5], [0.1, 0.6, 0.5]]),
            np.array([True, False, False]),
        ),
        (constraints.softplus_positive, 3, True),
        (
            constraints.softplus_positive,
            np.array([-1, 0, 5]),
            np.array([False, False, True]),
        ),
        (
            constraints.softplus_lower_cholesky,
            np.array([[1.0, 0.0], [-2.0, 0.1]]),
            True,
        ),
        (
            constraints.softplus_lower_cholesky,
            np.array([[[1.0, 0.0], [-2.0, -0.1]], [[1.0, 0.1], [2.0, 0.2]]]),
            np.array([False, False]),
        ),
        (constraints.unit_interval, 0.1, True),
        (
            constraints.unit_interval,
            np.array([-5, 0, 0.5, 1, 7]),
            np.array([False, True, True, True, False]),
        ),
        (
            constraints.sphere,
            np.array([[1, 0, 0], [0.5, 0.5, 0]]),
            np.array([True, False]),
        ),
        (
            constraints.open_interval(0.0, 1.0),
            np.array([-5, 0, 0.5, 1, 7]),
            np.array([False, False, True, False, False]),
        ),
    ],
)
def test_constraints(constraint, x, expected):
    v = constraint.feasible_like(x)
    if jnp.result_type(v) == "float32" or jnp.result_type(v) == "float64":
        assert not constraint.is_discrete
    assert_array_equal(constraint(x), expected)

    feasible_value = constraint.feasible_like(x)
    assert jnp.shape(feasible_value) == jnp.shape(x)
    assert_allclose(constraint(feasible_value), jnp.full(jnp.shape(expected), True))

    try:
        inverse = biject_to(constraint).inv(feasible_value)
    except NotImplementedError:
        pass
    else:
        assert_allclose(inverse, jnp.zeros_like(inverse), atol=2e-7)


@pytest.mark.parametrize(
    "constraint",
    [
        constraints.corr_cholesky,
        constraints.corr_matrix,
        constraints.greater_than(2),
        constraints.interval(-3, 5),
        constraints.l1_ball,
        constraints.less_than(1),
        constraints.lower_cholesky,
        constraints.scaled_unit_lower_cholesky,
        constraints.ordered_vector,
        constraints.positive,
        constraints.positive_definite,
        constraints.positive_ordered_vector,
        constraints.real,
        constraints.real_vector,
        constraints.simplex,
        constraints.softplus_positive,
        constraints.softplus_lower_cholesky,
        constraints.unit_interval,
        constraints.open_interval(0.0, 1.0),
    ],
    ids=lambda x: x.__class__,
)
@pytest.mark.parametrize("shape", [(), (1,), (3,), (6,), (3, 1), (1, 3), (5, 3)])
def test_biject_to(constraint, shape):
    transform = biject_to(constraint)
    event_dim = transform.domain.event_dim
    if isinstance(constraint, constraints._Interval):
        assert transform.codomain.upper_bound == constraint.upper_bound
        assert transform.codomain.lower_bound == constraint.lower_bound
    elif isinstance(constraint, constraints._GreaterThan):
        assert transform.codomain.lower_bound == constraint.lower_bound
    elif isinstance(constraint, constraints._LessThan):
        assert transform.codomain.upper_bound == constraint.upper_bound
    if len(shape) < event_dim:
        return
    rng_key = random.PRNGKey(0)
    x = random.normal(rng_key, shape)
    y = transform(x)

    assert transform.forward_shape(x.shape) == y.shape
    assert transform.inverse_shape(y.shape) == x.shape

    # test inv work for NaN arrays:
    x_nan = transform.inv(jnp.full(jnp.shape(y), np.nan))
    assert x_nan.shape == x.shape

    # test codomain
    batch_shape = shape if event_dim == 0 else shape[:-1]
    assert_array_equal(transform.codomain(y), jnp.ones(batch_shape, dtype=jnp.bool_))

    # test inv
    z = transform.inv(y)
    assert_allclose(x, z, atol=1e-5, rtol=1e-5)

    # test domain, currently all is constraints.real or constraints.real_vector
    assert_array_equal(transform.domain(z), jnp.ones(batch_shape))

    # test log_abs_det_jacobian
    actual = transform.log_abs_det_jacobian(x, y)
    assert jnp.shape(actual) == batch_shape
    if len(shape) == event_dim:
        if constraint is constraints.simplex:
            expected = np.linalg.slogdet(jax.jacobian(transform)(x)[:-1, :])[1]
            inv_expected = np.linalg.slogdet(jax.jacobian(transform.inv)(y)[:, :-1])[1]
        elif constraint in [
            constraints.real_vector,
            constraints.ordered_vector,
            constraints.positive_ordered_vector,
            constraints.l1_ball,
        ]:
            expected = np.linalg.slogdet(jax.jacobian(transform)(x))[1]
            inv_expected = np.linalg.slogdet(jax.jacobian(transform.inv)(y))[1]
        elif constraint in [constraints.corr_cholesky, constraints.corr_matrix]:
            vec_transform = lambda x: matrix_to_tril_vec(  # noqa: E731
                transform(x), diagonal=-1
            )
            y_tril = matrix_to_tril_vec(y, diagonal=-1)

            def inv_vec_transform(y):
                matrix = vec_to_tril_matrix(y, diagonal=-1)
                if constraint is constraints.corr_matrix:
                    # fill the upper triangular part
                    matrix = (
                        matrix
                        + jnp.swapaxes(matrix, -2, -1)
                        + jnp.identity(matrix.shape[-1])
                    )
                return transform.inv(matrix)

            expected = np.linalg.slogdet(jax.jacobian(vec_transform)(x))[1]
            inv_expected = np.linalg.slogdet(jax.jacobian(inv_vec_transform)(y_tril))[1]
        elif constraint in [
            constraints.lower_cholesky,
            constraints.scaled_unit_lower_cholesky,
            constraints.positive_definite,
            constraints.softplus_lower_cholesky,
        ]:
            vec_transform = lambda x: matrix_to_tril_vec(transform(x))  # noqa: E731
            y_tril = matrix_to_tril_vec(y)

            def inv_vec_transform(y):
                matrix = vec_to_tril_matrix(y)
                if constraint is constraints.positive_definite:
                    # fill the upper triangular part
                    matrix = (
                        matrix
                        + jnp.swapaxes(matrix, -2, -1)
                        - jnp.diag(jnp.diag(matrix))
                    )
                return transform.inv(matrix)

            expected = np.linalg.slogdet(jax.jacobian(vec_transform)(x))[1]
            inv_expected = np.linalg.slogdet(jax.jacobian(inv_vec_transform)(y_tril))[1]
        else:
            expected = jnp.log(jnp.abs(grad(transform)(x)))
            inv_expected = jnp.log(jnp.abs(grad(transform.inv)(y)))

        assert_allclose(actual, expected, atol=1e-5, rtol=1e-5)
        assert_allclose(actual, -inv_expected, atol=1e-5, rtol=1e-5)


# NB: skip transforms which are tested in `test_biject_to`
@pytest.mark.parametrize(
    "transform, event_shape",
    [
        (PermuteTransform(np.array([3, 0, 4, 1, 2])), (5,)),
        (PowerTransform(2.0), ()),
        (SoftplusTransform(), ()),
        (
            LowerCholeskyAffine(
                np.array([1.0, 2.0]), np.array([[0.6, 0.0], [1.5, 0.4]])
            ),
            (2,),
        ),
        (
            transforms.ComposeTransform(
                [
                    biject_to(constraints.simplex),
                    SimplexToOrderedTransform(0.0),
                    biject_to(constraints.ordered_vector).inv,
                ]
            ),
            (5,),
        ),
    ],
)
@pytest.mark.parametrize(
    "batch_shape",
    [
        (),
        (1,),
        (3,),
        (6,),
        (3, 1),
        (1, 3),
        (5, 3),
    ],
)
def test_bijective_transforms(transform, event_shape, batch_shape):
    shape = batch_shape + event_shape
    rng_key = random.PRNGKey(0)
    x = biject_to(transform.domain)(random.normal(rng_key, shape))
    y = transform(x)

    # test codomain
    assert_array_equal(transform.codomain(y), jnp.ones(batch_shape))

    # test inv
    z = transform.inv(y)
    assert_allclose(x, z, atol=1e-6, rtol=1e-4)
    assert transform.inv.inv is transform
    assert transform.inv is transform.inv
    assert transform.domain is transform.inv.codomain
    assert transform.codomain is transform.inv.domain

    # test domain
    assert_array_equal(transform.domain(z), jnp.ones(batch_shape))

    # test log_abs_det_jacobian
    actual = transform.log_abs_det_jacobian(x, y)
    assert_allclose(actual, -transform.inv.log_abs_det_jacobian(y, x))
    assert jnp.shape(actual) == batch_shape
    if len(shape) == transform.domain.event_dim:
        if len(event_shape) == 1:
            expected = np.linalg.slogdet(jax.jacobian(transform)(x))[1]
            inv_expected = np.linalg.slogdet(jax.jacobian(transform.inv)(y))[1]
        else:
            expected = jnp.log(jnp.abs(grad(transform)(x)))
            inv_expected = jnp.log(jnp.abs(grad(transform.inv)(y)))

        assert_allclose(actual, expected, atol=1e-6)
        assert_allclose(actual, -inv_expected, atol=1e-6)


@pytest.mark.parametrize("batch_shape", [(), (5,)])
def test_composed_transform(batch_shape):
    t1 = transforms.AffineTransform(0, 2)
    t2 = transforms.LowerCholeskyTransform()
    t = transforms.ComposeTransform([t1, t2, t1])
    assert t.domain.event_dim == 1
    assert t.codomain.event_dim == 2

    x = np.random.normal(size=batch_shape + (6,))
    y = t(x)
    log_det = t.log_abs_det_jacobian(x, y)
    assert log_det.shape == batch_shape
    expected_log_det = (
        jnp.log(2) * 6 + t2.log_abs_det_jacobian(x * 2, y / 2) + jnp.log(2) * 9
    )
    assert_allclose(log_det, expected_log_det)


@pytest.mark.parametrize("batch_shape", [(), (5,)])
def test_composed_transform_1(batch_shape):
    t1 = transforms.AffineTransform(0, 2)
    t2 = transforms.LowerCholeskyTransform()
    t = transforms.ComposeTransform([t1, t2, t2])
    assert t.domain.event_dim == 1
    assert t.codomain.event_dim == 3

    x = np.random.normal(size=batch_shape + (6,))
    y = t(x)
    log_det = t.log_abs_det_jacobian(x, y)
    assert log_det.shape == batch_shape
    z = t2(x * 2)
    expected_log_det = (
        jnp.log(2) * 6
        + t2.log_abs_det_jacobian(x * 2, z)
        + t2.log_abs_det_jacobian(z, t2(z)).sum(-1)
    )
    assert_allclose(log_det, expected_log_det)


@pytest.mark.parametrize("batch_shape", [(), (5,)])
def test_simplex_to_order_transform(batch_shape):
<<<<<<< HEAD
    simplex = jnp.arange(5.) / jnp.arange(5.).sum()
=======
    simplex = jnp.arange(5.0) / jnp.arange(5.0).sum()
>>>>>>> db2913b6
    simplex = jnp.broadcast_to(simplex, batch_shape + simplex.shape)
    transform = SimplexToOrderedTransform()
    out = transform(simplex)
    assert out.shape == transform.forward_shape(simplex.shape)
    assert simplex.shape == transform.inverse_shape(out.shape)


@pytest.mark.parametrize("batch_shape", [(), (5,)])
@pytest.mark.parametrize("prepend_event_shape", [(), (4,)])
@pytest.mark.parametrize("sample_shape", [(), (7,)])
def test_transformed_distribution(batch_shape, prepend_event_shape, sample_shape):
    base_dist = (
        dist.Normal(0, 1)
        .expand(batch_shape + prepend_event_shape + (6,))
        .to_event(1 + len(prepend_event_shape))
    )
    t1 = transforms.AffineTransform(0, 2)
    t2 = transforms.LowerCholeskyTransform()
    d = dist.TransformedDistribution(base_dist, [t1, t2, t1])
    assert d.event_dim == 2 + len(prepend_event_shape)

    y = d.sample(random.PRNGKey(0), sample_shape)
    t = transforms.ComposeTransform([t1, t2, t1])
    x = t.inv(y)
    assert x.shape == sample_shape + base_dist.shape()
    log_prob = d.log_prob(y)
    assert log_prob.shape == sample_shape + batch_shape
    t_log_det = t.log_abs_det_jacobian(x, y)
    if prepend_event_shape:
        t_log_det = t_log_det.sum(-1)
    expected_log_prob = base_dist.log_prob(x) - t_log_det
    assert_allclose(log_prob, expected_log_prob, atol=1e-5)


@pytest.mark.parametrize(
    "transformed_dist",
    [
        dist.TransformedDistribution(
            dist.Normal(np.array([2.0, 3.0]), 1.0), transforms.ExpTransform()
        ),
        dist.TransformedDistribution(
            dist.Exponential(jnp.ones(2)),
            [
                transforms.PowerTransform(0.7),
                transforms.AffineTransform(0.0, jnp.ones(2) * 3),
            ],
        ),
    ],
)
def test_transformed_distribution_intermediates(transformed_dist):
    sample, intermediates = transformed_dist.sample_with_intermediates(
        random.PRNGKey(1)
    )
    assert_allclose(
        transformed_dist.log_prob(sample, intermediates),
        transformed_dist.log_prob(sample),
    )


def test_transformed_transformed_distribution():
    loc, scale = -2, 3
    dist1 = dist.TransformedDistribution(
        dist.Normal(2, 3), transforms.PowerTransform(2.0)
    )
    dist2 = dist.TransformedDistribution(dist1, transforms.AffineTransform(-2, 3))
    assert isinstance(dist2.base_dist, dist.Normal)
    assert len(dist2.transforms) == 2
    assert isinstance(dist2.transforms[0], transforms.PowerTransform)
    assert isinstance(dist2.transforms[1], transforms.AffineTransform)

    rng_key = random.PRNGKey(0)
    assert_allclose(loc + scale * dist1.sample(rng_key), dist2.sample(rng_key))
    intermediates = dist2.sample_with_intermediates(rng_key)
    assert len(intermediates) == 2


def _make_iaf(input_dim, hidden_dims, rng_key):
    arn_init, arn = AutoregressiveNN(input_dim, hidden_dims, param_dims=[1, 1])
    _, init_params = arn_init(rng_key, (input_dim,))
    return InverseAutoregressiveTransform(partial(arn, init_params))


@pytest.mark.parametrize(
    "ts",
    [
        [transforms.PowerTransform(0.7), transforms.AffineTransform(2.0, 3.0)],
        [transforms.ExpTransform()],
        [
            transforms.ComposeTransform(
                [transforms.AffineTransform(-2, 3), transforms.ExpTransform()]
            ),
            transforms.PowerTransform(3.0),
        ],
        [
            _make_iaf(5, hidden_dims=[10], rng_key=random.PRNGKey(0)),
            transforms.PermuteTransform(jnp.arange(5)[::-1]),
            _make_iaf(5, hidden_dims=[10], rng_key=random.PRNGKey(1)),
        ],
    ],
)
def test_compose_transform_with_intermediates(ts):
    transform = transforms.ComposeTransform(ts)
    x = random.normal(random.PRNGKey(2), (7, 5))
    y, intermediates = transform.call_with_intermediates(x)
    logdet = transform.log_abs_det_jacobian(x, y, intermediates)
    assert_allclose(y, transform(x))
    assert_allclose(logdet, transform.log_abs_det_jacobian(x, y))


@pytest.mark.parametrize("x_dim, y_dim", [(3, 3), (3, 4)])
def test_unpack_transform(x_dim, y_dim):
    xy = np.random.randn(x_dim + y_dim)
    unpack_fn = lambda xy: {"x": xy[:x_dim], "y": xy[x_dim:]}  # noqa: E731
    transform = transforms.UnpackTransform(unpack_fn)
    z = transform(xy)
    if x_dim == y_dim:
        with pytest.warns(UserWarning, match="UnpackTransform.inv"):
            t = transform.inv(z)
    else:
        t = transform.inv(z)

    assert_allclose(t, xy)


@pytest.mark.parametrize("jax_dist, sp_dist, params", CONTINUOUS)
def test_generated_sample_distribution(
    jax_dist, sp_dist, params, N_sample=100_000, key=random.PRNGKey(11)
):
    """On samplers that we do not get directly from JAX, (e.g. we only get
    Gumbel(0,1) but also provide samplers for Gumbel(loc, scale)), also test
    agreement in the empirical distribution of generated samples between our
    samplers and those from SciPy.
    """

    if jax_dist not in [dist.Gumbel]:
        pytest.skip(
            "{} sampling method taken from upstream, no need to"
            "test generated samples.".format(jax_dist.__name__)
        )

    jax_dist = jax_dist(*params)
    if sp_dist and not jax_dist.event_shape and not jax_dist.batch_shape:
        our_samples = jax_dist.sample(key, (N_sample,))
        ks_result = osp.kstest(our_samples, sp_dist(*params).cdf)
        assert ks_result.pvalue > 0.05


@pytest.mark.parametrize(
    "jax_dist, params, support",
    [
        (dist.BernoulliLogits, (5.0,), jnp.arange(2)),
        (dist.BernoulliProbs, (0.5,), jnp.arange(2)),
        (dist.BinomialLogits, (4.5, 10), jnp.arange(11)),
        (dist.BinomialProbs, (0.5, 11), jnp.arange(12)),
        (dist.BetaBinomial, (2.0, 0.5, 12), jnp.arange(13)),
        (dist.CategoricalLogits, (np.array([3.0, 4.0, 5.0]),), jnp.arange(3)),
        (dist.CategoricalProbs, (np.array([0.1, 0.5, 0.4]),), jnp.arange(3)),
    ],
)
@pytest.mark.parametrize("batch_shape", [(5,), ()])
@pytest.mark.parametrize("expand", [False, True])
def test_enumerate_support_smoke(jax_dist, params, support, batch_shape, expand):
    p0 = jnp.broadcast_to(params[0], batch_shape + jnp.shape(params[0]))
    actual = jax_dist(p0, *params[1:]).enumerate_support(expand=expand)
    expected = support.reshape((-1,) + (1,) * len(batch_shape))
    if expand:
        expected = jnp.broadcast_to(expected, support.shape + batch_shape)
    assert_allclose(actual, expected)


def test_zero_inflated_enumerate_support():
    base_dist = dist.Bernoulli(0.5)
    d = dist.ZeroInflatedDistribution(base_dist, gate=0.5)
    assert d.has_enumerate_support
    assert_allclose(d.enumerate_support(), base_dist.enumerate_support())


@pytest.mark.parametrize("jax_dist, sp_dist, params", CONTINUOUS + DISCRETE)
@pytest.mark.parametrize("prepend_shape", [(), (2, 3)])
@pytest.mark.parametrize("sample_shape", [(), (4,)])
def test_expand(jax_dist, sp_dist, params, prepend_shape, sample_shape):
    jax_dist = jax_dist(*params)
    new_batch_shape = prepend_shape + jax_dist.batch_shape
    expanded_dist = jax_dist.expand(new_batch_shape)
    rng_key = random.PRNGKey(0)
    samples = expanded_dist.sample(rng_key, sample_shape)
    assert expanded_dist.batch_shape == new_batch_shape
    assert samples.shape == sample_shape + new_batch_shape + jax_dist.event_shape
    assert expanded_dist.log_prob(samples).shape == sample_shape + new_batch_shape
    # test expand of expand
    assert (
        expanded_dist.expand((3,) + new_batch_shape).batch_shape
        == (3,) + new_batch_shape
    )
    # test expand error
    if prepend_shape:
        with pytest.raises(ValueError, match="Cannot broadcast distribution of shape"):
            assert expanded_dist.expand((3,) + jax_dist.batch_shape)


@pytest.mark.parametrize("base_shape", [(2, 1, 5), (3, 1), (2, 1, 1), (1, 1, 5)])
@pytest.mark.parametrize("event_dim", [0, 1, 2, 3])
@pytest.mark.parametrize("sample_shape", [(1000,), (1000, 7, 1), (1000, 1, 7)])
def test_expand_shuffle_regression(base_shape, event_dim, sample_shape):
    expand_shape = (2, 3, 5)
    event_dim = min(event_dim, len(base_shape))
    loc = random.normal(random.PRNGKey(0), base_shape) * 10
    base_dist = dist.Normal(loc, 0.1).to_event(event_dim)
    expanded_dist = base_dist.expand(expand_shape[: len(expand_shape) - event_dim])
    samples = expanded_dist.sample(random.PRNGKey(1), sample_shape)
    expected_mean = jnp.broadcast_to(loc, sample_shape[1:] + expanded_dist.shape())
    assert_allclose(samples.mean(0), expected_mean, atol=0.1)


@pytest.mark.parametrize("batch_shape", [(), (4,), (10, 3)])
def test_sine_bivariate_von_mises_batch_shape(batch_shape):
    phi_loc = jnp.broadcast_to(jnp.array(0.0), batch_shape)
    psi_loc = jnp.array(0.0)
    phi_conc = jnp.array(1.0)
    psi_conc = jnp.array(1.0)
    corr = jnp.array(0.1)

    sine = SineBivariateVonMises(phi_loc, psi_loc, phi_conc, psi_conc, corr)
    assert sine.batch_shape == batch_shape

    samples = sine.sample(random.PRNGKey(0))
    assert samples.shape == (*batch_shape, 2)


def test_sine_bivariate_von_mises_sample_mean():
    loc = jnp.array([[2.0, -1.0], [-2, 1.0]])

    sine = SineBivariateVonMises(*loc, 5000, 5000, 0.0)
    samples = sine.sample(random.PRNGKey(0), (5000,))

    assert_allclose(_circ_mean(samples).T, loc, rtol=5e-3)


@pytest.mark.parametrize("batch_shape", [(), (4,)])
def test_polya_gamma(batch_shape, num_points=20000):
    d = dist.TruncatedPolyaGamma(batch_shape=batch_shape)
    rng_key = random.PRNGKey(0)

    # test density approximately normalized
    x = jnp.linspace(1.0e-6, d.truncation_point, num_points)
    prob = (d.truncation_point / num_points) * jnp.exp(
        logsumexp(d.log_prob(x), axis=-1)
    )
    assert_allclose(prob, jnp.ones(batch_shape), rtol=1.0e-4)

    # test mean of approximate sampler
    z = d.sample(rng_key, sample_shape=(3000,))
    mean = jnp.mean(z, axis=-1)
    assert_allclose(mean, 0.25 * jnp.ones(batch_shape), rtol=0.07)


@pytest.mark.parametrize(
    "extra_event_dims,expand_shape",
    [(0, (4, 3, 2, 1)), (0, (4, 3, 2, 2)), (1, (5, 4, 3, 2)), (2, (5, 4, 3))],
)
def test_expand_reshaped_distribution(extra_event_dims, expand_shape):
    loc = jnp.zeros((1, 6))
    scale_tril = jnp.eye(6)
    d = dist.MultivariateNormal(loc, scale_tril=scale_tril)
    full_shape = (4, 1, 1, 1, 6)
    reshaped_dist = d.expand([4, 1, 1, 1]).to_event(extra_event_dims)
    cut = 4 - extra_event_dims
    batch_shape, event_shape = full_shape[:cut], full_shape[cut:]
    assert reshaped_dist.batch_shape == batch_shape
    assert reshaped_dist.event_shape == event_shape
    large = reshaped_dist.expand(expand_shape)
    assert large.batch_shape == expand_shape
    assert large.event_shape == event_shape

    # Throws error when batch shape cannot be broadcasted
    with pytest.raises((RuntimeError, ValueError)):
        reshaped_dist.expand(expand_shape + (3,))

    # Throws error when trying to shrink existing batch shape
    with pytest.raises((RuntimeError, ValueError)):
        large.expand(expand_shape[1:])


@pytest.mark.parametrize(
    "batch_shape, mask_shape",
    [((), ()), ((2,), ()), ((), (2,)), ((2,), (2,)), ((4, 2), (1, 2)), ((2,), (4, 2))],
)
@pytest.mark.parametrize("event_shape", [(), (3,)])
def test_mask(batch_shape, event_shape, mask_shape):
    jax_dist = (
        dist.Normal().expand(batch_shape + event_shape).to_event(len(event_shape))
    )
    mask = dist.Bernoulli(0.5).sample(random.PRNGKey(0), mask_shape)
    if mask_shape == ():
        mask = bool(mask)
    samples = jax_dist.sample(random.PRNGKey(1))
    actual = jax_dist.mask(mask).log_prob(samples)
    assert_allclose(
        actual != 0,
        jnp.broadcast_to(mask, lax.broadcast_shapes(batch_shape, mask_shape)),
    )


@pytest.mark.parametrize("event_shape", [(), (4,), (2, 4)])
def test_mask_grad(event_shape):
    def f(x, data):
        base_dist = dist.Beta(jnp.exp(x), jnp.ones(event_shape)).to_event()
        mask = jnp.all(
            jnp.isfinite(data), tuple(-i - 1 for i in range(len(event_shape)))
        )
        log_prob = base_dist.mask(mask).log_prob(data)
        assert log_prob.shape == data.shape[: len(data.shape) - len(event_shape)]
        return log_prob.sum()

    data = np.array([[0.4, np.nan, 0.2, np.nan], [0.5, 0.5, 0.5, 0.5]])
    log_prob, grad = jax.value_and_grad(f)(1.0, data)
    assert jnp.isfinite(grad) and jnp.isfinite(log_prob)


@pytest.mark.parametrize(
    "jax_dist, sp_dist, params", CONTINUOUS + DISCRETE + DIRECTIONAL
)
def test_dist_pytree(jax_dist, sp_dist, params):
    def f(x):
        return jax_dist(*params)

    if jax_dist is _ImproperWrapper:
        pytest.skip("Cannot flattening ImproperUniform")
    if jax_dist is dist.EulerMaruyama:
        pytest.skip("EulerMaruyama doesn't define flatten/unflatten")
    jax.jit(f)(0)  # this test for flatten/unflatten
    lax.map(f, np.ones(3))  # this test for compatibility w.r.t. scan
    # Test that parameters do not change after flattening.
    expected_dist = f(0)
    actual_dist = jax.jit(f)(0)
    expected_sample = expected_dist.sample(random.PRNGKey(0))
    actual_sample = actual_dist.sample(random.PRNGKey(0))
    expected_log_prob = expected_dist.log_prob(expected_sample)
    actual_log_prob = actual_dist.log_prob(actual_sample)
    assert_allclose(actual_sample, expected_sample, rtol=1e-6)
    assert_allclose(actual_log_prob, expected_log_prob, rtol=2e-6)


@pytest.mark.parametrize(
    "method, arg", [("to_event", 1), ("mask", False), ("expand", [5])]
)
def test_special_dist_pytree(method, arg):
    def f(x):
        d = dist.Normal(np.zeros(1), np.ones(1))
        return getattr(d, method)(arg)

    jax.jit(f)(0)
    lax.map(f, np.ones(3))


def test_expand_pytree():
    def g(x):
        return dist.Normal(x, 1).expand([10, 3])

    assert lax.map(g, jnp.ones((5, 3))).batch_shape == (5, 10, 3)
    assert tree_map(lambda x: x[None], g(0)).batch_shape == (1, 10, 3)


def test_expand_no_unnecessary_batch_shape_expansion():
    # ExpandedDistribution can mutate the `batch_shape` of
    # its base distribution in order to make ExpandedDistribution
    # mappable, see #684. However, this mutation should not take
    # place if no mapping operation is performed.

    for arg in (jnp.array(1.0), jnp.ones((2,)), jnp.ones((2, 2))):
        # Low level test: ensure that (tree_flatten o tree_unflatten)(expanded_dist)
        # amounts to an identity operation.
        d = dist.Normal(arg, arg).expand([10, 3, *arg.shape])
        roundtripped_d = type(d).tree_unflatten(*d.tree_flatten()[::-1])
        assert d.batch_shape == roundtripped_d.batch_shape
        assert d.base_dist.batch_shape == roundtripped_d.base_dist.batch_shape
        assert d.base_dist.event_shape == roundtripped_d.base_dist.event_shape
        assert jnp.allclose(d.base_dist.loc, roundtripped_d.base_dist.loc)
        assert jnp.allclose(d.base_dist.scale, roundtripped_d.base_dist.scale)

        # High-level test: `jax.jit`ting a function returning an ExpandedDistribution
        # (which involves an instance of the low-level case as it will transform
        #  the original function by adding some flattening and unflattening steps)
        # should return same object as its non-jitted equivalent.
        def bs(arg):
            return dist.Normal(arg, arg).expand([10, 3, *arg.shape])

        d = bs(arg)
        dj = jax.jit(bs)(arg)

        assert isinstance(d, dist.ExpandedDistribution)
        assert isinstance(dj, dist.ExpandedDistribution)

        assert d.batch_shape == dj.batch_shape
        assert d.base_dist.batch_shape == dj.base_dist.batch_shape
        assert d.base_dist.event_shape == dj.base_dist.event_shape
        assert jnp.allclose(d.base_dist.loc, dj.base_dist.loc)
        assert jnp.allclose(d.base_dist.scale, dj.base_dist.scale)


@pytest.mark.parametrize("batch_shape", [(), (4,), (2, 3)], ids=str)
def test_kl_delta_normal_shape(batch_shape):
    v = np.random.normal(size=batch_shape)
    loc = np.random.normal(size=batch_shape)
    scale = np.exp(np.random.normal(size=batch_shape))
    p = dist.Delta(v)
    q = dist.Normal(loc, scale)
    assert kl_divergence(p, q).shape == batch_shape


@pytest.mark.parametrize("batch_shape", [(), (4,), (2, 3)], ids=str)
@pytest.mark.parametrize("event_shape", [(), (4,), (2, 3)], ids=str)
def test_kl_independent_normal(batch_shape, event_shape):
    shape = batch_shape + event_shape
    p = dist.Normal(np.random.normal(size=shape), np.exp(np.random.normal(size=shape)))
    q = dist.Normal(np.random.normal(size=shape), np.exp(np.random.normal(size=shape)))
    actual = kl_divergence(
        dist.Independent(p, len(event_shape)), dist.Independent(q, len(event_shape))
    )
    expected = sum_rightmost(kl_divergence(p, q), len(event_shape))
    assert_allclose(actual, expected)


@pytest.mark.parametrize("batch_shape", [(), (4,), (2, 3)], ids=str)
@pytest.mark.parametrize("event_shape", [(), (4,), (2, 3)], ids=str)
def test_kl_expanded_normal(batch_shape, event_shape):
    shape = batch_shape + event_shape
    p = dist.Normal(np.random.normal(), np.exp(np.random.normal())).expand(shape)
    q = dist.Normal(np.random.normal(), np.exp(np.random.normal())).expand(shape)
    actual = kl_divergence(
        dist.Independent(p, len(event_shape)), dist.Independent(q, len(event_shape))
    )
    expected = sum_rightmost(kl_divergence(p, q), len(event_shape))
    assert_allclose(actual, expected)


@pytest.mark.parametrize("shape", [(), (4,), (2, 3)], ids=str)
@pytest.mark.parametrize(
    "p_dist, q_dist",
    [
        (dist.Beta, dist.Beta),
        (dist.Gamma, dist.Gamma),
        (dist.Kumaraswamy, dist.Beta),
        (dist.Normal, dist.Normal),
        (dist.Weibull, dist.Gamma),
    ],
)
def test_kl_univariate(shape, p_dist, q_dist):
    def make_dist(dist_class):
        params = {}
        for k, c in dist_class.arg_constraints.items():
            if c is constraints.real:
                params[k] = np.random.normal(size=shape)
            elif c is constraints.positive:
                params[k] = np.exp(np.random.normal(size=shape))
            else:
                raise ValueError(f"Missing pattern for param {k}.")
        d = dist_class(**params)
        if dist_class is dist.Kumaraswamy:
            d.KL_KUMARASWAMY_BETA_TAYLOR_ORDER = 1000
        return d

    p = make_dist(p_dist)
    q = make_dist(q_dist)
    actual = kl_divergence(p, q)
    x = p.sample(random.PRNGKey(0), (10000,)).copy()
    expected = jnp.mean((p.log_prob(x) - q.log_prob(x)), 0)
    assert_allclose(actual, expected, rtol=0.05)


@pytest.mark.parametrize("shape", [(4,), (2, 3)], ids=str)
def test_kl_dirichlet_dirichlet(shape):
    p = dist.Dirichlet(np.exp(np.random.normal(size=shape)))
    q = dist.Dirichlet(np.exp(np.random.normal(size=shape)))
    actual = kl_divergence(p, q)
    x = p.sample(random.PRNGKey(0), (10_000,)).copy()
    expected = jnp.mean((p.log_prob(x) - q.log_prob(x)), 0)
    assert_allclose(actual, expected, rtol=0.05)


def test_vmapped_binomial_p0():
    # test that vmapped binomial with p = 0 does not have an infinite loop
    def sample_binomial_withp0(key):
        n = 2 * (random.uniform(key) > 0.5)
        _, key = random.split(key)
        return dist.Binomial(total_count=n, probs=0).sample(key)

    jax.vmap(sample_binomial_withp0)(random.split(random.PRNGKey(0), 1))


def test_multinomial_abstract_total_count():
    probs = jnp.array([0.2, 0.5, 0.3])
    key = random.PRNGKey(0)

    def f(x):
        total_count = x.sum(-1)
        return dist.Multinomial(total_count, probs=probs, total_count_max=10).sample(
            key
        )

    x = dist.Multinomial(10, probs).sample(key)
    y = jax.jit(f)(x)
    assert_allclose(x, y, rtol=1e-6)


def test_normal_log_cdf():
    # test if log_cdf method agrees with jax.scipy.stats.norm.logcdf
    # and if exp(log_cdf) agrees with cdf
    loc = jnp.array([[0.0, -10.0, 20.0]])
    scale = jnp.array([[1, 5, 7]])
    values = jnp.linspace(-5, 5, 100).reshape(-1, 1)
    numpyro_log_cdf = dist.Normal(loc=loc, scale=scale).log_cdf(values)
    numpyro_cdf = dist.Normal(loc=loc, scale=scale).cdf(values)
    jax_log_cdf = jax_norm.logcdf(loc=loc, scale=scale, x=values)
    assert_allclose(numpyro_log_cdf, jax_log_cdf)
    assert_allclose(jnp.exp(numpyro_log_cdf), numpyro_cdf, rtol=1e-6)


@pytest.mark.parametrize(
    "value",
    [
        -15.0,
        jnp.array([[-15.0], [-10.0], [-5.0]]),
        jnp.array([[[-15.0], [-10.0], [-5.0]], [[-14.0], [-9.0], [-4.0]]]),
    ],
)
def test_truncated_normal_log_prob_in_tail(value):
    # define set of distributions truncated in tail of distribution
    loc = 1.35
    scale = jnp.geomspace(0.01, 1, 10)
    low, high = (-20, -1.0)
    a, b = (low - loc) / scale, (high - loc) / scale  # rescale for jax input

    numpyro_log_prob = dist.TruncatedNormal(loc, scale, low=low, high=high).log_prob(
        value
    )
    jax_log_prob = jax_truncnorm.logpdf(value, loc=loc, scale=scale, a=a, b=b)
    assert_allclose(numpyro_log_prob, jax_log_prob, rtol=1e-06)


def test_sample_truncated_normal_in_tail():
    # test, if samples from distributions truncated in
    # tail of distribution returns any inf's
    tail_dist = dist.TruncatedNormal(loc=0, scale=1, low=-16, high=-15)
    samples = tail_dist.sample(random.PRNGKey(0), sample_shape=(10_000,))
    assert ~jnp.isinf(samples).any()


@jax.enable_custom_prng()
def test_jax_custom_prng():
    samples = dist.Normal(0, 5).sample(random.PRNGKey(0), sample_shape=(1000,))
    assert ~jnp.isinf(samples).any()<|MERGE_RESOLUTION|>--- conflicted
+++ resolved
@@ -2302,11 +2302,7 @@
 
 @pytest.mark.parametrize("batch_shape", [(), (5,)])
 def test_simplex_to_order_transform(batch_shape):
-<<<<<<< HEAD
-    simplex = jnp.arange(5.) / jnp.arange(5.).sum()
-=======
     simplex = jnp.arange(5.0) / jnp.arange(5.0).sum()
->>>>>>> db2913b6
     simplex = jnp.broadcast_to(simplex, batch_shape + simplex.shape)
     transform = SimplexToOrderedTransform()
     out = transform(simplex)
