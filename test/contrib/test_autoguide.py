--- conflicted
+++ resolved
@@ -9,11 +9,8 @@
 import numpyro
 from numpyro.contrib.autoguide import AutoDiagonalNormal, AutoIAFNormal
 import numpyro.distributions as dist
-<<<<<<< HEAD
 from numpyro.distributions import constraints
 from numpyro.handlers import sample, substitute
-=======
->>>>>>> master
 from numpyro.svi import elbo, svi
 from numpyro.util import fori_loop
 
