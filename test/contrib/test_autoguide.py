--- conflicted
+++ resolved
@@ -29,13 +29,8 @@
 
     adam = optim.Adam(0.01)
     rng_guide, rng_init, rng_train = random.split(random.PRNGKey(1), 3)
-<<<<<<< HEAD
     guide = auto_class(rng_guide, model)
-    svi_init, svi_update, _ = svi(model, guide, elbo, opt_init, opt_update, opt_params)
-=======
-    guide = auto_class(rng_guide, model, adam.get_params)
     svi_init, svi_update, _ = svi(model, guide, elbo, adam)
->>>>>>> 1db455e9
     opt_state, get_params = svi_init(rng_init, model_args=(data,), guide_args=(data,))
 
     def body_fn(i, val):
@@ -69,19 +64,9 @@
 
     adam = optim.Adam(0.01)
     rng_guide, rng_init, rng_train = random.split(random.PRNGKey(1), 3)
-<<<<<<< HEAD
     guide = auto_class(rng_guide, model)
-    svi_init, svi_update, _ = svi(model, guide, elbo, opt_init, opt_update, get_opt_params)
-    opt_state, get_params = svi_init(rng_init,
-                                     model_args=(data, labels),
-                                     guide_args=(data, labels))
-=======
-    guide = auto_class(rng_guide, model, adam.get_params)
     svi_init, svi_update, _ = svi(model, guide, elbo, adam)
-    opt_state, constrain_fn = svi_init(rng_init,
-                                       model_args=(data, labels),
-                                       guide_args=(data, labels))
->>>>>>> 1db455e9
+    opt_state, get_params = svi_init(rng_init, model_args=(data, labels), guide_args=(data, labels))
 
     def body_fn(i, val):
         opt_state_, rng_ = val
@@ -114,13 +99,8 @@
 
     adam = optim.Adam(0.01)
     rng_guide, rng_init, rng_train = random.split(random.PRNGKey(1), 3)
-<<<<<<< HEAD
     guide = AutoDiagonalNormal(rng_guide, model)
-    svi_init, svi_update, _ = svi(model, guide, elbo, opt_init, opt_update, get_opt_params)
-=======
-    guide = AutoDiagonalNormal(rng_guide, model, adam.get_params)
     svi_init, svi_update, _ = svi(model, guide, elbo, adam)
->>>>>>> 1db455e9
     opt_state, get_params = svi_init(rng_init, model_args=(data,), guide_args=(data,))
 
     def body_fn(i, val):
@@ -157,10 +137,10 @@
             return substitute(super(_AutoGuide, self).__call__,
                               {'_auto_latent': x_init})(*args, **kwargs)
 
-    opt_init, opt_update, get_opt_params = optimizers.adam(0.01)
+    adam = optim.Adam(0.01)
     rng_guide, rng_init, rng_train = random.split(random.PRNGKey(1), 3)
     guide = _AutoGuide(rng_guide, model)
-    svi_init, _, svi_eval = svi(model, guide, elbo, opt_init, opt_update, get_opt_params)
+    svi_init, _, svi_eval = svi(model, guide, elbo, adam)
     opt_state, get_params = svi_init(rng_init)
 
     params = get_params(opt_state)
@@ -192,37 +172,20 @@
     adam = optim.Adam(0.01)
     rng_guide, rng_init, rng_train = random.split(random.PRNGKey(1), 3)
 
-<<<<<<< HEAD
     guide = AutoDiagonalNormal(rng_guide, actual_model)
-    svi_init, _, svi_eval = svi(actual_model, guide, elbo, opt_init, opt_update, get_opt_params)
+    svi_init, _, svi_eval = svi(actual_model, guide, elbo, adam)
     opt_state, get_params = svi_init(rng_init, (data,), (data,))
-    actual_opt_params = get_opt_params(opt_state)
+    actual_opt_params = adam.get_params(opt_state)
     actual_params = get_params(opt_state)
     actual_values = guide.median(actual_params)
     actual_loss = svi_eval(random.PRNGKey(1), opt_state, (data,), (data,))
 
     guide = AutoDiagonalNormal(rng_guide, expected_model)
-    svi_init, _, svi_eval = svi(expected_model, guide, elbo, opt_init, opt_update, get_opt_params)
+    svi_init, _, svi_eval = svi(expected_model, guide, elbo, adam)
     opt_state, get_params = svi_init(rng_init, (data,), (data,))
-    expected_opt_params = get_opt_params(opt_state)
+    expected_opt_params = adam.get_params(opt_state)
     expected_params = get_params(opt_state)
     expected_values = guide.median(expected_params)
-=======
-    guide = AutoDiagonalNormal(rng_guide, actual_model, adam.get_params)
-    svi_init, _, svi_eval = svi(actual_model, guide, elbo, adam)
-    opt_state, get_params = svi_init(rng_init, (data,), (data,))
-    actual_params = adam.get_params(opt_state)
-    actual_base_params = get_params(opt_state)
-    actual_values = guide.median(opt_state)
-    actual_loss = svi_eval(random.PRNGKey(1), opt_state, (data,), (data,))
-
-    guide = AutoDiagonalNormal(rng_guide, expected_model, get_params)
-    svi_init, _, svi_eval = svi(expected_model, guide, elbo, adam)
-    opt_state, get_params = svi_init(rng_init, (data,), (data,))
-    expected_params = adam.get_params(opt_state)
-    expected_base_params = get_params(opt_state)
-    expected_values = guide.median(opt_state)
->>>>>>> 1db455e9
     expected_loss = svi_eval(random.PRNGKey(1), opt_state, (data,), (data,))
 
     # test auto_loc, auto_scale
@@ -246,15 +209,9 @@
             return substitute(super(_AutoGuide, self).__call__,
                               {'_auto_latent': x_unconstrained})(*args, **kwargs)
 
-<<<<<<< HEAD
-    opt_init, opt_update, get_opt_params = optimizers.adam(0.01)
+    adam = optim.Adam(0.01)
     guide = _AutoGuide(random.PRNGKey(0), model)
-    svi_init, _, svi_eval = svi(model, guide, elbo, opt_init, opt_update, get_opt_params)
-=======
-    adam = optim.Adam(0.01)
-    guide = _AutoGuide(random.PRNGKey(0), model, adam.get_params)
     svi_init, _, svi_eval = svi(model, guide, elbo, adam)
->>>>>>> 1db455e9
     opt_state, get_params = svi_init(random.PRNGKey(0), (), ())
     actual_loss = svi_eval(random.PRNGKey(1), opt_state)
     assert np.isfinite(actual_loss)
