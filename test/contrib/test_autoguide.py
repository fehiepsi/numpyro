# Copyright Contributors to the Pyro project.
# SPDX-License-Identifier: Apache-2.0

from functools import partial

from numpy.testing import assert_allclose
import pytest

from jax import random
import jax.numpy as np
from jax.test_util import check_eq

import numpyro
from numpyro import optim
from numpyro.contrib.autoguide import (
    AutoContinuousELBO,
    AutoDiagonalNormal,
    AutoIAFNormal,
    AutoBNAFNormal,
    AutoLaplaceApproximation,
    AutoLowRankMultivariateNormal,
    AutoMultivariateNormal
)
from numpyro.contrib.nn.auto_reg_nn import AutoregressiveNN
import numpyro.distributions as dist
from numpyro.distributions import constraints, transforms
from numpyro.distributions.flows import InverseAutoregressiveTransform
from numpyro.handlers import substitute
from numpyro.infer import SVI
from numpyro.infer.util import init_to_median
from numpyro.util import fori_loop

init_strategy = init_to_median(num_samples=2)


@pytest.mark.parametrize('auto_class', [
    AutoDiagonalNormal,
    AutoIAFNormal,
    AutoBNAFNormal,
    AutoMultivariateNormal,
    AutoLaplaceApproximation,
    AutoLowRankMultivariateNormal,
])
def test_beta_bernoulli(auto_class):
    data = np.array([[1.0] * 8 + [0.0] * 2,
                     [1.0] * 4 + [0.0] * 6]).T

    def model(data):
        f = numpyro.sample('beta', dist.Beta(np.ones(2), np.ones(2)))
        numpyro.sample('obs', dist.Bernoulli(f), obs=data)

    adam = optim.Adam(0.01)
<<<<<<< HEAD
    if auto_class is AutoBNAFNormal:
        guide = auto_class(model, init_strategy=init_strategy, hidden_factors=[8, 8])
    else:
        guide = auto_class(model, init_strategy=init_strategy)
    svi = SVI(model, guide, AutoContinuousELBO(), adam)
=======
    guide = auto_class(model, init_strategy=init_strategy)
    svi = SVI(model, guide, adam, AutoContinuousELBO())
>>>>>>> 8e90ef65
    svi_state = svi.init(random.PRNGKey(1), data)

    def body_fn(i, val):
        svi_state, loss = svi.update(val, data)
        return svi_state

    svi_state = fori_loop(0, 3000, body_fn, svi_state)
    params = svi.get_params(svi_state)
    true_coefs = (np.sum(data, axis=0) + 1) / (data.shape[0] + 2)
    # test .sample_posterior method
    posterior_samples = guide.sample_posterior(random.PRNGKey(1), params, sample_shape=(1000,))
    assert_allclose(np.mean(posterior_samples['beta'], 0), true_coefs, atol=0.04)


@pytest.mark.parametrize('auto_class', [
    AutoDiagonalNormal,
    AutoIAFNormal,
    AutoBNAFNormal,
    AutoMultivariateNormal,
    AutoLaplaceApproximation,
    AutoLowRankMultivariateNormal,
])
def test_logistic_regression(auto_class):
    N, dim = 3000, 3
    data = random.normal(random.PRNGKey(0), (N, dim))
    true_coefs = np.arange(1., dim + 1.)
    logits = np.sum(true_coefs * data, axis=-1)
    labels = dist.Bernoulli(logits=logits).sample(random.PRNGKey(1))

    def model(data, labels):
        coefs = numpyro.sample('coefs', dist.Normal(np.zeros(dim), np.ones(dim)))
        logits = np.sum(coefs * data, axis=-1)
        return numpyro.sample('obs', dist.Bernoulli(logits=logits), obs=labels)

    adam = optim.Adam(0.01)
    rng_key_init = random.PRNGKey(1)
    guide = auto_class(model, init_strategy=init_strategy)
    svi = SVI(model, guide, adam, AutoContinuousELBO())
    svi_state = svi.init(rng_key_init, data, labels)

    def body_fn(i, val):
        svi_state, loss = svi.update(val, data, labels)
        return svi_state

    svi_state = fori_loop(0, 2000, body_fn, svi_state)
    params = svi.get_params(svi_state)
    if auto_class not in (AutoIAFNormal, AutoBNAFNormal):
        median = guide.median(params)
        assert_allclose(median['coefs'], true_coefs, rtol=0.1)
        # test .quantile method
        median = guide.quantiles(params, [0.2, 0.5])
        assert_allclose(median['coefs'][1], true_coefs, rtol=0.1)
    # test .sample_posterior method
    posterior_samples = guide.sample_posterior(random.PRNGKey(1), params, sample_shape=(1000,))
    assert_allclose(np.mean(posterior_samples['coefs'], 0), true_coefs, rtol=0.1)


def test_iaf():
    # test for substitute logic for exposed methods `sample_posterior` and `get_transforms`
    N, dim = 3000, 3
    data = random.normal(random.PRNGKey(0), (N, dim))
    true_coefs = np.arange(1., dim + 1.)
    logits = np.sum(true_coefs * data, axis=-1)
    labels = dist.Bernoulli(logits=logits).sample(random.PRNGKey(1))

    def model(data, labels):
        coefs = numpyro.sample('coefs', dist.Normal(np.zeros(dim), np.ones(dim)))
        offset = numpyro.sample('offset', dist.Uniform(-1, 1))
        logits = offset + np.sum(coefs * data, axis=-1)
        return numpyro.sample('obs', dist.Bernoulli(logits=logits), obs=labels)

    adam = optim.Adam(0.01)
    rng_key_init = random.PRNGKey(1)
    guide = AutoIAFNormal(model)
    svi = SVI(model, guide, adam, AutoContinuousELBO())
    svi_state = svi.init(rng_key_init, data, labels)
    params = svi.get_params(svi_state)

    x = random.normal(random.PRNGKey(0), (dim + 1,))
    rng_key = random.PRNGKey(1)
    actual_sample = guide.sample_posterior(rng_key, params)
    actual_output = guide.get_transform(params)(x)

    flows = []
    for i in range(guide.num_flows):
        if i > 0:
            flows.append(transforms.PermuteTransform(np.arange(dim + 1)[::-1]))
        arn_init, arn_apply = AutoregressiveNN(dim + 1, [dim + 1, dim + 1],
                                               permutation=np.arange(dim + 1),
                                               skip_connections=guide._skip_connections,
                                               nonlinearity=guide._nonlinearity)
        arn = partial(arn_apply, params['auto_arn__{}$params'.format(i)])
        flows.append(InverseAutoregressiveTransform(arn))
    flows.append(transforms.UnpackTransform(guide._unpack_latent))

    transform = transforms.ComposeTransform(flows)
    _, rng_key_sample = random.split(rng_key)
    expected_sample = transform(dist.Normal(np.zeros(dim + 1), 1).sample(rng_key_sample))
    expected_output = transform(x)
    assert_allclose(actual_sample['coefs'], expected_sample['coefs'])
    assert_allclose(actual_sample['offset'],
                    transforms.biject_to(constraints.interval(-1, 1))(expected_sample['offset']))
    check_eq(actual_output, expected_output)


def test_uniform_normal():
    true_coef = 0.9
    data = true_coef + random.normal(random.PRNGKey(0), (1000,))

    def model(data):
        alpha = numpyro.sample('alpha', dist.Uniform(0, 1))
        loc = numpyro.sample('loc', dist.Uniform(0, alpha))
        numpyro.sample('obs', dist.Normal(loc, 0.1), obs=data)

    adam = optim.Adam(0.01)
    rng_key_init = random.PRNGKey(1)
    guide = AutoDiagonalNormal(model)
    svi = SVI(model, guide, adam, AutoContinuousELBO())
    svi_state = svi.init(rng_key_init, data)

    def body_fn(i, val):
        svi_state, loss = svi.update(val, data)
        return svi_state

    svi_state = fori_loop(0, 1000, body_fn, svi_state)
    params = svi.get_params(svi_state)
    median = guide.median(params)
    assert_allclose(median['loc'], true_coef, rtol=0.05)
    # test .quantile method
    median = guide.quantiles(params, [0.2, 0.5])
    assert_allclose(median['loc'][1], true_coef, rtol=0.1)


def test_param():
    # this test the validity of model having
    # param sites contain composed transformed constraints
    rng_keys = random.split(random.PRNGKey(0), 3)
    a_minval = 1
    a_init = np.exp(random.normal(rng_keys[0])) + a_minval
    b_init = np.exp(random.normal(rng_keys[1]))
    x_init = random.normal(rng_keys[2])

    def model():
        a = numpyro.param('a', a_init, constraint=constraints.greater_than(a_minval))
        b = numpyro.param('b', b_init, constraint=constraints.positive)
        numpyro.sample('x', dist.Normal(a, b))

    # this class is used to force init value of `x` to x_init
    class _AutoGuide(AutoDiagonalNormal):
        def __call__(self, *args, **kwargs):
            return substitute(super(_AutoGuide, self).__call__,
                              {'_auto_latent': x_init})(*args, **kwargs)

    adam = optim.Adam(0.01)
    rng_key_init = random.PRNGKey(1)
    guide = _AutoGuide(model)
    svi = SVI(model, guide, adam, AutoContinuousELBO())
    svi_state = svi.init(rng_key_init)

    params = svi.get_params(svi_state)
    assert_allclose(params['a'], a_init)
    assert_allclose(params['b'], b_init)
    assert_allclose(params['auto_loc'], guide._init_latent)
    assert_allclose(params['auto_scale'], np.ones(1) * guide._init_scale)

    actual_loss = svi.evaluate(svi_state)
    assert np.isfinite(actual_loss)
    expected_loss = dist.Normal(guide._init_latent, guide._init_scale).log_prob(x_init) \
        - dist.Normal(a_init, b_init).log_prob(x_init)
    assert_allclose(actual_loss, expected_loss, rtol=1e-6)


def test_dynamic_supports():
    true_coef = 0.9
    data = true_coef + random.normal(random.PRNGKey(0), (1000,))

    def actual_model(data):
        alpha = numpyro.sample('alpha', dist.Uniform(0, 1))
        loc = numpyro.sample('loc', dist.Uniform(0, alpha))
        numpyro.sample('obs', dist.Normal(loc, 0.1), obs=data)

    def expected_model(data):
        alpha = numpyro.sample('alpha', dist.Uniform(0, 1))
        loc = numpyro.sample('loc', dist.Uniform(0, 1)) * alpha
        numpyro.sample('obs', dist.Normal(loc, 0.1), obs=data)

    adam = optim.Adam(0.01)
    rng_key_init = random.PRNGKey(1)

    guide = AutoDiagonalNormal(actual_model)
    svi = SVI(actual_model, guide, adam, AutoContinuousELBO())
    svi_state = svi.init(rng_key_init, data)
    actual_opt_params = adam.get_params(svi_state.optim_state)
    actual_params = svi.get_params(svi_state)
    actual_values = guide.median(actual_params)
    actual_loss = svi.evaluate(svi_state, data)

    guide = AutoDiagonalNormal(expected_model)
    svi = SVI(expected_model, guide, adam, AutoContinuousELBO())
    svi_state = svi.init(rng_key_init, data)
    expected_opt_params = adam.get_params(svi_state.optim_state)
    expected_params = svi.get_params(svi_state)
    expected_values = guide.median(expected_params)
    expected_loss = svi.evaluate(svi_state, data)

    # test auto_loc, auto_scale
    check_eq(actual_opt_params, expected_opt_params)
    check_eq(actual_params, expected_params)
    # test latent values
    assert_allclose(actual_values['alpha'], expected_values['alpha'])
    assert_allclose(actual_values['loc'], expected_values['alpha'] * expected_values['loc'])
    assert_allclose(actual_loss, expected_loss)


def test_elbo_dynamic_support():
    x_prior = dist.Uniform(0, 5)
    x_unconstrained = 2.

    def model():
        numpyro.sample('x', x_prior)

    class _AutoGuide(AutoDiagonalNormal):
        def __call__(self, *args, **kwargs):
            return substitute(super(_AutoGuide, self).__call__,
                              {'_auto_latent': x_unconstrained})(*args, **kwargs)

    adam = optim.Adam(0.01)
    guide = _AutoGuide(model)
    svi = SVI(model, guide, adam, AutoContinuousELBO())
    svi_state = svi.init(random.PRNGKey(0))
    actual_loss = svi.evaluate(svi_state)
    assert np.isfinite(actual_loss)

    guide_log_prob = dist.Normal(guide._init_latent, guide._init_scale).log_prob(x_unconstrained).sum()
    transfrom = transforms.biject_to(constraints.interval(0, 5))
    x = transfrom(x_unconstrained)
    logdet = transfrom.log_abs_det_jacobian(x_unconstrained, x)
    model_log_prob = x_prior.log_prob(x) + logdet
    expected_loss = guide_log_prob - model_log_prob
    assert_allclose(actual_loss, expected_loss, rtol=1e-6)


def test_laplace_approximation_warning():
    def model(x, y):
        a = numpyro.sample("a", dist.Normal(0, 10))
        b = numpyro.sample("b", dist.Normal(0, 10), sample_shape=(3,))
        mu = a + b[0] * x + b[1] * x ** 2 + b[2] * x ** 3
        numpyro.sample("y", dist.Normal(mu, 0.001), obs=y)

    x = random.normal(random.PRNGKey(0), (3,))
    y = 1 + 2 * x + 3 * x ** 2 + 4 * x ** 3
    guide = AutoLaplaceApproximation(model)
    svi = SVI(model, guide, optim.Adam(0.1), AutoContinuousELBO(), x=x, y=y)
    init_state = svi.init(random.PRNGKey(0))
    svi_state = fori_loop(0, 10000, lambda i, val: svi.update(val)[0], init_state)
    params = svi.get_params(svi_state)
    with pytest.warns(UserWarning, match="Hessian of log posterior"):
        guide.sample_posterior(random.PRNGKey(1), params)<|MERGE_RESOLUTION|>--- conflicted
+++ resolved
@@ -50,16 +50,8 @@
         numpyro.sample('obs', dist.Bernoulli(f), obs=data)
 
     adam = optim.Adam(0.01)
-<<<<<<< HEAD
-    if auto_class is AutoBNAFNormal:
-        guide = auto_class(model, init_strategy=init_strategy, hidden_factors=[8, 8])
-    else:
-        guide = auto_class(model, init_strategy=init_strategy)
-    svi = SVI(model, guide, AutoContinuousELBO(), adam)
-=======
     guide = auto_class(model, init_strategy=init_strategy)
     svi = SVI(model, guide, adam, AutoContinuousELBO())
->>>>>>> 8e90ef65
     svi_state = svi.init(random.PRNGKey(1), data)
 
     def body_fn(i, val):
