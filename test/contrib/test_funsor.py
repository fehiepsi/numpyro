--- conflicted
+++ resolved
@@ -219,17 +219,10 @@
 def test_iteration():
     def testing():
         for i in markov(range(5)):
-<<<<<<< HEAD
-            v1 = to_data(Tensor(jnp.ones(2), OrderedDict([(str(i), bint(2))]), "real"))
-            v2 = to_data(Tensor(jnp.zeros(2), OrderedDict([("a", bint(2))]), "real"))
-            fv1 = to_funsor(v1, reals())
-            fv2 = to_funsor(v2, reals())
-=======
             v1 = to_data(Tensor(jnp.ones(2), OrderedDict([(str(i), Bint[2])]), "real"))
             v2 = to_data(Tensor(jnp.zeros(2), OrderedDict([("a", Bint[2])]), "real"))
             fv1 = to_funsor(v1, Real)
             fv2 = to_funsor(v2, Real)
->>>>>>> d9782025
             print(i, v1.shape)  # shapes should alternate
             if i % 2 == 0:
                 assert v1.shape == (2,)
@@ -248,41 +241,25 @@
     def testing():
 
         with markov():
-<<<<<<< HEAD
-            v1 = to_data(Tensor(jnp.ones(2), OrderedDict([("1", bint(2))]), "real"))
-=======
             v1 = to_data(Tensor(jnp.ones(2), OrderedDict([("1", Bint[2])]), "real"))
->>>>>>> d9782025
             print(1, v1.shape)  # shapes should alternate
             assert v1.shape == (2,)
 
             with markov():
-<<<<<<< HEAD
-                v2 = to_data(Tensor(jnp.ones(2), OrderedDict([("2", bint(2))]), "real"))
-=======
                 v2 = to_data(Tensor(jnp.ones(2), OrderedDict([("2", Bint[2])]), "real"))
->>>>>>> d9782025
                 print(2, v2.shape)  # shapes should alternate
                 assert v2.shape == (2, 1)
 
                 with markov():
                     v3 = to_data(
-<<<<<<< HEAD
-                        Tensor(jnp.ones(2), OrderedDict([("3", bint(2))]), "real")
-=======
                         Tensor(jnp.ones(2), OrderedDict([("3", Bint[2])]), "real")
->>>>>>> d9782025
                     )
                     print(3, v3.shape)  # shapes should alternate
                     assert v3.shape == (2,)
 
                     with markov():
                         v4 = to_data(
-<<<<<<< HEAD
-                            Tensor(jnp.ones(2), OrderedDict([("4", bint(2))]), "real")
-=======
                             Tensor(jnp.ones(2), OrderedDict([("4", Bint[2])]), "real")
->>>>>>> d9782025
                         )
                         print(4, v4.shape)  # shapes should alternate
 
@@ -297,15 +274,9 @@
         for i in markov(range(12)):
             if i % 4 == 0:
                 v2 = to_data(
-<<<<<<< HEAD
-                    Tensor(jnp.zeros(2), OrderedDict([("a", bint(2))]), "real")
-                )
-                fv2 = to_funsor(v2, reals())
-=======
                     Tensor(jnp.zeros(2), OrderedDict([("a", Bint[2])]), "real")
                 )
                 fv2 = to_funsor(v2, Real)
->>>>>>> d9782025
                 assert v2.shape == (2,)
                 print("a", v2.shape)
                 print("a", fv2.inputs)
