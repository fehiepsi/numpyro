--- conflicted
+++ resolved
@@ -4,30 +4,17 @@
 from functools import partial
 import warnings
 
+import numpy as np
 from numpy.random import RandomState
 from numpy.testing import assert_allclose
 import pytest
 
+import jax
 from jax import jacobian, jit, lax, random
-<<<<<<< HEAD
-from jax.tree_util import tree_all, tree_map
-import numpy as np
-
-from numpyro.util import _versiontuple
-
-if _versiontuple(jax.__version__) >= (0, 2, 25):
-    from jax.example_libraries.stax import Dense
-else:
-    from jax.experimental.stax import Dense
-
-import jax.numpy as jnp
-from jax.scipy.special import logsumexp
-
-=======
 from jax.example_libraries.stax import Dense
 import jax.numpy as jnp
 from jax.tree_util import tree_all, tree_map
->>>>>>> 8958bb28
+from jax.scipy.special import logsumexp
 import optax
 from optax import piecewise_constant_schedule
 
