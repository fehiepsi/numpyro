# Copyright Contributors to the Pyro project.
# SPDX-License-Identifier: Apache-2.0

from functools import partial

import numpy as np
from numpy.testing import assert_allclose
import pytest

import jax
from jax import jit, random, value_and_grad
import jax.numpy as jnp
from jax.tree_util import tree_all, tree_map

from numpyro.util import _versiontuple

if _versiontuple(jax.__version__) >= (0, 2, 25):
    from jax.example_libraries import optimizers
else:
    from jax.experimental import optimizers  # pytype: disable=import-error

import numpyro
from numpyro import optim
import numpyro.distributions as dist
from numpyro.distributions import constraints
from numpyro.distributions.transforms import AffineTransform, SigmoidTransform
from numpyro.handlers import substitute
from numpyro.infer import (
    SVI,
    RenyiELBO,
    Trace_ELBO,
    TraceGraph_ELBO,
    TraceMeanField_ELBO,
)
from numpyro.primitives import mutable as numpyro_mutable
from numpyro.util import fori_loop


def assert_equal(a, b, prec=0):
    return jax.tree_util.tree_map(lambda a, b: assert_allclose(a, b, atol=prec), a, b)


@pytest.mark.parametrize("alpha", [0.0, 2.0])
def test_renyi_elbo(alpha):
    def model(x):
        numpyro.sample("obs", dist.Normal(0, 1), obs=x)

    def guide(x):
        pass

    def elbo_loss_fn(x):
        return Trace_ELBO().loss(random.PRNGKey(0), {}, model, guide, x)

    def renyi_loss_fn(x):
        return RenyiELBO(alpha=alpha, num_particles=10).loss(
            random.PRNGKey(0), {}, model, guide, x
        )

    elbo_loss, elbo_grad = value_and_grad(elbo_loss_fn)(2.0)
    renyi_loss, renyi_grad = value_and_grad(renyi_loss_fn)(2.0)
    assert_allclose(elbo_loss, renyi_loss, rtol=1e-6)
    assert_allclose(elbo_grad, renyi_grad, rtol=1e-6)


def test_renyi_local():
    def model(subsample_size=None):
        with numpyro.plate("N", 100, subsample_size=subsample_size):
            numpyro.sample("x", dist.Normal(0, 1))
            numpyro.sample("obs", dist.Bernoulli(0.6), obs=1)

    def guide(subsample_size=None):
        with numpyro.plate("N", 100, subsample_size=subsample_size):
            numpyro.sample("x", dist.Normal(0, 1))

    def renyi_loss_fn(subsample_size=None):
        return RenyiELBO(num_particles=10).loss(
            random.PRNGKey(0), {}, model, guide, subsample_size
        )

    # Test that the scales are applied correctly.
    # Here for each particle, log_p - log_q = log(0.6)
    full_loss = renyi_loss_fn()
    subsample_loss = renyi_loss_fn(subsample_size=2)
    assert_allclose(full_loss, -jnp.log(0.6) * 100, rtol=1e-6)
    assert_allclose(subsample_loss, full_loss, rtol=1e-6)


def test_renyi_nonnested_plates():
    def model():
        with numpyro.plate("N", 10, subsample_size=2):
            numpyro.sample("x", dist.Normal(0, 1))

        with numpyro.plate("M", 10, subsample_size=2):
            numpyro.sample("y", dist.Normal(0, 1))

<<<<<<< HEAD
    def get_plates():
        n_plate = numpyro.plate("N", 10, subsample_size=2, dim=-3)
        m_plate = numpyro.plate("M", 10, subsample_size=2, dim=-1)
        return [n_plate, m_plate]

    def get_elbo():
        renyi_elbo = RenyiELBO(num_particles=10, create_plates=get_plates)
=======
    def get_elbo():
        renyi_elbo = RenyiELBO(num_particles=10)
>>>>>>> e5201ef4
        return renyi_elbo._single_particle_elbo(
            model,
            model,
            {},
            (),
            {},
            random.PRNGKey(0),
<<<<<<< HEAD
            indep_subsample_plates=("N", "M"),
=======
>>>>>>> e5201ef4
        )

    elbo, _ = get_elbo()
    assert elbo.shape == ()


@pytest.mark.parametrize(
<<<<<<< HEAD
    "n,k,indep_plates",
    [
        (3, 5, ("N", "K")),
        (2, 5, ("N", "K")),
        (3, 3, ("N", "K")),
        (2, 3, ("N", "K")),
        (2, 5, ()),
        (3, 3, ()),
        (2, 3, ()),
        (2, 3, ("N",)),
        (2, 3, ("K",)),
    ],
    ids=str,
)
def test_renyi_create_plates(n, k, indep_plates):
=======
    "n,k",
    [(3, 5), (2, 5), (3, 3), (2, 3)],
    ids=str,
)
def test_renyi_create_plates(n, k):
>>>>>>> e5201ef4
    P = 10
    N, M, K = 3, 4, 5
    data = jnp.linspace(0.1, 0.9, N * M * K).reshape((N, M, K))

    def model(data, n=N, k=K, fix_indices=True):
        with numpyro.plate("N", N, subsample_size=n, dim=-3):
            with numpyro.plate("M", M, dim=-2):
                with numpyro.plate("K", K, subsample_size=k, dim=-1):
                    if fix_indices:
                        batch = data[:n, :, :k]
                    else:
                        batch = numpyro.subsample(data, event_dim=0)
                    numpyro.sample("data", dist.Bernoulli(batch), obs=1)

    def guide(data, n=N, k=K, fix_indices=True):
        pass

<<<<<<< HEAD
    def get_plates(data, n=N, k=K, fix_indices=True, indep_plates=["N", "K"]):
        plates = []
        if "N" in indep_plates:
            n_plate = numpyro.plate("N", N, subsample_size=n, dim=-3)
            plates.append(n_plate)
        if "K" in indep_plates:
            k_plate = numpyro.plate("K", K, subsample_size=k, dim=-1)
            plates.append(k_plate)
        return plates

    def get_elbo(n=N, k=K, fix_indices=True, indep_plates=("N", "K")):
        create_plates = partial(get_plates, indep_plates=indep_plates)
        renyi_elbo = RenyiELBO(num_particles=P, create_plates=create_plates)
=======
    def get_elbo(n=N, k=K, fix_indices=True):
        renyi_elbo = RenyiELBO(num_particles=P)
>>>>>>> e5201ef4
        return renyi_elbo._single_particle_elbo(
            model,
            guide,
            {},
            (data,),
            dict(n=n, k=k, fix_indices=fix_indices),
            random.PRNGKey(0),
<<<<<<< HEAD
            indep_subsample_plates=indep_plates,
        )

    def get_renyi(n=N, k=K, fix_indices=True, indep_plates=("N", "K")):
        create_plates = partial(get_plates, indep_plates=indep_plates)
        renyi_elbo = RenyiELBO(num_particles=P, create_plates=create_plates)
=======
        )

    def get_renyi(n=N, k=K, fix_indices=True):
        renyi_elbo = RenyiELBO(num_particles=P)
>>>>>>> e5201ef4
        return -renyi_elbo.loss(
            random.PRNGKey(0), {}, model, guide, data, n=n, k=k, fix_indices=fix_indices
        )

<<<<<<< HEAD
    def get_n_idx(n=N, k=K, indep_plates=("N", "K")):
        create_plates = partial(get_plates, indep_plates=indep_plates)
        renyi_elbo = RenyiELBO(num_particles=P, create_plates=create_plates)
        subkey, _ = random.split(random.PRNGKey(0))
        return renyi_elbo._create_plates(subkey, data, n=n, k=k)["N"]

    elbo, scale = get_elbo(n=n, k=k, indep_plates=indep_plates)
    expected_shape = ()
    expected_elbo = jnp.log(data)
    expected_scale = 1.0
    if n == N or "N" in indep_plates:
        expected_shape += (n,)
        expected_elbo = expected_elbo[:n]
        expected_scale = expected_scale * N / n
    else:
        expected_elbo = expected_elbo[:n].mean(0) * N
    expected_shape += (M,)
    if k == K or "K" in indep_plates:
        expected_shape += (k,)
        expected_elbo = expected_elbo[..., :k]
        expected_scale = expected_scale * K / k
    else:
        expected_elbo = expected_elbo[..., :k].mean(-1) * K
=======
    elbo, scale = get_elbo(n=n, k=k)
    expected_shape = (n, M, k)
    expected_scale = N * K / n / k
    expected_elbo = jnp.log(data)[:n, :, :k]
>>>>>>> e5201ef4
    assert elbo.shape == expected_shape
    assert_allclose(scale, expected_scale, rtol=1e-6)
    assert_allclose(elbo, expected_elbo, rtol=1e-6)

<<<<<<< HEAD
    renyi = get_renyi(n=n, k=k, indep_plates=indep_plates)
    assert_allclose(renyi, elbo.sum() * scale, rtol=1e-6)

    # Tests for fix_indices=False.
    if (n, k) == (2, 5):
        if "N" in indep_plates:
            # With indep N, we have the same index across particles. Hence we can compute
            # expected elbo as above.
            n_idx = get_n_idx(n=2)
            renyi_random = get_renyi(n=2, fix_indices=False)
            assert_allclose(renyi_random, jnp.log(data)[n_idx].sum() * N / 2, rtol=1e-6)
        else:
            # With dep N, we have different indices across particles. Hence we get a different
            # result.
            renyi_random = get_renyi(n=2, fix_indices=False, indep_plates=())
            for n_idx in [jnp.array([0, 1]), jnp.array([0, 2]), jnp.array([1, 2])]:
                np.testing.assert_raises(
                    AssertionError,
                    np.testing.assert_allclose,
                    renyi_random,
                    jnp.log(data)[n_idx].sum() * N / 2,
                    rtol=1e-6,
                )
=======
    renyi = get_renyi(n=n, k=k)
    assert_allclose(renyi, elbo.sum() * scale, rtol=1e-6)

    if (n, k) == (2, 5):
        renyi_random = get_renyi(n=2, fix_indices=False)
        renyi_idx01 = jnp.log(data)[jnp.array([0, 1])].sum() * N / 2
        renyi_idx02 = jnp.log(data)[jnp.array([0, 2])].sum() * N / 2
        renyi_idx12 = jnp.log(data)[jnp.array([1, 2])].sum() * N / 2
        atol = jnp.min(
            jnp.abs(jnp.stack([renyi_idx01, renyi_idx02, renyi_idx12]) - renyi_random)
        )
        assert_allclose(atol, 0.0, atol=1e-5)
>>>>>>> e5201ef4


@pytest.mark.parametrize("elbo", [Trace_ELBO(), RenyiELBO(num_particles=10)])
@pytest.mark.parametrize("optimizer", [optim.Adam(0.05), optimizers.adam(0.05)])
def test_beta_bernoulli(elbo, optimizer):
    data = jnp.array([1.0] * 8 + [0.0] * 2)

    def model(data):
        f = numpyro.sample("beta", dist.Beta(1.0, 1.0))
        with numpyro.plate("N", len(data)):
            numpyro.sample("obs", dist.Bernoulli(f), obs=data)

    def guide(data):
        alpha_q = numpyro.param("alpha_q", 1.0, constraint=constraints.positive)
        beta_q = numpyro.param("beta_q", 1.0, constraint=constraints.positive)
        numpyro.sample("beta", dist.Beta(alpha_q, beta_q))

    svi = SVI(model, guide, optimizer, elbo)
    svi_state = svi.init(random.PRNGKey(1), data)
    assert_allclose(svi.optim.get_params(svi_state.optim_state)["alpha_q"], 0.0)

    def body_fn(i, val):
        svi_state, _ = svi.update(val, data)
        return svi_state

    svi_state = fori_loop(0, 4000, body_fn, svi_state)
    params = svi.get_params(svi_state)
    actual_posterior_mean = 0.75  # (8 + 1) / (8 + 1 + 2 + 1)
    assert_allclose(
        params["alpha_q"] / (params["alpha_q"] + params["beta_q"]),
        actual_posterior_mean,
        atol=0.05,
        rtol=0.05,
    )


@pytest.mark.parametrize("progress_bar", [True, False])
def test_run(progress_bar):
    data = jnp.array([1.0] * 8 + [0.0] * 2)

    def model(data):
        f = numpyro.sample("beta", dist.Beta(1.0, 1.0))
        with numpyro.plate("N", len(data)):
            numpyro.sample("obs", dist.Bernoulli(f), obs=data)

    def guide(data):
        alpha_q = numpyro.param(
            "alpha_q", lambda key: random.normal(key), constraint=constraints.positive
        )
        beta_q = numpyro.param(
            "beta_q",
            lambda key: random.exponential(key),
            constraint=constraints.positive,
        )
        numpyro.sample("beta", dist.Beta(alpha_q, beta_q))

    svi = SVI(model, guide, optim.Adam(0.05), Trace_ELBO())
    svi_result = svi.run(random.PRNGKey(1), 1000, data, progress_bar=progress_bar)
    params, losses = svi_result.params, svi_result.losses
    assert losses.shape == (1000,)
    assert_allclose(
        params["alpha_q"] / (params["alpha_q"] + params["beta_q"]),
        0.8,
        atol=0.05,
        rtol=0.05,
    )


def test_jitted_update_fn():
    data = jnp.array([1.0] * 8 + [0.0] * 2)

    def model(data):
        f = numpyro.sample("beta", dist.Beta(1.0, 1.0))
        with numpyro.plate("N", len(data)):
            numpyro.sample("obs", dist.Bernoulli(f), obs=data)

    def guide(data):
        alpha_q = numpyro.param("alpha_q", 1.0, constraint=constraints.positive)
        beta_q = numpyro.param("beta_q", 1.0, constraint=constraints.positive)
        numpyro.sample("beta", dist.Beta(alpha_q, beta_q))

    adam = optim.Adam(0.05)
    svi = SVI(model, guide, adam, Trace_ELBO())
    svi_state = svi.init(random.PRNGKey(1), data)

    expected = svi.get_params(svi.update(svi_state, data)[0])
    actual = svi.get_params(jit(svi.update)(svi_state, data=data)[0])

    tree_all(tree_map(partial(assert_allclose, atol=1e-5), actual, expected))


def test_param():
    # this test the validity of model/guide sites having
    # param constraints contain composed transformed
    rng_keys = random.split(random.PRNGKey(0), 5)
    a_minval = 1
    c_minval = -2
    c_maxval = -1
    a_init = jnp.exp(random.normal(rng_keys[0])) + a_minval
    b_init = jnp.exp(random.normal(rng_keys[1]))
    c_init = random.uniform(rng_keys[2], minval=c_minval, maxval=c_maxval)
    d_init = random.uniform(rng_keys[3])
    obs = random.normal(rng_keys[4])

    def model():
        a = numpyro.param("a", a_init, constraint=constraints.greater_than(a_minval))
        b = numpyro.param("b", b_init, constraint=constraints.positive)
        numpyro.sample("x", dist.Normal(a, b), obs=obs)

    def guide():
        c = numpyro.param(
            "c", c_init, constraint=constraints.interval(c_minval, c_maxval)
        )
        d = numpyro.param("d", d_init, constraint=constraints.unit_interval)
        numpyro.sample("y", dist.Normal(c, d), obs=obs)

    adam = optim.Adam(0.01)
    svi = SVI(model, guide, adam, Trace_ELBO())
    svi_state = svi.init(random.PRNGKey(0))

    params = svi.get_params(svi_state)
    assert_allclose(params["a"], a_init)
    assert_allclose(params["b"], b_init)
    assert_allclose(params["c"], c_init)
    assert_allclose(params["d"], d_init)

    actual_loss = svi.evaluate(svi_state)
    assert jnp.isfinite(actual_loss)
    expected_loss = dist.Normal(c_init, d_init).log_prob(obs) - dist.Normal(
        a_init, b_init
    ).log_prob(obs)
    # not so precisely because we do transform / inverse transform stuffs
    assert_allclose(actual_loss, expected_loss, rtol=1e-6)


def test_shared_param_init():
    shared_init = 1.0

    def model():
        # should receive initial value from guide when used in SVI
        shared = numpyro.param("shared")
        assert_allclose(shared, shared_init)

    def guide():
        numpyro.param("shared", lambda _: shared_init)

    svi = SVI(model, guide, optim.Adam(0.01), Trace_ELBO())
    svi_state = svi.init(random.PRNGKey(0))
    params = svi.get_params(svi_state)
    # make sure the correct init ended up in the SVI state
    assert_allclose(params["shared"], shared_init)


def test_shared_param():
    target_value = 5.0

    def model():
        shared = numpyro.param("shared")
        # drive the shared parameter toward a target value
        numpyro.factor("neg_loss", -((shared - target_value) ** 2))

    def guide():
        numpyro.param("shared", 1.0)

    svi = SVI(model, guide, optim.Adam(0.01), Trace_ELBO())
    svi_result = svi.run(random.PRNGKey(0), 1000)
    assert_allclose(svi_result.params["shared"], target_value, atol=0.1)


def test_init_params():
    init_params = {"b": 1.0, "c": 2.0}

    def model():
        numpyro.param("a", 0.0)
        # should receive initial value from init_params
        numpyro.param("b")

    def guide():
        # should receive initial value from init_params
        numpyro.param("c")

    svi = SVI(model, guide, optim.Adam(0.01), Trace_ELBO())
    svi_state = svi.init(random.PRNGKey(0), init_params=init_params)
    params = svi.get_params(svi_state)
    init_params["a"] = 0.0
    # make sure init params ended up in the SVI state
    assert_equal(params, init_params)


def test_elbo_dynamic_support():
    x_prior = dist.TransformedDistribution(
        dist.Normal(),
        [AffineTransform(0, 2), SigmoidTransform(), AffineTransform(0, 3)],
    )
    x_guide = dist.Uniform(0, 3)

    def model():
        numpyro.sample("x", x_prior)

    def guide():
        numpyro.sample("x", x_guide)

    adam = optim.Adam(0.01)
    x = 2.0
    guide = substitute(guide, data={"x": x})
    svi = SVI(model, guide, adam, Trace_ELBO())
    svi_state = svi.init(random.PRNGKey(0))
    actual_loss = svi.evaluate(svi_state)
    assert jnp.isfinite(actual_loss)
    expected_loss = x_guide.log_prob(x) - x_prior.log_prob(x)
    assert_allclose(actual_loss, expected_loss)


@pytest.mark.parametrize("num_steps", [10, 30, 50])
def test_run_with_small_num_steps(num_steps):
    def model():
        pass

    def guide():
        pass

    svi = SVI(model, guide, optim.Adam(1), Trace_ELBO())
    svi.run(random.PRNGKey(0), num_steps)


@pytest.mark.parametrize("stable_run", [True, False])
def test_stable_run(stable_run):
    def model():
        var = numpyro.sample("var", dist.Exponential(1))
        numpyro.sample("obs", dist.Normal(0, jnp.sqrt(var)), obs=0.0)

    def guide():
        loc = numpyro.param("loc", 0.0)
        numpyro.sample("var", dist.Normal(loc, 10))

    svi = SVI(model, guide, optim.Adam(1), Trace_ELBO())
    svi_result = svi.run(random.PRNGKey(0), 1000, stable_update=stable_run)
    assert jnp.isfinite(svi_result.params["loc"]) == stable_run


def test_svi_discrete_latent():
    cont_inf_only_cls = [RenyiELBO(), Trace_ELBO(), TraceMeanField_ELBO()]
    mixed_inf_cls = [TraceGraph_ELBO()]

    assert not any([c.can_infer_discrete for c in cont_inf_only_cls])
    assert all([c.can_infer_discrete for c in mixed_inf_cls])

    def model():
        numpyro.sample("x", dist.Bernoulli(0.5))

    def guide():
        probs = numpyro.param("probs", 0.2)
        numpyro.sample("x", dist.Bernoulli(probs))

    for elbo in cont_inf_only_cls:
        svi = SVI(model, guide, optim.Adam(1), elbo)
        s_name = type(elbo).__name__
        w_msg = f"Currently, SVI with {s_name} loss does not support models with discrete latent variables"
        with pytest.warns(UserWarning, match=w_msg):
            svi.run(random.PRNGKey(0), 10)


@pytest.mark.parametrize("stable_update", [True, False])
@pytest.mark.parametrize("num_particles", [1, 10])
@pytest.mark.parametrize("elbo", [Trace_ELBO, TraceMeanField_ELBO])
def test_mutable_state(stable_update, num_particles, elbo):
    def model():
        x = numpyro.sample("x", dist.Normal(-1, 1))
        numpyro_mutable("x1p", x + 1)

    def guide():
        loc = numpyro.param("loc", 0.0)
        p = numpyro_mutable("loc1p", {"value": None})
        # we can modify the content of `p` if it is a dict
        p["value"] = loc + 2
        numpyro.sample("x", dist.Normal(loc, 0.1))

    svi = SVI(model, guide, optim.Adam(0.1), elbo(num_particles=num_particles))
    if num_particles > 1:
        with pytest.raises(ValueError, match="mutable state"):
            svi_result = svi.run(random.PRNGKey(0), 1000, stable_update=stable_update)
        return
    svi_result = svi.run(random.PRNGKey(0), 1000, stable_update=stable_update)
    params = svi_result.params
    mutable_state = svi_result.state.mutable_state
    assert set(mutable_state) == {"x1p", "loc1p"}
    assert_allclose(mutable_state["loc1p"]["value"], params["loc"] + 2, atol=0.1)
    # here, the initial loc has value 0., hence x1p will have init value near 1
    # it won't be updated during SVI run because it is not a mutable state
    assert_allclose(mutable_state["x1p"], 1.0, atol=0.2)


def test_tracegraph_normal_normal():
    # normal-normal; known covariance
    lam0 = jnp.array([0.1, 0.1])  # precision of prior
    loc0 = jnp.array([0.0, 0.5])  # prior mean
    # known precision of observation noise
    lam = jnp.array([6.0, 4.0])
    data = []
    data.append(jnp.array([-0.1, 0.3]))
    data.append(jnp.array([0.0, 0.4]))
    data.append(jnp.array([0.2, 0.5]))
    data.append(jnp.array([0.1, 0.7]))
    n_data = len(data)
    sum_data = data[0] + data[1] + data[2] + data[3]
    analytic_lam_n = lam0 + n_data * lam
    analytic_log_sig_n = -0.5 * jnp.log(analytic_lam_n)
    analytic_loc_n = sum_data * (lam / analytic_lam_n) + loc0 * (lam0 / analytic_lam_n)

    class FakeNormal(dist.Normal):
        reparametrized_params = []

    def model():
        with numpyro.plate("plate", 2):
            loc_latent = numpyro.sample(
                "loc_latent", FakeNormal(loc0, jnp.power(lam0, -0.5))
            )
            for i, x in enumerate(data):
                numpyro.sample(
                    "obs_{}".format(i),
                    dist.Normal(loc_latent, jnp.power(lam, -0.5)),
                    obs=x,
                )
        return loc_latent

    def guide():
        loc_q = numpyro.param("loc_q", analytic_loc_n + jnp.array([0.334, 0.334]))
        log_sig_q = numpyro.param(
            "log_sig_q", analytic_log_sig_n + jnp.array([-0.29, -0.29])
        )
        sig_q = jnp.exp(log_sig_q)
        with numpyro.plate("plate", 2):
            loc_latent = numpyro.sample("loc_latent", FakeNormal(loc_q, sig_q))
        return loc_latent

    adam = optim.Adam(step_size=0.0015, b1=0.97, b2=0.999)
    svi = SVI(model, guide, adam, loss=TraceGraph_ELBO())
    svi_result = svi.run(jax.random.PRNGKey(0), 5000)

    loc_error = jnp.sum(jnp.power(analytic_loc_n - svi_result.params["loc_q"], 2.0))
    log_sig_error = jnp.sum(
        jnp.power(analytic_log_sig_n - svi_result.params["log_sig_q"], 2.0)
    )

    assert_allclose(loc_error, 0, atol=0.05)
    assert_allclose(log_sig_error, 0, atol=0.05)


def test_tracegraph_beta_bernoulli():
    # bernoulli-beta model
    # beta prior hyperparameter
    alpha0 = 1.0
    beta0 = 1.0  # beta prior hyperparameter
    data = jnp.array([0.0, 1.0, 1.0, 1.0])
    n_data = float(len(data))
    data_sum = data.sum()
    alpha_n = alpha0 + data_sum  # posterior alpha
    beta_n = beta0 - data_sum + n_data  # posterior beta
    log_alpha_n = jnp.log(alpha_n)
    log_beta_n = jnp.log(beta_n)

    class FakeBeta(dist.Beta):
        reparametrized_params = []

    def model():
        p_latent = numpyro.sample("p_latent", FakeBeta(alpha0, beta0))
        with numpyro.plate("data", len(data)):
            numpyro.sample("obs", dist.Bernoulli(p_latent), obs=data)
        return p_latent

    def guide():
        alpha_q_log = numpyro.param("alpha_q_log", log_alpha_n + 0.17)
        beta_q_log = numpyro.param("beta_q_log", log_beta_n - 0.143)
        alpha_q, beta_q = jnp.exp(alpha_q_log), jnp.exp(beta_q_log)
        p_latent = numpyro.sample("p_latent", FakeBeta(alpha_q, beta_q))
        with numpyro.plate("data", len(data)):
            pass
        return p_latent

    adam = optim.Adam(step_size=0.0007, b1=0.95, b2=0.999)
    svi = SVI(model, guide, adam, loss=TraceGraph_ELBO())
    svi_result = svi.run(jax.random.PRNGKey(0), 3000)

    alpha_error = jnp.sum(
        jnp.power(log_alpha_n - svi_result.params["alpha_q_log"], 2.0)
    )
    beta_error = jnp.sum(jnp.power(log_beta_n - svi_result.params["beta_q_log"], 2.0))

    assert_allclose(alpha_error, 0, atol=0.03)
    assert_allclose(beta_error, 0, atol=0.04)


def test_tracegraph_gamma_exponential():
    # exponential-gamma model
    # gamma prior hyperparameter
    alpha0 = 1.0
    # gamma prior hyperparameter
    beta0 = 1.0
    n_data = 2
    data = jnp.array([3.0, 2.0])  # two observations
    alpha_n = alpha0 + n_data  # posterior alpha
    beta_n = beta0 + data.sum()  # posterior beta
    log_alpha_n = jnp.log(alpha_n)
    log_beta_n = jnp.log(beta_n)

    class FakeGamma(dist.Gamma):
        reparametrized_params = []

    def model():
        lambda_latent = numpyro.sample("lambda_latent", FakeGamma(alpha0, beta0))
        with numpyro.plate("data", len(data)):
            numpyro.sample("obs", dist.Exponential(lambda_latent), obs=data)
        return lambda_latent

    def guide():
        alpha_q_log = numpyro.param("alpha_q_log", log_alpha_n + 0.17)
        beta_q_log = numpyro.param("beta_q_log", log_beta_n - 0.143)
        alpha_q, beta_q = jnp.exp(alpha_q_log), jnp.exp(beta_q_log)
        numpyro.sample("lambda_latent", FakeGamma(alpha_q, beta_q))
        with numpyro.plate("data", len(data)):
            pass

    adam = optim.Adam(step_size=0.0007, b1=0.95, b2=0.999)
    svi = SVI(model, guide, adam, loss=TraceGraph_ELBO())
    svi_result = svi.run(jax.random.PRNGKey(0), 8000)

    alpha_error = jnp.sum(
        jnp.power(log_alpha_n - svi_result.params["alpha_q_log"], 2.0)
    )
    beta_error = jnp.sum(jnp.power(log_beta_n - svi_result.params["beta_q_log"], 2.0))

    assert_allclose(alpha_error, 0, atol=0.04)
    assert_allclose(beta_error, 0, atol=0.04)


@pytest.mark.parametrize(
    "num_latents,num_steps,step_size,atol,difficulty",
    [
        (3, 5000, 0.003, 0.05, 0.6),
        (5, 6000, 0.003, 0.05, 0.6),
        (7, 8000, 0.003, 0.05, 0.6),
    ],
)
def test_tracegraph_gaussian_chain(num_latents, num_steps, step_size, atol, difficulty):
    loc0 = 0.2
    data = jnp.array([-0.1, 0.03, 0.2, 0.1])
    n_data = data.shape[0]
    sum_data = data.sum()
    N = num_latents
    lambdas = [1.5 * (k + 1) / N for k in range(N + 1)]
    lambdas = list(map(lambda x: jnp.array([x]), lambdas))
    lambda_tilde_posts = [lambdas[0]]
    for k in range(1, N):
        lambda_tilde_k = (lambdas[k] * lambda_tilde_posts[k - 1]) / (
            lambdas[k] + lambda_tilde_posts[k - 1]
        )
        lambda_tilde_posts.append(lambda_tilde_k)
    lambda_posts = [
        None
    ]  # this is never used (just a way of shifting the indexing by 1)
    for k in range(1, N):
        lambda_k = lambdas[k] + lambda_tilde_posts[k - 1]
        lambda_posts.append(lambda_k)
    lambda_N_post = (n_data * lambdas[N]) + lambda_tilde_posts[N - 1]
    lambda_posts.append(lambda_N_post)
    target_kappas = [None]
    target_kappas.extend([lambdas[k] / lambda_posts[k] for k in range(1, N)])
    target_mus = [None]
    target_mus.extend(
        [loc0 * lambda_tilde_posts[k - 1] / lambda_posts[k] for k in range(1, N)]
    )
    target_loc_N = (
        sum_data * lambdas[N] / lambda_N_post
        + loc0 * lambda_tilde_posts[N - 1] / lambda_N_post
    )
    target_mus.append(target_loc_N)
    np.random.seed(0)
    while True:
        mask = np.random.binomial(1, 0.3, (N,))
        if mask.sum() < 0.4 * N and mask.sum() > 0.5:
            which_nodes_reparam = mask
            break

    class FakeNormal(dist.Normal):
        reparametrized_params = []

    def model(difficulty=0.0):
        next_mean = loc0
        for k in range(1, N + 1):
            latent_dist = dist.Normal(next_mean, jnp.power(lambdas[k - 1], -0.5))
            loc_latent = numpyro.sample("loc_latent_{}".format(k), latent_dist)
            next_mean = loc_latent

        loc_N = next_mean
        with numpyro.plate("data", data.shape[0]):
            numpyro.sample(
                "obs", dist.Normal(loc_N, jnp.power(lambdas[N], -0.5)), obs=data
            )
        return loc_N

    def guide(difficulty=0.0):
        previous_sample = None
        for k in reversed(range(1, N + 1)):
            loc_q = numpyro.param(
                f"loc_q_{k}",
                lambda key: target_mus[k]
                + difficulty * (0.1 * random.normal(key) - 0.53),
            )
            log_sig_q = numpyro.param(
                f"log_sig_q_{k}",
                lambda key: -0.5 * jnp.log(lambda_posts[k])
                + difficulty * (0.1 * random.normal(key) - 0.53),
            )
            sig_q = jnp.exp(log_sig_q)
            kappa_q = None
            if k != N:
                kappa_q = numpyro.param(
                    "kappa_q_%d" % k,
                    lambda key: target_kappas[k]
                    + difficulty * (0.1 * random.normal(key) - 0.53),
                )
            mean_function = loc_q if k == N else kappa_q * previous_sample + loc_q
            node_flagged = True if which_nodes_reparam[k - 1] == 1.0 else False
            Normal = dist.Normal if node_flagged else FakeNormal
            loc_latent = numpyro.sample(f"loc_latent_{k}", Normal(mean_function, sig_q))
            previous_sample = loc_latent
        return previous_sample

    adam = optim.Adam(step_size=step_size, b1=0.95, b2=0.999)
    svi = SVI(model, guide, adam, loss=TraceGraph_ELBO())
    svi_result = svi.run(jax.random.PRNGKey(0), num_steps, difficulty=difficulty)

    kappa_errors, log_sig_errors, loc_errors = [], [], []
    for k in range(1, N + 1):
        if k != N:
            kappa_error = jnp.sum(
                jnp.power(svi_result.params[f"kappa_q_{k}"] - target_kappas[k], 2)
            )
            kappa_errors.append(kappa_error)

        loc_errors.append(
            jnp.sum(jnp.power(svi_result.params[f"loc_q_{k}"] - target_mus[k], 2))
        )
        log_sig_error = jnp.sum(
            jnp.power(
                svi_result.params[f"log_sig_q_{k}"] + 0.5 * jnp.log(lambda_posts[k]), 2
            )
        )
        log_sig_errors.append(log_sig_error)

    max_errors = (np.max(loc_errors), np.max(log_sig_errors), np.max(kappa_errors))

    for i in range(3):
        assert_allclose(max_errors[i], 0, atol=atol)<|MERGE_RESOLUTION|>--- conflicted
+++ resolved
@@ -93,18 +93,8 @@
         with numpyro.plate("M", 10, subsample_size=2):
             numpyro.sample("y", dist.Normal(0, 1))
 
-<<<<<<< HEAD
-    def get_plates():
-        n_plate = numpyro.plate("N", 10, subsample_size=2, dim=-3)
-        m_plate = numpyro.plate("M", 10, subsample_size=2, dim=-1)
-        return [n_plate, m_plate]
-
-    def get_elbo():
-        renyi_elbo = RenyiELBO(num_particles=10, create_plates=get_plates)
-=======
     def get_elbo():
         renyi_elbo = RenyiELBO(num_particles=10)
->>>>>>> e5201ef4
         return renyi_elbo._single_particle_elbo(
             model,
             model,
@@ -112,10 +102,6 @@
             (),
             {},
             random.PRNGKey(0),
-<<<<<<< HEAD
-            indep_subsample_plates=("N", "M"),
-=======
->>>>>>> e5201ef4
         )
 
     elbo, _ = get_elbo()
@@ -123,29 +109,11 @@
 
 
 @pytest.mark.parametrize(
-<<<<<<< HEAD
-    "n,k,indep_plates",
-    [
-        (3, 5, ("N", "K")),
-        (2, 5, ("N", "K")),
-        (3, 3, ("N", "K")),
-        (2, 3, ("N", "K")),
-        (2, 5, ()),
-        (3, 3, ()),
-        (2, 3, ()),
-        (2, 3, ("N",)),
-        (2, 3, ("K",)),
-    ],
-    ids=str,
-)
-def test_renyi_create_plates(n, k, indep_plates):
-=======
     "n,k",
     [(3, 5), (2, 5), (3, 3), (2, 3)],
     ids=str,
 )
 def test_renyi_create_plates(n, k):
->>>>>>> e5201ef4
     P = 10
     N, M, K = 3, 4, 5
     data = jnp.linspace(0.1, 0.9, N * M * K).reshape((N, M, K))
@@ -163,24 +131,8 @@
     def guide(data, n=N, k=K, fix_indices=True):
         pass
 
-<<<<<<< HEAD
-    def get_plates(data, n=N, k=K, fix_indices=True, indep_plates=["N", "K"]):
-        plates = []
-        if "N" in indep_plates:
-            n_plate = numpyro.plate("N", N, subsample_size=n, dim=-3)
-            plates.append(n_plate)
-        if "K" in indep_plates:
-            k_plate = numpyro.plate("K", K, subsample_size=k, dim=-1)
-            plates.append(k_plate)
-        return plates
-
-    def get_elbo(n=N, k=K, fix_indices=True, indep_plates=("N", "K")):
-        create_plates = partial(get_plates, indep_plates=indep_plates)
-        renyi_elbo = RenyiELBO(num_particles=P, create_plates=create_plates)
-=======
     def get_elbo(n=N, k=K, fix_indices=True):
         renyi_elbo = RenyiELBO(num_particles=P)
->>>>>>> e5201ef4
         return renyi_elbo._single_particle_elbo(
             model,
             guide,
@@ -188,82 +140,22 @@
             (data,),
             dict(n=n, k=k, fix_indices=fix_indices),
             random.PRNGKey(0),
-<<<<<<< HEAD
-            indep_subsample_plates=indep_plates,
-        )
-
-    def get_renyi(n=N, k=K, fix_indices=True, indep_plates=("N", "K")):
-        create_plates = partial(get_plates, indep_plates=indep_plates)
-        renyi_elbo = RenyiELBO(num_particles=P, create_plates=create_plates)
-=======
         )
 
     def get_renyi(n=N, k=K, fix_indices=True):
         renyi_elbo = RenyiELBO(num_particles=P)
->>>>>>> e5201ef4
         return -renyi_elbo.loss(
             random.PRNGKey(0), {}, model, guide, data, n=n, k=k, fix_indices=fix_indices
         )
 
-<<<<<<< HEAD
-    def get_n_idx(n=N, k=K, indep_plates=("N", "K")):
-        create_plates = partial(get_plates, indep_plates=indep_plates)
-        renyi_elbo = RenyiELBO(num_particles=P, create_plates=create_plates)
-        subkey, _ = random.split(random.PRNGKey(0))
-        return renyi_elbo._create_plates(subkey, data, n=n, k=k)["N"]
-
-    elbo, scale = get_elbo(n=n, k=k, indep_plates=indep_plates)
-    expected_shape = ()
-    expected_elbo = jnp.log(data)
-    expected_scale = 1.0
-    if n == N or "N" in indep_plates:
-        expected_shape += (n,)
-        expected_elbo = expected_elbo[:n]
-        expected_scale = expected_scale * N / n
-    else:
-        expected_elbo = expected_elbo[:n].mean(0) * N
-    expected_shape += (M,)
-    if k == K or "K" in indep_plates:
-        expected_shape += (k,)
-        expected_elbo = expected_elbo[..., :k]
-        expected_scale = expected_scale * K / k
-    else:
-        expected_elbo = expected_elbo[..., :k].mean(-1) * K
-=======
     elbo, scale = get_elbo(n=n, k=k)
     expected_shape = (n, M, k)
     expected_scale = N * K / n / k
     expected_elbo = jnp.log(data)[:n, :, :k]
->>>>>>> e5201ef4
     assert elbo.shape == expected_shape
     assert_allclose(scale, expected_scale, rtol=1e-6)
     assert_allclose(elbo, expected_elbo, rtol=1e-6)
 
-<<<<<<< HEAD
-    renyi = get_renyi(n=n, k=k, indep_plates=indep_plates)
-    assert_allclose(renyi, elbo.sum() * scale, rtol=1e-6)
-
-    # Tests for fix_indices=False.
-    if (n, k) == (2, 5):
-        if "N" in indep_plates:
-            # With indep N, we have the same index across particles. Hence we can compute
-            # expected elbo as above.
-            n_idx = get_n_idx(n=2)
-            renyi_random = get_renyi(n=2, fix_indices=False)
-            assert_allclose(renyi_random, jnp.log(data)[n_idx].sum() * N / 2, rtol=1e-6)
-        else:
-            # With dep N, we have different indices across particles. Hence we get a different
-            # result.
-            renyi_random = get_renyi(n=2, fix_indices=False, indep_plates=())
-            for n_idx in [jnp.array([0, 1]), jnp.array([0, 2]), jnp.array([1, 2])]:
-                np.testing.assert_raises(
-                    AssertionError,
-                    np.testing.assert_allclose,
-                    renyi_random,
-                    jnp.log(data)[n_idx].sum() * N / 2,
-                    rtol=1e-6,
-                )
-=======
     renyi = get_renyi(n=n, k=k)
     assert_allclose(renyi, elbo.sum() * scale, rtol=1e-6)
 
@@ -276,7 +168,6 @@
             jnp.abs(jnp.stack([renyi_idx01, renyi_idx02, renyi_idx12]) - renyi_random)
         )
         assert_allclose(atol, 0.0, atol=1e-5)
->>>>>>> e5201ef4
 
 
 @pytest.mark.parametrize("elbo", [Trace_ELBO(), RenyiELBO(num_particles=10)])
