--- conflicted
+++ resolved
@@ -16,12 +16,8 @@
 from numpyro.distributions import constraints
 from numpyro.distributions.transforms import AffineTransform, SigmoidTransform
 from numpyro.handlers import substitute
-<<<<<<< HEAD
-from numpyro.infer import SVI, RenyiELBO, Trace_ELBO, TraceMeanField_ELBO
+from numpyro.infer import SVI, RenyiELBO, Trace_ELBO, TraceGraph_ELBO, TraceMeanField_ELBO
 from numpyro.primitives import mutable as numpyro_mutable
-=======
-from numpyro.infer import SVI, RenyiELBO, Trace_ELBO, TraceGraph_ELBO
->>>>>>> 42763d4b
 from numpyro.util import fori_loop
 
 
@@ -241,7 +237,6 @@
         svi.run(random.PRNGKey(0), 10)
 
 
-<<<<<<< HEAD
 @pytest.mark.parametrize("stable_update", [True, False])
 @pytest.mark.parametrize("num_particles", [1, 10])
 @pytest.mark.parametrize("elbo", [Trace_ELBO, TraceMeanField_ELBO])
@@ -270,7 +265,8 @@
     # here, the initial loc has value 0., hence x1p will have init value near 1
     # it won't be updated during SVI run because it is not a mutable state
     assert_allclose(mutable_state["x1p"], 1.0, atol=0.2)
-=======
+
+
 def test_tracegraph_normal_normal():
     # normal-normal; known covariance
     lam0 = jnp.array([0.1, 0.1])  # precision of prior
@@ -532,5 +528,4 @@
     max_errors = (np.max(loc_errors), np.max(log_sig_errors), np.max(kappa_errors))
 
     for i in range(3):
-        assert_allclose(max_errors[i], 0, atol=atol)
->>>>>>> 42763d4b
+        assert_allclose(max_errors[i], 0, atol=atol)