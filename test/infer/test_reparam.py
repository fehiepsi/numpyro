# Copyright Contributors to the Pyro project.
# SPDX-License-Identifier: Apache-2.0

import numpy as np
from numpy.testing import assert_allclose
import pytest

from jax import jacobian, lax, random
import jax.numpy as jnp

import numpyro
import numpyro.distributions as dist
from numpyro.distributions.transforms import AffineTransform, ExpTransform
import numpyro.handlers as handlers
from numpyro.infer import MCMC, NUTS, SVI, Trace_ELBO
from numpyro.infer.autoguide import AutoIAFNormal
from numpyro.infer.reparam import (
    CircularReparam,
    LocScaleReparam,
    NeuTraReparam,
    ProjectedNormalReparam,
    TransformReparam,
)
from numpyro.infer.util import initialize_model
from numpyro.optim import Adam


# Test helper to extract a few central moments from samples.
def get_moments(x):
    m1 = jnp.mean(x, axis=0)
    x = x - m1
    xx = x * x
    xxx = x * xx
    xxxx = xx * xx
    m2 = jnp.mean(xx, axis=0)
    m3 = jnp.mean(xxx, axis=0) / m2 ** 1.5
    m4 = jnp.mean(xxxx, axis=0) / m2 ** 2
    return jnp.stack([m1, m2, m3, m4])


# Helper functions to get central circular moments
def mean_vector(x, m, n):
    s = jnp.mean(jnp.sin(n * (x - m)), axis=0)
    c = jnp.mean(jnp.cos(n * (x - m)), axis=0)
    return s, c


def circular_moment(x, n):
    m = jnp.arctan2(*mean_vector(x, 0.0, n))  # circular mean
    s, c = mean_vector(x, m, n)
    # direction = jnp.arctan2(s, c)
    length = jnp.hypot(s, c)
    return length
    # return jnp.array([direction, length])


def get_circular_moments(x):
    return jnp.stack([circular_moment(x, i) for i in range(1, 3)])


def test_syntax():
    loc = np.random.uniform(-1.0, 1.0, ())
    scale = np.random.uniform(0.5, 1.5, ())
    data = np.random.uniform(-1.0, 1.0, ())
    config = {"x": LocScaleReparam(), "y": LocScaleReparam()}

    def model():
        x = numpyro.sample("x", dist.Normal(loc, scale))
        y = numpyro.sample("y", dist.Normal(x, scale))
        numpyro.sample("z", dist.Normal(y, scale), obs=data)

    # Context manager syntax.
    seed = numpyro.handlers.seed(rng_seed=0)
    trace = numpyro.handlers.trace()
    reparam = numpyro.handlers.reparam(config=config)
    with reparam, trace, seed:
        model()
    tr1 = trace.trace

    # Eager function syntax.
    seed = numpyro.handlers.seed(model, rng_seed=0)
    trace = numpyro.handlers.trace(seed)
    reparam = numpyro.handlers.reparam(trace, config=config)
    reparam()
    tr2 = trace.trace

    # Partial function syntax.
    seed = numpyro.handlers.seed(rng_seed=0)
    trace = numpyro.handlers.trace()
    reparam = numpyro.handlers.reparam(config=config)
    m = model
    m = seed(m)
    m = trace(m)
    m = reparam(m)
    m()
    tr3 = trace.trace

    # Decorator syntax.
    seed = numpyro.handlers.seed(rng_seed=0)
    trace = numpyro.handlers.trace()
    reparam = numpyro.handlers.reparam(config=config)

    @reparam
    @trace
    @seed
    def m():
        return model()

    m()
    tr4 = trace.trace

    assert tr1.keys() == tr2.keys() == tr3.keys() == tr4.keys()


@pytest.mark.parametrize(
    "batch_shape,base_batch_shape",
    [((), ()), ((4,), (4,)), ((2, 3), (2, 3)), ((2, 3), ())],
    ids=str,
)
@pytest.mark.parametrize("event_shape", [(), (5,)], ids=str)
def test_log_normal(batch_shape, base_batch_shape, event_shape):
    shape = batch_shape + event_shape
    base_shape = base_batch_shape + event_shape
    loc = np.random.rand(*base_shape) * 2 - 1
    scale = np.random.rand(*base_shape) + 0.5

    def model():
        fn = dist.TransformedDistribution(
            dist.Normal(jnp.zeros_like(loc), jnp.ones_like(scale)),
            [AffineTransform(loc, scale), ExpTransform()],
        ).expand(shape)
        if event_shape:
            fn = fn.to_event(len(event_shape)).expand_by([100000])
        with numpyro.plate_stack("plates", batch_shape):
            with numpyro.plate("particles", 100000):
                return numpyro.sample("x", fn)

    with handlers.trace() as tr:
        value = handlers.seed(model, 0)()
    expected_moments = get_moments(jnp.log(value))

    with numpyro.handlers.reparam(config={"x": TransformReparam()}):
        with handlers.trace() as tr:
            value = handlers.seed(model, 0)()
    assert tr["x"]["type"] == "deterministic"
    actual_moments = get_moments(jnp.log(value))
    assert_allclose(actual_moments, expected_moments, atol=0.05, rtol=0.01)


def neals_funnel(dim):
    y = numpyro.sample("y", dist.Normal(0, 3))
    with numpyro.plate("D", dim):
        numpyro.sample("x", dist.Normal(0, jnp.exp(y / 2)))


def dirichlet_categorical(data):
    concentration = jnp.array([1.0, 1.0, 1.0])
    p_latent = numpyro.sample("p", dist.Dirichlet(concentration))
    with numpyro.plate("N", data.shape[0]):
        numpyro.sample("obs", dist.Categorical(p_latent), obs=data)
    return p_latent


def test_neals_funnel_smoke():
    dim = 10

    guide = AutoIAFNormal(neals_funnel)
    svi = SVI(neals_funnel, guide, Adam(1e-10), Trace_ELBO())
    svi_state = svi.init(random.PRNGKey(0), dim)

    def body_fn(i, val):
        svi_state, loss = svi.update(val, dim)
        return svi_state

    svi_state = lax.fori_loop(0, 1000, body_fn, svi_state)
    params = svi.get_params(svi_state)

    neutra = NeuTraReparam(guide, params)
    model = neutra.reparam(neals_funnel)
    nuts = NUTS(model)
    mcmc = MCMC(nuts, num_warmup=50, num_samples=50)
    mcmc.run(random.PRNGKey(1), dim)
    samples = mcmc.get_samples()
    transformed_samples = neutra.transform_sample(samples["auto_shared_latent"])
    assert "x" in transformed_samples
    assert "y" in transformed_samples


@pytest.mark.parametrize(
    "model, kwargs",
    [
        (neals_funnel, {"dim": 10}),
        (dirichlet_categorical, {"data": jnp.ones(10, dtype=jnp.int32)}),
    ],
)
def test_reparam_log_joint(model, kwargs):
    guide = AutoIAFNormal(model)
    svi = SVI(model, guide, Adam(1e-10), Trace_ELBO(), **kwargs)
    svi_state = svi.init(random.PRNGKey(0))
    params = svi.get_params(svi_state)
    neutra = NeuTraReparam(guide, params)
    reparam_model = neutra.reparam(model)
    _, pe_fn, _, _ = initialize_model(random.PRNGKey(1), model, model_kwargs=kwargs)
    init_params, pe_fn_neutra, _, _ = initialize_model(
        random.PRNGKey(2), reparam_model, model_kwargs=kwargs
    )
    latent_x = list(init_params[0].values())[0]
    pe_transformed = pe_fn_neutra(init_params[0])
    latent_y = neutra.transform(latent_x)
    log_det_jacobian = neutra.transform.log_abs_det_jacobian(latent_x, latent_y)
    pe = pe_fn(guide._unpack_latent(latent_y))
    assert_allclose(pe_transformed, pe - log_det_jacobian, rtol=2e-7)


@pytest.mark.parametrize("shape", [(), (4,), (3, 2)], ids=str)
@pytest.mark.parametrize("centered", [0.0, 0.6, 1.0, None])
@pytest.mark.parametrize("dist_type", ["Normal", "StudentT"])
@pytest.mark.parametrize("event_dim", [0, 1])
def test_loc_scale(dist_type, centered, shape, event_dim):
    loc = np.random.uniform(-1.0, 1.0, shape)
    scale = np.random.uniform(0.5, 1.5, shape)
    event_dim = min(event_dim, len(shape))

    def model(loc, scale):
        with numpyro.plate_stack("plates", shape[: len(shape) - event_dim]):
            with numpyro.plate("particles", 10000):
                if "dist_type" == "Normal":
                    numpyro.sample("x", dist.Normal(loc, scale).to_event(event_dim))
                else:
                    numpyro.sample(
                        "x", dist.StudentT(10.0, loc, scale).to_event(event_dim)
                    )

    def get_expected_probe(loc, scale):
        with numpyro.handlers.trace() as trace:
            with numpyro.handlers.seed(rng_seed=0):
                model(loc, scale)
        return get_moments(trace["x"]["value"])

    if "dist_type" == "Normal":
        reparam = LocScaleReparam(centered)
    else:
        reparam = LocScaleReparam(centered, shape_params=["df"])

    def get_actual_probe(loc, scale):
        with numpyro.handlers.trace() as trace:
            with numpyro.handlers.seed(rng_seed=0):
                with numpyro.handlers.reparam(config={"x": reparam}):
                    model(loc, scale)
        return get_moments(trace["x"]["value"])

    expected_probe = get_expected_probe(loc, scale)
    actual_probe = get_actual_probe(loc, scale)
    assert_allclose(actual_probe, expected_probe, atol=0.1)

    expected_grad = jacobian(get_expected_probe, argnums=(0, 1))(loc, scale)
    actual_grad = jacobian(get_actual_probe, argnums=(0, 1))(loc, scale)
    assert_allclose(actual_grad[0], expected_grad[0], atol=0.05)  # loc grad
    assert_allclose(actual_grad[1], expected_grad[1], atol=0.05)  # scale grad


@pytest.mark.parametrize("shape", [(), (4,), (3, 2)], ids=str)
@pytest.mark.parametrize("dim", [2, 3, 4])
def test_projected_normal(shape, dim):
    def model(concentration):
        with numpyro.plate_stack("plates", shape):
            with numpyro.plate("particles", 10000):
                numpyro.sample("x", dist.ProjectedNormal(concentration))

    def get_expected_probe(concentration):
        with numpyro.handlers.trace() as trace:
            with numpyro.handlers.seed(rng_seed=0):
                model(concentration)
        return get_moments(trace["x"]["value"])

    def get_actual_probe(concentration):
        with numpyro.handlers.trace() as trace:
            with numpyro.handlers.seed(rng_seed=0):
                reparam = ProjectedNormalReparam()
                with numpyro.handlers.reparam(config={"x": reparam}):
                    model(concentration)
        return get_moments(trace["x"]["value"])

    concentration = np.random.normal(shape + (dim,))
    expected_probe = get_expected_probe(concentration)
    actual_probe = get_actual_probe(concentration)
    assert_allclose(actual_probe, expected_probe, atol=0.1)

    expected_grad = jacobian(get_expected_probe)(concentration)
    actual_grad = jacobian(get_actual_probe)(concentration)
    assert_allclose(actual_grad, expected_grad, atol=0.05)


@pytest.mark.parametrize("shape", [(), (4,), (3, 2)], ids=str)
def test_circular(shape):
    # Define two models which should return the same distributions
    # This model is the expected distribution
    def model_exp(loc, concentration):
        with numpyro.plate_stack("plates", shape):
            with numpyro.plate("particles", 20000):
                numpyro.sample("x", dist.VonMises(loc, concentration))

    # This model is for inference
    reparam = CircularReparam()

    @numpyro.handlers.reparam(config={"x": reparam})
    def model_act(loc, concentration):
        numpyro.sample("x", dist.VonMises(loc, concentration))

    def get_expected_probe(loc, concentration):
        with numpyro.handlers.trace() as trace:
            with numpyro.handlers.seed(rng_seed=0):
                model_exp(loc, concentration)
        return get_circular_moments(trace["x"]["value"])

    def get_actual_probe(loc, concentration):
        kernel = NUTS(model_act, dense_mass=True)
<<<<<<< HEAD
        mcmc = MCMC(kernel, num_warmup=2000, num_samples=20000, num_chains=1)
=======
        mcmc = MCMC(kernel, num_warmup=1000, num_samples=10000, num_chains=1)
>>>>>>> 9592fd18
        mcmc.run(random.PRNGKey(0), loc, concentration)
        samples = mcmc.get_samples()
        return get_circular_moments(samples["x"])

    loc = np.random.uniform(-np.pi, np.pi, shape)
    concentration = np.random.lognormal(1.0, 1.0, shape)
    expected_probe = get_expected_probe(loc, concentration)
    actual_probe = get_actual_probe(loc, concentration)

    assert_allclose(actual_probe, expected_probe, atol=0.1)<|MERGE_RESOLUTION|>--- conflicted
+++ resolved
@@ -297,7 +297,7 @@
     # This model is the expected distribution
     def model_exp(loc, concentration):
         with numpyro.plate_stack("plates", shape):
-            with numpyro.plate("particles", 20000):
+            with numpyro.plate("particles", 10000):
                 numpyro.sample("x", dist.VonMises(loc, concentration))
 
     # This model is for inference
@@ -315,11 +315,7 @@
 
     def get_actual_probe(loc, concentration):
         kernel = NUTS(model_act, dense_mass=True)
-<<<<<<< HEAD
-        mcmc = MCMC(kernel, num_warmup=2000, num_samples=20000, num_chains=1)
-=======
         mcmc = MCMC(kernel, num_warmup=1000, num_samples=10000, num_chains=1)
->>>>>>> 9592fd18
         mcmc.run(random.PRNGKey(0), loc, concentration)
         samples = mcmc.get_samples()
         return get_circular_moments(samples["x"])
