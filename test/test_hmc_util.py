--- conflicted
+++ resolved
@@ -31,19 +31,11 @@
 )
 from numpyro.infer_util import (
     constrain_fn,
-<<<<<<< HEAD
-    init_to_prior,
-    init_to_uniform,
-    init_to_median,
-    init_to_feasible,
-    transform_fn,
-=======
     init_to_feasible,
     init_to_median,
     init_to_prior,
     init_to_uniform,
     transform_fn
->>>>>>> 866ce179
 )
 from numpyro.util import control_flow_prims_disabled, fori_loop, optional
 
@@ -430,11 +422,7 @@
 
     base_inv_transforms = {'x': biject_to(x_prior.support), 'y': biject_to(y_prior.base_dist.support)}
     actual_samples = constrain_fn(
-<<<<<<< HEAD
-        seed(model, random.PRNGKey(0)), (), {}, base_inv_transforms, params)
-=======
         handlers.seed(model, random.PRNGKey(0)), (), {}, base_inv_transforms, params)
->>>>>>> 866ce179
     actual_potential_energy = potential_energy(model, (), {}, base_inv_transforms, params)
 
     assert_allclose(expected_samples['x'], actual_samples['x'])
@@ -527,11 +515,7 @@
     if diagonal:
         assert_allclose(np.var(draws, axis=0), np.diag(cov), atol=0.05)
     else:
-<<<<<<< HEAD
-        assert_allclose(_cov(draws), cov, atol=0.05)
-=======
         assert_allclose(np.cov(draws.T), cov, atol=0.05)
->>>>>>> 866ce179
 
 
 @pytest.mark.filterwarnings('ignore:Explicitly requested dtype float64')
