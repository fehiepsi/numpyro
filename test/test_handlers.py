--- conflicted
+++ resolved
@@ -1,14 +1,9 @@
 from numpy.testing import assert_allclose
 import pytest
 
-<<<<<<< HEAD
-from jax import jit, random, vmap
-import jax.numpy as np
-=======
 from jax import jit
 from jax import numpy as np
 from jax import random, vmap
->>>>>>> 19c3c8c5
 
 import numpyro
 from numpyro import handlers
